--- conflicted
+++ resolved
@@ -633,20 +633,12 @@
     # issue.
 
     # openmpi version
-<<<<<<< HEAD
-    MPICC_LDFLAGS=`$mpicc_path --showme:link`
-=======
     MPICC_LDFLAGS=`$mpicc_path --showme:link 2>/dev/null`
->>>>>>> f0102814
 
     if test -z "$MPICC_LDFLAGS"
     then
 	# mpich version
-<<<<<<< HEAD
-	MPICC_LDFLAGS=`$mpicc_path -cc='' -link_info`
-=======
 	MPICC_LDFLAGS=`$mpicc_path -link_info | awk '{$1=""; print}'`
->>>>>>> f0102814
     fi
     AC_SUBST(MPICC_LDFLAGS)
 else
