--- conflicted
+++ resolved
@@ -3324,10 +3324,7 @@
 ##########################################
 
 starpurm_support=no
-<<<<<<< HEAD
-=======
 starpurm_dlb_support=no
->>>>>>> ece725db
 
 AC_ARG_ENABLE(starpurm, [AS_HELP_STRING([--enable-starpurm], [enable resource management support])],
                     enable_starpurm=$enableval, enable_starpurm=no)
@@ -3433,20 +3430,12 @@
 	if test "x$enable_dlb" != "xno"
 	then
 		AC_DEFINE([STARPURM_HAVE_DLB], [1], [Define to 1 if dlb support is enabled.])
-<<<<<<< HEAD
-	fi
-	AM_CONDITIONAL(STARPURM_HAVE_DLB, test "x$enable_dlb" != "xno")
+		starpurm_dlb_support=yes
+	fi
 	AC_SUBST(DLB_CFLAGS)
 	AC_SUBST(DLB_LIBS)
 fi
-=======
-		starpurm_dlb_support=yes
-	fi
-	AC_SUBST(DLB_CFLAGS)
-	AC_SUBST(DLB_LIBS)
-fi
 AM_CONDITIONAL(STARPURM_HAVE_DLB, test x$starpurm_dlb_support == "xyes")
->>>>>>> ece725db
 AM_CONDITIONAL(BUILD_STARPURM, [test x$starpurm_support = xyes])
 
 AC_ARG_ENABLE(starpurm-examples, [AS_HELP_STRING([--enable-starpurm-examples],
