# StarPU --- Runtime system for heterogeneous multicore architectures.
#
# Copyright (C) 2009-2017  Université de Bordeaux
<<<<<<< HEAD
# Copyright (C) 2010, 2011, 2012, 2013, 2014, 2015, 2016  CNRS
=======
# Copyright (C) 2010, 2011, 2012, 2013, 2014, 2015, 2016, 2017  CNRS
>>>>>>> 33996f57
# Copyright (C) 2011  Télécom-SudParis
# Copyright (C) 2011, 2012, 2014-2016  INRIA
#
# StarPU is free software; you can redistribute it and/or modify
# it under the terms of the GNU Lesser General Public License as published by
# the Free Software Foundation; either version 2.1 of the License, or (at
# your option) any later version.
#
# StarPU is distributed in the hope that it will be useful, but
# WITHOUT ANY WARRANTY; without even the implied warranty of
# MERCHANTABILITY or FITNESS FOR A PARTICULAR PURPOSE.
#
# See the GNU Lesser General Public License in COPYING.LGPL for more details.

AC_INIT([StarPU], [1.3.0], [starpu-devel@lists.gforge.inria.fr], [starpu], [http://runtime.bordeaux.inria.fr/StarPU/])
AC_CONFIG_SRCDIR(include/starpu.h)
AC_CONFIG_AUX_DIR([build-aux])

# libtool doesn't actually properly manage a space in the workdir
case `pwd` in
  *[[\\\"\#\$\&\'\`$am_lf\ \	]]*)
    AC_MSG_ERROR([unsafe absolute working directory name]);;
esac

dnl Versioning.

STARPU_MAJOR_VERSION="`echo $PACKAGE_VERSION | cut -d . -f 1`"
STARPU_MINOR_VERSION="`echo $PACKAGE_VERSION | cut -d . -f 2`"
STARPU_RELEASE_VERSION="`echo $PACKAGE_VERSION | cut -d . -f 3`"
STARPU_RELEASE_VERSION="`echo $PACKAGE_VERSION | cut -d . -f 3| sed 's/rc.*//'`"
dnl we do not want the rcXX in the release version. we would like to use sed -r 's/[a-z]+.*//' to remove any string but the -r option is not portable
AC_SUBST([STARPU_MAJOR_VERSION])
AC_SUBST([STARPU_MINOR_VERSION])
AC_SUBST([STARPU_RELEASE_VERSION])
AC_SUBST([STARPU_EFFECTIVE_VERSION])
AC_DEFINE_UNQUOTED([STARPU_MAJOR_VERSION], [$STARPU_MAJOR_VERSION], [Major version number of StarPU.])
AC_DEFINE_UNQUOTED([STARPU_MINOR_VERSION], [$STARPU_MINOR_VERSION], [Minor version number of StarPU.])
AC_DEFINE_UNQUOTED([STARPU_RELEASE_VERSION], [$STARPU_RELEASE_VERSION], [Release version number of StarPU.])

. "$srcdir/STARPU-VERSION"
AC_SUBST([LIBSTARPU_INTERFACE_CURRENT])
AC_SUBST([LIBSTARPU_INTERFACE_REVISION])
AC_SUBST([LIBSTARPU_INTERFACE_AGE])
AC_SUBST([LIBSTARPUMPI_INTERFACE_CURRENT])
AC_SUBST([LIBSTARPUMPI_INTERFACE_REVISION])
AC_SUBST([LIBSTARPUMPI_INTERFACE_AGE])
AC_SUBST([LIBSTARPUFFT_INTERFACE_CURRENT])
AC_SUBST([LIBSTARPUFFT_INTERFACE_REVISION])
AC_SUBST([LIBSTARPUFFT_INTERFACE_AGE])
AC_SUBST([LIBSOCL_INTERFACE_CURRENT])
AC_SUBST([LIBSOCL_INTERFACE_REVISION])
AC_SUBST([LIBSOCL_INTERFACE_AGE])

AC_CANONICAL_SYSTEM

dnl Automake 1.11 introduced `silent-rules' and `color-tests'.  Use them
dnl when they're available.
dnl do not use option subdir-objects, it causes fortran compilation to fail
m4_ifdef([AM_SILENT_RULES],
  [AM_INIT_AUTOMAKE([1.11 -Wall foreign silent-rules color-tests parallel-tests])],
  [AM_INIT_AUTOMAKE([1.10 -Wall foreign])])

m4_ifdef([AM_SILENT_RULES],
  [AM_SILENT_RULES(yes)])

AC_PREREQ(2.64)

m4_ifdef([AM_PROG_AR], [AM_PROG_AR])
AC_PROG_CC
AM_PROG_CC_C_O
AC_PROG_CXX
AC_PROG_CPP
AC_PROG_SED
AC_PROG_LN_S
AC_PROG_F77
AC_PROG_FC
AC_PROG_GREP
AC_PROG_EGREP
AC_CHECK_PROGS(PROG_STAT,gstat stat)
AC_CHECK_PROGS(PROG_DATE,gdate date)
AC_OPENMP
#c++11 detection
AX_CXX_COMPILE_STDCXX(11,noext,optional)

AC_SUBST([STARPU_HAVE_CXX11], $HAVE_CXX11)
AM_CONDITIONAL([STARPU_HAVE_CXX11], [test "$HAVE_CXX11" -eq 1])
if test $HAVE_CXX11 -eq 1; then
  AC_DEFINE(STARPU_HAVE_CXX11, [1], [compiler supports cxx11])
fi

if test x$enable_perf_debug = xyes; then
    enable_shared=no
fi

###############################################################################
#                                                                             #
#                                 Drivers                                     #
#                                                                             #
###############################################################################

AC_ARG_ENABLE(opencl-simulator, [AS_HELP_STRING([--enable-opencl-simulator],
				[Enable the use of an OpenCL simulator])],
				enable_opencl_simulator=$enableval, enable_opencl_simulator=no)
if test x$enable_opencl_simulator = xyes; then
	enable_simgrid=yes
	AC_DEFINE(STARPU_OPENCL_SIMULATOR, [1], [Define this to enable using an OpenCL simulator])
fi

AC_ARG_WITH(simgrid-dir,
	[AS_HELP_STRING([--with-simgrid-dir=<path>],
	[specify SimGrid installation directory])],
	[
		simgrid_dir="$withval"
		# in case this was not explicit yet
		enable_simgrid=yes
	], simgrid_dir=no)

AC_ARG_WITH(simgrid-include-dir,
	[AS_HELP_STRING([--with-simgrid-include-dir=<path>],
	[specify where SimGrid headers are installed])],
	[
		simgrid_include_dir="$withval"
		# in case this was not explicit yet
		enable_simgrid=yes
	], [simgrid_include_dir=no])

AC_ARG_WITH(simgrid-lib-dir,
	[AS_HELP_STRING([--with-simgrid-lib-dir=<path>],
	[specify where SimGrid libraries are installed])],
	[
		simgrid_lib_dir="$withval"
		# in case this was not explicit yet
		enable_simgrid=yes
	], [simgrid_lib_dir=no])

AC_ARG_ENABLE(simgrid, [AS_HELP_STRING([--enable-simgrid],
			[Enable simulating execution in simgrid])],
			enable_simgrid=$enableval, enable_simgrid=no)
if test x$enable_simgrid = xyes ; then
   	if test -n "$SIMGRID_CFLAGS" ; then
	   	CFLAGS="$SIMGRID_CFLAGS $CFLAGS"
	   	CXXFLAGS="$SIMGRID_CFLAGS $CXXFLAGS"
	   	NVCCFLAGS="$SIMGRID_CFLAGS $NVCCFLAGS"
	fi
	if test -n "$SIMGRID_LIBS" ; then
		LDFLAGS="$SIMGRID_LIBS $LDFLAGS"
	fi
	if test "$simgrid_dir" != "no" ; then
	   	CFLAGS="-I$simgrid_dir/include $CFLAGS"
	   	CXXFLAGS="-I$simgrid_dir/include $CXXFLAGS"
	   	NVCCFLAGS="-I$simgrid_dir/include $NVCCFLAGS"
	   	LDFLAGS="-L$simgrid_dir/lib $LDFLAGS"
	fi
	if test "$simgrid_include_dir" != "no" ; then
	   	CFLAGS="-I$simgrid_include_dir $CFLAGS"
	   	CXXFLAGS="-I$simgrid_include_dir $CXXFLAGS"
	   	NVCCFLAGS="-I$simgrid_include_dir $NVCCFLAGS"
	fi
	if test "$simgrid_lib_dir" != "no" ; then
	   	LDFLAGS="-L$simgrid_lib_dir $LDFLAGS"
	fi
	AC_HAVE_LIBRARY([simgrid], [],
		[
			AC_MSG_ERROR(Simgrid support needs simgrid installed)
		]
	)
	AC_CHECK_HEADERS([simgrid/msg.h], [AC_DEFINE([STARPU_HAVE_SIMGRID_MSG_H], [1], [Define to 1 if you have msg.h in simgrid/.])])
	AC_CHECK_HEADERS([xbt/synchro.h], [AC_DEFINE([STARPU_HAVE_XBT_SYNCHRO_H], [1], [Define to 1 if you have synchro.h in xbt/.])])
	AC_CHECK_TYPES([smx_actor_t], [AC_DEFINE([STARPU_HAVE_SMX_ACTOR_T], [1], [Define to 1 if you have the smx_actor_t type.])], [], [[#include <simgrid/simix.h>]])
   	AC_CHECK_FUNCS([MSG_process_join MSG_process_attach MSG_get_as_by_name MSG_environment_get_routing_root MSG_host_get_speed xbt_mutex_try_acquire smpi_process_set_user_data sg_link_name])
	AC_CHECK_FUNCS([xbt_barrier_init], [AC_DEFINE([STARPU_SIMGRID_HAVE_XBT_BARRIER_INIT], [1], [Define to 1 if you have the `xbt_barrier_init' function.])])
	AC_CHECK_DECLS([smpi_process_set_user_data], [], [], [[#include <smpi/smpi.h>]])
	AC_CHECK_FUNCS([SIMIX_process_get_code], [AC_DEFINE([STARPU_SIMGRID_HAVE_SIMIX_PROCESS_GET_CODE], [1], [Define to 1 if you have the `SIMIX_process_get_code' function.])])
	AC_COMPILE_IFELSE([AC_LANG_PROGRAM(
		    		[[
#ifdef STARPU_HAVE_SIMGRID_MSG_H
#include <simgrid/msg.h>
#else
#include <msg/msg.h>
#endif
				 ]],
				[[msg_host_t foo; ]]
			    )],
	                 [],
	                 [
			   AC_MSG_ERROR(StarPU needs a version of Simgrid which defines the type msg_host_t (should be any version >= 3.8.1))
		         ])
	AC_DEFINE(STARPU_SIMGRID, [1], [Define this to enable simgrid execution])
	# We won't bind or detect anything
	with_hwloc=no

	# Simgrid 3.12 & 3.13 need -std=c++11 to be able to build anything in C++...
	AC_LANG_PUSH([C++])
	AC_COMPILE_IFELSE([AC_LANG_PROGRAM([[
			  #ifdef HAVE_SIMGRID_MSG_H
			  #include <simgrid/msg.h>
			  #include <simgrid/host.h>
			  #else
			  #include <msg/msg.h>
			  #endif
			  ]])],,
			  CXXFLAGS="-std=c++11 $CXXFLAGS"
			  NVCCFLAGS="-std=c++11 $NVCCFLAGS")
	AC_LANG_POP([C++])
fi
AM_CONDITIONAL(STARPU_SIMGRID, test x$enable_simgrid = xyes)
AC_SUBST(SIMGRID_CFLAGS)
AC_SUBST(SIMGRID_LIBS)
AC_MSG_CHECKING(whether SimGrid is enabled)
AC_MSG_RESULT($enable_simgrid)

AC_MSG_CHECKING(whether blocking drivers should be enabled)
AC_ARG_ENABLE(blocking-drivers, [AS_HELP_STRING([--enable-blocking-drivers], [enable blocking drivers])],
				enable_blocking=$enableval, enable_blocking=$enable_simgrid)
AC_MSG_RESULT($enable_blocking)

if test x$enable_blocking = xno ; then
	AC_DEFINE(STARPU_NON_BLOCKING_DRIVERS, [1], [drivers must progress])
fi

###############################################################################
#                                                                             #
#                                    MPI                                      #
#                                                                             #
###############################################################################

AC_ARG_ENABLE(mpi, [AS_HELP_STRING([--disable-mpi],
                              [Disable StarPU MPI library generation])],
            [enable_mpi=$enableval],
            [enable_mpi=yes])

AC_ARG_ENABLE(mpi-master-slave, [AS_HELP_STRING([--enable-mpi-master-slave],
                              [Enable StarPU to run with the master-slave mode])],
            use_mpi_master_slave=$enableval,
            use_mpi_master_slave=no)

#Check MPICC
AC_ARG_WITH(mpicc, [AS_HELP_STRING([--with-mpicc[=<path to mpicc>]],
           [Path of the mpicc compiler])],
   [
       if test x$withval = xyes; then
           AC_MSG_ERROR(--with-mpicc must be given a pathname)
       else
           mpicc_path=$withval
       fi
   ],
   [
       if test x$enable_simgrid = xyes ; then
           DEFAULT_MPICC=smpicc
       else
           DEFAULT_MPICC=mpicc
       fi
       # nothing was specified: default value is used
       AC_PATH_PROG(mpicc_path, $DEFAULT_MPICC, [no], [$simgrid_dir/bin:$PATH])
   ])

# We test if the MPICC compiler exists
if test ! -x $mpicc_path; then
    #MPICC does not exists or is not executable
    AC_MSG_RESULT(The mpicc compiler '$mpicc_path' does not have the execute permission)
    use_mpi=no
else
    use_mpi=yes
    if test x$enable_simgrid = xyes ; then
        AC_ARG_WITH(smpirun, [AS_HELP_STRING([--with-smpirun[=<path to smpirun>]],
                    [Path of the smpirun helper])],
            [
                if test x$withval = xyes; then
                    AC_MSG_ERROR(--with-smpirun must be given a pathname)
                else
                    smpirun_path=$withval
                fi
            ],
            [
                # nothing was specified: default value is used
                AC_PATH_PROG(smpirun_path, smpirun, [no], [$simgrid_dir/bin:$PATH])
            ])

    fi
fi

AC_MSG_CHECKING(mpicc path)
AC_MSG_RESULT($mpicc_path)
AC_SUBST(MPICC, $mpicc_path)


#Check MPICXX/MPIC++
AC_ARG_WITH(mpicxx, [AS_HELP_STRING([--with-mpicxx[=<path to mpicxx>]],
           [Path of the mpicxx/mpic++ compiler])],
   [
       if test x$withval = xyes; then
           AC_MSG_ERROR(--with-mpicxx must be given a pathname)
       else
           mpicxx_path=$withval
       fi
   ],
   [
       if test x$enable_simgrid = xyes ; then
           DEFAULT_MPICXX=smpicxx
       else
           DEFAULT_MPICXX=mpicxx
       fi
       # nothing was specified: default value is used
       AC_PATH_PROG(mpicxx_path, $DEFAULT_MPICXX, [no], [$simgrid_dir/bin:$PATH])
       
       # try with mpic++ if mpicxx was not found
       if test x$mpicxx_path = xno ; then
            DEFAULT_MPICXX=mpic++
            AC_PATH_PROG(mpicxx_path, $DEFAULT_MPICXX, [no], [$simgrid_dir/bin:$PATH])
       fi
   ])

# We test if the MPICXX/MPIC++ compiler exists
if test ! -x $mpicxx_path; then
    #MPICXX/MPIC++ does not exists or is not executable
    AC_MSG_RESULT(The mpicxx compiler '$mpicxx_path' does not have the execute permission)
    use_mpicxx=no
else
    use_mpicxx=yes
fi

AC_MSG_CHECKING(mpicxx/mpic++ path)
AC_MSG_RESULT($mpicxx_path)
AC_SUBST(MPICXX, $mpicxx_path)


if test x$use_mpi = xyes -a \( x$enable_mpi = xyes -o x$use_mpi_master_slave = xyes \) ; then
    cc_or_mpicc=$mpicc_path
        # For some reason, libtool uses gcc instead of mpicc when linking
        # libstarpumpi.
        # On Darwin (and maybe other systems ?) the linker will fail (undefined
        # references to MPI_*). We manually add the required flags to fix this
        # issue.
        AC_SUBST(MPICC_LDFLAGS, `$mpicc_path --showme:link`)
else
    cc_or_mpicc=$CC
fi

AC_SUBST(CC_OR_MPICC, $cc_or_mpicc)

AC_ARG_ENABLE(mpi-progression-hook, [AS_HELP_STRING([--enable-mpi-progression-hook],
				   [Enable StarPU MPI activity polling method])],
				   enable_mpi_progression_hook=$enableval, enable_mpi_progression_hook=no)
if  test x$enable_mpi_progression_hook = xyes; then
	AC_DEFINE(STARPU_MPI_ACTIVITY, [1], [enable StarPU MPI activity polling method])
fi

#We can only build MPI Master Slave if User wants it and MPI is available
if test x$use_mpi_master_slave = xyes -a x$use_mpi = xyes -a x$use_mpicxx = xyes; then
    build_mpi_master_slave=yes
else
    build_mpi_master_slave=no
fi

#Warn users that they cannot use both at the same time
if test x$build_mpi_master_slave = xyes -a x$enable_mpi = xyes; then
    AC_MSG_WARN(StarPU-MPI and MPI Master-Slave cannot be used at the same time !)
fi

if test x$build_mpi_master_slave = xyes; then
    AC_DEFINE(STARPU_USE_MPI_MASTER_SLAVE, [1], [MPI Master Slave support is enabled])
    CC=$mpicc_path    
    CCLD=$mpicc_path      
    CXX=$mpicxx_path      
    CXXLD=mpicxx_path    
fi

AC_ARG_WITH(mpi-master-slave-multiple-thread, [AS_HELP_STRING([--with-mpi-master-slave-multiple-thread])],
	[AC_DEFINE([STARPU_MPI_MASTER_SLAVE_MULTIPLE_THREAD], [1], [Use multiple threads to communicate with slaves])])

AC_MSG_CHECKING(whether the master-slave mode should be enabled)
AC_MSG_RESULT($build_mpi_master_slave)
AM_CONDITIONAL([STARPU_USE_MPI_MASTER_SLAVE], [test x$build_mpi_master_slave = xyes])

AC_MSG_CHECKING(maximum number of MPI master-slave devices)
AC_ARG_ENABLE(maxmpidev, [AS_HELP_STRING([--enable-maxmpidev=<number>],
			[maximum number of MPI master-slave devices])],
			nmaxmpidev=$enableval,
            [
             if test x$build_mpi_master_slave = xyes; then
                 nmaxmpidev=4
             else
                 nmaxmpidev=0
             fi
            ])
AC_MSG_RESULT($nmaxmpidev)
AC_DEFINE_UNQUOTED(STARPU_MAXMPIDEVS, [$nmaxmpidev], [maximum number of MPI devices])

###############################################################################
#                                                                             #
#                                LIBTOOLS                                     #
#                                                                             #
###############################################################################

LT_PREREQ([2.2])
LT_INIT([win32-dll])

AC_PROG_INSTALL
AC_PROG_MKDIR_P
AC_PROG_LN_S

AC_HEADER_STDC

AC_C_RESTRICT

# Check if bash is available
AC_CHECK_PROGS([BASH], [bash])

# Check whether subversion is installed
AC_PATH_PROG(svncommand, svn)
AC_PATH_PROG(svnversioncommand, svnversion)

# find out if we are are in a subversion directory
svndir=0
if test "$svncommand" != "" ; then
   $svncommand info $srcdir >/dev/null 2>&1
   if test $? -eq 0; then
      svndir=1
   fi
fi
AC_MSG_CHECKING(if $srcdir is a subversion directory)
AC_MSG_RESULT($svndir)

# use svnversion to record the current repository revision only if
# subversion is installed and we are in a working copy
if test "$svnversioncommand" = "" || test "`LC_ALL=C $svnversioncommand -n $srcdir`" = "exported" ; then
   if test -f $srcdir/STARPU-REVISION ; then
      cp $srcdir/STARPU-REVISION .
   else
      echo "unknown" > ./STARPU-REVISION
   fi
else
   LC_ALL=C svnversion $srcdir > ./STARPU-REVISION
fi

AM_CONDITIONAL([STARPU_CROSS_COMPILING], [test "x$cross_compiling" = "xyes"])

###############################################################################
#                                                                             #
#                       Miscellaneous things for MPI                          #
#                                                                             #
###############################################################################

# If the user specifically asks for it, or if we are in a developer checkout, we enable mpi check
AC_ARG_ENABLE(mpi-check, AC_HELP_STRING([--enable-mpi-check], [Enable execution of MPI testcases]))
running_mpi_check=no
if test $svndir = 1 -o -d "$srcdir/.git" ; then
    running_mpi_check=yes
fi
if test x$enable_mpi_check = xyes ; then
    running_mpi_check=yes
fi
if test x$enable_mpi_check = xno ; then
    running_mpi_check=no
fi


# Check if mpiexec is available
AC_ARG_WITH(mpiexec, [AS_HELP_STRING([--with-mpiexec[=<path to mpiexec>]],
            [Path of mpiexec])],
    [
        if test x$withval = xyes; then
            AC_MSG_ERROR(--with-mpiexec must be given a pathname)
        else
            mpiexec_path=$withval
        fi
    ],
    [
        # nothing was specified: look in the path
        AC_PATH_PROG(mpiexec_path, mpiexec, [no], [$(dirname $mpicc_path):$PATH])
    ])

AC_MSG_CHECKING(whether mpiexec is available)
AC_MSG_RESULT($mpiexec_path)

# We test if MPIEXEC exists
if test ! -x $mpiexec_path; then
    #MPIEXEC does not exists or is not executable
    AC_MSG_RESULT(The mpiexec script is not valid)
        running_mpi_check=no
        mpiexec_path=""
fi

AM_CONDITIONAL(STARPU_MPI_CHECK, test x$running_mpi_check = xyes)
if test x$use_mpi = xyes ; then
    AC_MSG_CHECKING(whether MPI tests should be run)
    AC_MSG_RESULT($running_mpi_check)
    AC_SUBST(MPIEXEC,$mpiexec_path)
fi

#We can only build StarPU MPI Library if User wants it and MPI is available
if test x$use_mpi = xyes -a x$enable_mpi = xyes ; then
    build_mpi_lib=yes
else
    build_mpi_lib=no
fi

AC_MSG_CHECKING(whether the StarPU MPI library should be generated)
AC_MSG_RESULT($build_mpi_lib)

AC_SUBST(USE_MPI, $build_mpi_lib)
AM_CONDITIONAL(USE_MPI, test x$build_mpi_lib = xyes)
if test x$build_mpi_lib = xyes; then
	AC_DEFINE(STARPU_USE_MPI,[1],[whether the StarPU MPI library is available])
else
	running_mpi_check=no
fi

AC_ARG_WITH(mpiexec-args, [AS_HELP_STRING([--with-mpiexec-args[=<arguments to give when running mpiexec>]],
			[Arguments for mpiexec])],
	[
		mpiexec_args=$withval
	])
AC_SUBST(MPIEXEC_ARGS,$mpiexec_args)


###############################################################################
#                                                                             #
#                           MIC device compilation                            #
#   (Must be done in beginning to change prefix in the whole configuration)   #
#                                                                             #
###############################################################################

AC_ARG_ENABLE(mic, [AS_HELP_STRING([--enable-mic],
	      [use MIC device(s)])], [enable_mic=$enableval], [enable_mic=no])
AC_ARG_ENABLE(mic-rma, [AS_HELP_STRING([--disable-mic-rma],
	      [use MIC RMA transfer])], [enable_mic_rma=$enableval], [enable_mic_rma=yes])

if test x$enable_mic = xyes ; then
	AC_DEFINE(STARPU_USE_MIC, [1], [MIC workers support is enabled])
fi
if test x$enable_mic_rma = xyes ; then
	AC_DEFINE([STARPU_MIC_USE_RMA], [1], [MIC RMA transfer is enable])
fi

AM_CONDITIONAL([STARPU_USE_MIC], [test "x$enable_mic" = "xyes"])

###############################################################################

###############################################################################
#                                                                             #
#                           NUMA memory nodes                                 #
#                                                                             #
###############################################################################

AC_MSG_CHECKING(maximum number of NUMA nodes)
AC_ARG_ENABLE(maxnumanodes, [AS_HELP_STRING([--enable-maxnumanodes=<number>],
			[maximum number of NUMA nodes])],
			nmaxnumanodes=$enableval, nmaxnumanodes=2)
AC_MSG_RESULT($nmaxnumanodes)
AC_DEFINE_UNQUOTED(STARPU_MAXNUMANODES, [$nmaxnumanodes],
		[maximum number of NUMA nodes])

AC_ARG_ENABLE(numa, [AS_HELP_STRING([--enable-numa],
	      [use NUMA node(s)])], [enable_numa=$enableval], [enable_numa=no])

if test x$enable_numa = xyes ; then
	AC_DEFINE(STARPU_USE_NUMA, [1], [NUMA memory nodes support is enabled])
else
	nmaxnumanodes=1
fi

AM_CONDITIONAL([STARPU_USE_NUMA], [test "x$enable_numa" = "xyes"])


###############################################################################

AC_PATH_PROGS([STARPU_MS_LIB], [lib])
AC_ARG_VAR([STARPU_MS_LIB], [Path to Microsoft's Visual Studio `lib' tool])
AM_CONDITIONAL([STARPU_HAVE_MS_LIB], [test "x$STARPU_MS_LIB" != "x"])
case "$target" in
*-*-mingw*|*-*-cygwin*)
  starpu_windows=yes
  libext=a
  AC_DEFINE(STARPU_HAVE_WINDOWS, [1], [Define this on windows.])
  ;;
*-*-linux*)
  starpu_linux=yes
  AC_DEFINE(STARPU_LINUX_SYS, [1], [Define to 1 on Linux])
  ;;
*-*darwin*)
  starpu_darwin=yes
  AC_DEFINE(STARPU_HAVE_DARWIN, [1], [Define this on darwin.])
  ;;
esac
AM_CONDITIONAL([STARPU_HAVE_WINDOWS], [test "x$starpu_windows" = "xyes"])
AM_CONDITIONAL([STARPU_LINUX_SYS], [test "x$starpu_linux" = "xyes"])
AM_CONDITIONAL([STARPU_HAVE_DARWIN], [test "x$starpu_darwin" = "xyes"])

# on Darwin, GCC targets i386 by default, so we don't have atomic ops
AC_CHECK_SIZEOF([void *])
SIZEOF_VOID_P=$ac_cv_sizeof_void_p
case $SIZEOF_VOID_P in
	4)
		case "$target" in
		i386-*darwin*) CFLAGS+=" -march=i686 " ;;
		esac
		STARPU_MS_LIB_ARCH=X86
		;;
	8)
		STARPU_MS_LIB_ARCH=X64
		;;
esac
AC_SUBST(STARPU_MS_LIB_ARCH)

# This will be useful for program which use CUDA (and .cubin files) which need
# some path to the CUDA code at runtime.
AC_DEFINE_UNQUOTED(STARPU_BUILD_DIR, "$PWD", [location of StarPU build directory])
AC_SUBST(STARPU_BUILD_DIR, $PWD)
case "${srcdir}" in
/*)  AC_DEFINE_UNQUOTED(STARPU_SRC_DIR, "$(eval echo ${srcdir})", [location of StarPU sources])
     AC_SUBST(STARPU_SRC_DIR, "$(eval echo ${srcdir})") ;;
*)   AC_DEFINE_UNQUOTED(STARPU_SRC_DIR, "$(eval echo $PWD/${srcdir})", [location of StarPU sources])
     AC_SUBST(STARPU_SRC_DIR, "$(eval echo $PWD/${srcdir})") ;;
esac

case "$target" in
*-*-mingw*|*-*-cygwin*)
    AC_ARG_ENABLE(native-winthreads, [AS_HELP_STRING([--enable-native-winthreads],
    				   [Use native windows threads instead of pthread])],
    				   enable_native_winthreads=$enableval, enable_native_winthreads=no)
    ;;
esac
if test x"$enable_native_winthreads" != xyes
then
    INCLUDE_PTHREAD_H='#include <pthread.h>'
fi

AC_CHECK_TYPE([struct timespec], 
	       AC_DEFINE(STARPU_HAVE_STRUCT_TIMESPEC,[1],[struct timespec is defined]),
	       [], [
#include <sys/types.h>
#include <sys/stat.h>
#ifdef HAVE_UNISTD_H
#include <unistd.h>
#endif
#include <time.h>
$INCLUDE_PTHREAD_H
])

AC_CHECK_HEADERS([unistd.h], [AC_DEFINE([STARPU_HAVE_UNISTD_H], [1], [Define to 1 if you have the <unistd.h> header file.])])

if test x"$enable_native_winthreads" = xyes
then
    CPPFLAGS+=" -I$STARPU_SRC_DIR/include/pthread_win32 "
    AC_COMPILE_IFELSE(
          [AC_LANG_PROGRAM([[
	        #define STARPU_CONFIGURE
		#include <pthread.h>
		]],
		[[ pthread_t t; pthread_create(&t, NULL, NULL, NULL); ]])],
		AC_DEFINE(STARPU_NATIVE_WINTHREADS,[1],[Using native windows threads]),
		AC_MSG_ERROR([pthread_create unavailable]))
else
    AC_CHECK_LIB([pthread], [pthread_create])
fi

AC_SEARCH_LIBS([sqrt],[m],,AC_MSG_ERROR([math library unavailable]))
AC_HAVE_LIBRARY([ws2_32])
AC_CHECK_FUNCS([sysconf])

AC_CHECK_FUNC([pthread_spin_lock], have_pthread_spin_lock=yes, have_pthread_spin_lock=no)
if test x$have_pthread_spin_lock = xyes; then
	AC_DEFINE(HAVE_PTHREAD_SPIN_LOCK,[1],[pthread_spin_lock is available])
	AC_DEFINE(STARPU_HAVE_PTHREAD_SPIN_LOCK,[1],[pthread_spin_lock is available])
fi

AC_CHECK_FUNC([pthread_barrier_init], have_pthread_barrier=yes, have_pthread_barrier=no)
if test x$have_pthread_barrier = xyes; then
	AC_DEFINE(STARPU_HAVE_PTHREAD_BARRIER,[1],[pthread_barrier is available])
fi

# yes, that's non portable, but it's still better than sched_setaffinity
AC_CHECK_FUNCS(pthread_setaffinity_np)

AC_CHECK_FUNC([pthread_setname_np], have_pthread_setname_np=yes, have_pthread_setname_np=no)
if test x$have_pthread_setname_np = xyes; then
	AC_DEFINE(STARPU_HAVE_PTHREAD_SETNAME_NP,[1],[pthread_setname_np is available])
fi

# There is no posix_memalign on Mac OS X, only memalign
AC_CHECK_FUNCS([posix_memalign], [AC_DEFINE([STARPU_HAVE_POSIX_MEMALIGN], [1], [Define to 1 if you have the `posix_memalign' function.])])
AC_CHECK_FUNCS([memalign], [AC_DEFINE([STARPU_HAVE_MEMALIGN], [1], [Define to 1 if you have the `memalign' function.])])

# Some systems don't have drand48
AC_CHECK_FUNC([drand48], have_drand48=yes, have_drand48=no)
AC_CHECK_FUNC([erand48_r], have_erand48_r=yes, have_erand48_r=no)
# Maybe the user still does not want to use the provided drand48
AC_ARG_ENABLE(default-drand48, [AS_HELP_STRING([--disable-default-drand48],
				   [Do not use the default version of drand48])],
				   enable_default_drand48=$enableval, enable_default_drand48=yes)
if test x$have_drand48 = xyes -a x$enable_default_drand48 = xyes ; then
   AC_DEFINE([STARPU_USE_DRAND48], [1], [Define to 1 if drandr48 is available and should be used])
fi
if test x$have_erand48_r = xyes ; then
   AC_DEFINE([STARPU_USE_ERAND48_R], [1], [Define to 1 if erandr48_r is available])
fi

# Some systems do not define strerror_r
AC_CHECK_FUNC([strerror_r], [AC_DEFINE([STARPU_HAVE_STRERROR_R], [1], [Define to 1 if the function strerro_r is available.])])

# Some systems may not define setenv
AC_CHECK_FUNC([setenv], [AC_DEFINE([STARPU_HAVE_SETENV], [1], [Define to 1 if the function setenv is available.])])

# Some systems do not define unsetenv
AC_CHECK_FUNC([unsetenv], [AC_DEFINE([STARPU_HAVE_UNSETENV], [1], [Define to 1 if the function unsetenv is available.])])

# Some systems do not define nearbyintf...
AC_CHECK_FUNC([nearbyintf], [AC_DEFINE([STARPU_HAVE_NEARBYINTF], [1], [Define to 1 if the function nearbyintf is available.])])

# ... but they may define rintf.
AC_CHECK_FUNC([rintf], [AC_DEFINE([STARPU_HAVE_RINTF], [1], [Define to 1 if the function rintf is available.])])

# Define quick check
AC_ARG_ENABLE(quick-check, [AS_HELP_STRING([--enable-quick-check],
				   [Lower default values for the testcases run by make check to allow a faster execution])],
				   enable_quick_check=$enableval, enable_quick_check=no)
if  test x$enable_quick_check = xyes; then
	AC_DEFINE(STARPU_QUICK_CHECK, [1], [enable quick check])
fi
AM_CONDITIONAL([STARPU_QUICK_CHECK], [test "x$enable_quick_check" = "xyes"])

# Define long check
AC_ARG_ENABLE(long-check, [AS_HELP_STRING([--enable-long-check],
				   [Enable some exhaustive checks which take a really long time])],
				   enable_long_check=$enableval, enable_long_check=no)
if  test x$enable_long_check = xyes; then
	AC_DEFINE(STARPU_LONG_CHECK, [1], [enable long check])
fi
AM_CONDITIONAL([STARPU_LONG_CHECK], [test "x$enable_long_check" = "xyes"])

# Define new check
AC_ARG_ENABLE(new-check, [AS_HELP_STRING([--enable-new-check],
				   [Enable new and known-to-fail testcases])],
				   enable_new_check=$enableval, enable_new_check=no)
if  test x$enable_new_check = xyes; then
	AC_DEFINE(STARPU_NEW_CHECK, [1], [enable new check])
fi
AM_CONDITIONAL([STARPU_NEW_CHECK], [test "x$enable_new_check" = "xyes"])

AC_CHECK_HEADERS([malloc.h], [AC_DEFINE([STARPU_HAVE_MALLOC_H], [1], [Define to 1 if you have the <malloc.h> header file.])])

AC_ARG_ENABLE(valgrind, [AS_HELP_STRING([--disable-valgrind],
				   [Do not check the availability of valgrind.h and helgrind.h])],
				   enable_valgrind=$enableval, enable_valgrind=yes)
if test "$enable_valgrind" != "no" ; then
   AC_CHECK_HEADERS([valgrind/valgrind.h], [AC_DEFINE([STARPU_HAVE_VALGRIND_H], [1], [Define to 1 if you have the <valgrind/valgrind.h> header file.])])
   AC_CHECK_HEADERS([valgrind/memcheck.h], [AC_DEFINE([STARPU_HAVE_MEMCHECK_H], [1], [Define to 1 if you have the <valgrind/memcheck.h> header file.])])
   AC_CHECK_HEADERS([valgrind/helgrind.h], [AC_DEFINE([STARPU_HAVE_HELGRIND_H], [1], [Define to 1 if you have the <valgrind/helgrind.h> header file.])])
fi
if test "$enable_valgrind" = "full" ; then
   AC_DEFINE([STARPU_VALGRIND_FULL], [1], [Define to 1 to disable STARPU_SKIP_IF_VALGRIND when running tests.])
fi

AC_CHECK_FUNC([sched_yield], [AC_DEFINE([STARPU_HAVE_SCHED_YIELD], [1], [Define to 1 if the function sched_yield is available.])])

AC_CHECK_HEADERS([aio.h])
AC_CHECK_LIB([rt], [aio_read])

AC_CHECK_FUNCS([mkostemp])

AC_CHECK_FUNCS([pread pwrite])

# This defines HAVE_SYNC_VAL_COMPARE_AND_SWAP
STARPU_CHECK_SYNC_VAL_COMPARE_AND_SWAP

# This defines HAVE_SYNC_BOOL_COMPARE_AND_SWAP
STARPU_CHECK_SYNC_BOOL_COMPARE_AND_SWAP

# This defines HAVE_SYNC_FETCH_AND_ADD
STARPU_CHECK_SYNC_FETCH_AND_ADD

# This defines HAVE_SYNC_FETCH_AND_OR
STARPU_CHECK_SYNC_FETCH_AND_OR

# This defines HAVE_SYNC_LOCK_TEST_AND_SET
STARPU_CHECK_SYNC_LOCK_TEST_AND_SET

# This defines HAVE_SYNC_SYNCHRONIZE
STARPU_CHECK_SYNC_SYNCHRONIZE

CPPFLAGS="${CPPFLAGS} -D_GNU_SOURCE "

STARPU_SEARCH_LIBS([LIBNUMA],[set_mempolicy],[numa],[enable_libnuma=yes],[enable_libnuma=no])
AC_MSG_CHECKING(whether libnuma is available)
AC_MSG_RESULT($enable_libnuma)
if test x$enable_libnuma = xyes; then
	AC_DEFINE(STARPU_HAVE_LIBNUMA,[1],[libnuma is available])
fi

###############################################################################
#									      #
#				SCHED_CTX settings			      #
#									      #
###############################################################################
AC_MSG_CHECKING(maximum number of sched_ctxs)
AC_ARG_ENABLE(max_sched_ctxs, [AS_HELP_STRING([--enable-max-sched-ctxs=<number>],
			[maximum number of sched_ctxs])],
			max_sched_ctxs=$enableval, max_sched_ctxs=10)
AC_MSG_RESULT($max_sched_ctxs)
AC_DEFINE_UNQUOTED(STARPU_NMAX_SCHED_CTXS, [$max_sched_ctxs], [Maximum number of sched_ctxs supported])

AC_ARG_ENABLE([sc_hypervisor],
  [AS_HELP_STRING([--enable-sc-hypervisor],
    [enable resizing contexts (experimental)])],
  [enable_sc_hypervisor="yes"],
  [enable_sc_hypervisor="no"])

#for pkgconfig
AC_SUBST(STARPU_SC_HYPERVISOR)
if test "x$enable_sc_hypervisor" = "xyes"; then
  AC_DEFINE(STARPU_USE_SC_HYPERVISOR, [1], [enable sc_hypervisor lib])
#   PKG_CHECK_MODULES([SC_HYPERVISOR], [libsc_hypervisor], [], build_sc_hypervisor="yes")
   STARPU_SC_HYPERVISOR="-lsc_hypervisor"
   build_sc_hypervisor="yes"
else
   build_sc_hypervisor="no"
fi

AM_CONDITIONAL([STARPU_BUILD_SC_HYPERVISOR], [test "x$build_sc_hypervisor" = "xyes"])
AM_CONDITIONAL([STARPU_USE_SC_HYPERVISOR], [test "x$build_sc_hypervisor" = "xyes"])

AC_ARG_ENABLE([sc_hypervisor_debug],
  [AS_HELP_STRING([--enable-sc-hypervisor-debug],
    [enable debug for resizing contexts (experimental)])],
  [enable_sc_hypervisor_debug="yes"],
  [enable_sc_hypervisor_debug="no"])


AC_SUBST(STARPU_SC_HYPERVISOR_DEBUG, $enable_sc_hypervisor_debug)
AM_CONDITIONAL([STARPU_SC_HYPERVISOR_DEBUG], [test "x$enable_sc_hypervisor_debug" = "xyes"])

if test "x$enable_sc_hypervisor_debug" = "xyes"; then
  AC_DEFINE(STARPU_SC_HYPERVISOR_DEBUG, [1], [enable debug sc_hypervisor])
fi

###############################################################################
#                                                                             #
#                                 CPUs settings                               #
#                                                                             #
###############################################################################

AC_MSG_CHECKING(maximum number of CPUs)
AC_ARG_ENABLE(maxcpus, [AS_HELP_STRING([--enable-maxcpus=<number>],
			[maximum number of CPUs])],
			maxcpus=$enableval, maxcpus=64)
AC_MSG_RESULT($maxcpus)
AC_DEFINE_UNQUOTED(STARPU_MAXCPUS, [$maxcpus], [Maximum number of CPUs supported])

AC_MSG_CHECKING(whether CPUs should be used)
AC_ARG_ENABLE(cpu, [AS_HELP_STRING([--disable-cpu],
			[do not use the CPU(s)])],
			enable_cpu=$enableval, enable_cpu=yes)
AC_MSG_RESULT($enable_cpu)
AC_SUBST(STARPU_USE_CPU, $enable_cpu)
AM_CONDITIONAL(STARPU_USE_CPU, test x$enable_cpu = xyes)

if test x$enable_cpu = xyes; then
	AC_DEFINE(STARPU_USE_CPU, [1], [CPU driver is activated])
fi

###############################################################################
#                                                                             #
#                                 CUDA settings                               #
#                                                                             #
###############################################################################

AC_MSG_CHECKING(maximum number of CUDA devices)
AC_ARG_ENABLE(maxcudadev, [AS_HELP_STRING([--enable-maxcudadev=<number>],
			[maximum number of CUDA devices])],
			nmaxcudadev=$enableval, nmaxcudadev=4)
AC_MSG_RESULT($nmaxcudadev)
AC_DEFINE_UNQUOTED(STARPU_MAXCUDADEVS, [$nmaxcudadev],
		[maximum number of CUDA devices])

AC_ARG_ENABLE(cuda, [AS_HELP_STRING([--disable-cuda],
		[do not use CUDA device(s)])],, [enable_cuda=maybe])

#AC_MSG_CHECKING(whether CUDA is available)
AC_ARG_WITH(cuda-dir,
	[AS_HELP_STRING([--with-cuda-dir=<path>],
	[specify CUDA installation directory])],
	[
		cuda_dir="$withval"
		# in case this was not explicit yet
		enable_cuda=yes
	], cuda_dir=no)

AC_ARG_WITH(cuda-include-dir,
	[AS_HELP_STRING([--with-cuda-include-dir=<path>],
	[specify where CUDA headers are installed])],
	[
		cuda_include_dir="$withval"
		# in case this was not explicit yet
		enable_cuda=yes
	], [cuda_include_dir=no])

AC_ARG_WITH(cuda-lib-dir,
	[AS_HELP_STRING([--with-cuda-lib-dir=<path>],
	[specify where CUDA libraries are installed])],
	[
		cuda_lib_dir="$withval"
		# in case this was not explicit yet
		enable_cuda=yes
	], [cuda_lib_dir=no])

AC_DEFUN([STARPU_CHECK_CUDA_L],
[
    __cuda_L=$1
    SAVED_LDFLAGS="${LDFLAGS}"
    STARPU_CUDA_LDFLAGS="${__cuda_L}"
    AC_MSG_CHECKING(whether CUDA is available with: $__cuda_L)
    AC_MSG_RESULT()
    LDFLAGS="${SAVED_LDFLAGS} ${__cuda_L}"
    AC_HAVE_LIBRARY([cuda],[have_valid_cuda=yes],[have_valid_cuda=no])
    unset ac_cv_lib_cuda_main
    if test "$have_valid_cuda" = "yes" ; then
	AC_HAVE_LIBRARY([cudart],[have_valid_cuda=yes],[have_valid_cuda=no])
	unset ac_cv_lib_cudart_main
	if test "$have_valid_cuda" = yes ; then
	    STARPU_CUDA_LDFLAGS="$STARPU_CUDA_LDFLAGS -lcudart"
	    LDFLAGS="${SAVED_LDFLAGS} ${STARPU_CUDA_LDFLAGS}"
	    # we also check that CUBLAS is available
	    AC_HAVE_LIBRARY([cublas],[have_valid_cuda=yes],[have_valid_cuda=no])
	    unset ac_cv_lib_cublas_main
	    if test "$have_valid_cuda" = "yes" ; then
		STARPU_CUDA_LDFLAGS="$STARPU_CUDA_LDFLAGS -lcublas"
	    fi
	fi
    fi
    LDFLAGS="${SAVED_LDFLAGS}"
])
AC_DEFUN([STARPU_CHECK_CUDA],
[
    __cuda_dir=$1
    __cuda_include_dir=$2
    __cuda_lib_dir=$3

    if test -z "$__cuda_lib_dir" ; then
	__cuda_lib_dir=no
    fi
    if test -z "$__cuda_include_dir" ; then
	__cuda_include_dir=no
    fi
    if test -z "$__cuda_dir" ; then
	__cuda_dir=no
    fi

    if test "$__cuda_dir" != "no" ; then
	AC_MSG_CHECKING(whether CUDA is available in $__cuda_dir, $__cuda_include_dir and $__cuda_lib_dir)
    else
	AC_MSG_CHECKING(whether CUDA is available)
    fi
    AC_MSG_RESULT()

    if test "$__cuda_include_dir" = "no" -a "$__cuda_dir" != "no" ; then
        __cuda_include_dir="$__cuda_dir/include"
    fi

    SAVED_CPPFLAGS="$CPPFLAGS"
    have_valid_cuda=no

    if test "$__cuda_include_dir" != "no" ; then
        CPPFLAGS="${CPPFLAGS} -I$__cuda_include_dir"
    fi

    AC_CHECK_HEADER([cuda.h],[have_valid_cuda=yes],[have_valid_cuda=no])
    unset ac_cv_header_cuda_h

    if test "$have_valid_cuda" = "yes" ; then
	if test "$__cuda_lib_dir" != "no" ; then
	    STARPU_CHECK_CUDA_L("-L${__cuda_lib_dir}")
	else
	    if test "$__cuda_dir" != "no" ; then
		for __cuda_libdir in lib64 lib lib/x64 lib/Win32 ; do
		    STARPU_CHECK_CUDA_L("-L${__cuda_dir}/${__cuda_libdir}")
		    if test "$have_valid_cuda" = yes ; then
			break
		    fi
		done
	    else
		STARPU_CHECK_CUDA_L("")
	    fi
	fi
    fi

    if test "$have_valid_cuda" = "no" ; then
	CPPFLAGS="${SAVED_CPPFLAGS}"
	unset STARPU_CUDA_LDFLAGS
    else
   	if test "$NVCC" = "" ; then
            AC_PATH_PROG([NVCC], [nvcc], [not-found],
	   	[$cuda_dir/bin:$PATH:/usr/local/cuda/bin:/usr/bin:/bin])
	fi
	if test "x$NVCC" = "xnot-found"; then
	    AC_MSG_WARN(['nvcc' not found, disabling CUDA])
	    have_valid_cuda=no
	else
	    # This is for very old cuda, to enable the use of double etc.
	    AC_MSG_CHECKING(whether nvcc supports sm_13 architecture)
	    OLD_NVCCFLAGS="$NVCCFLAGS"
	    NVCCFLAGS="$NVCCFLAGS -arch sm_13"
	    echo "int main(int argc, char **argv) { return 0;}" > cuda_test.cu
	    $NVCC $NVCCFLAGS -c cuda_test.cu >/dev/null 2>&1
	    if test $? -eq 0
	    then
		AC_MSG_RESULT(yes)
	    else
		AC_MSG_RESULT(no)
		NVCCFLAGS="$OLD_NVCCFLAGS"
	    fi

	    # This is for recent cuda, which complains if we don't actually set an arch!?
	    AC_MSG_CHECKING(whether nvcc supports -Wno-deprecated-gpu-targets)
	    OLD_NVCCFLAGS="$NVCCFLAGS"
	    NVCCFLAGS="$NVCCFLAGS -Wno-deprecated-gpu-targets"
	    echo "int main(int argc, char **argv) { return 0;}" > cuda_test.cu
	    $NVCC $NVCCFLAGS -c cuda_test.cu >/dev/null 2>&1
	    if test $? -eq 0
	    then
		AC_MSG_RESULT(yes)
	    else
		AC_MSG_RESULT(no)
		NVCCFLAGS="$OLD_NVCCFLAGS"
	    fi

	    rm -f cuda_test*
	fi

	# nvcc is a wrapper around GCC, and calls it with the -dumpspecs
	# option, which is GCC specific. If $CC does not support -dumpspecs, we
	# should let nvcc choose another compiler (by default, gcc, if it is
	# installed). If gcc is not installed, the build will probably fail.
	$CC -dumpspecs >/dev/null 2>&1
	if test $? -eq 0 -a x$starpu_windows != xyes; then
	    NVCCFLAGS="${NVCCFLAGS} -ccbin \${CC}"
	fi
	if test "$__cuda_include_dir" != "no"; then
	    STARPU_CUDA_CPPFLAGS="-I$__cuda_include_dir"
	    NVCCFLAGS="${NVCCFLAGS} -I$__cuda_include_dir"
	fi
    fi
])

if test x$enable_cuda = xyes -o x$enable_cuda = xmaybe; then
    STARPU_CHECK_CUDA("$cuda_dir", "$cuda_include_dir", "$cuda_lib_dir")
    if test "$have_valid_cuda" = "no" ; then
	STARPU_CHECK_CUDA("$CUDA_ROOT", "$CUDA_PATH", "$CUDA_INC_PATH", "$CUDA_LIB_PATH")
    fi
    if test "$have_valid_cuda" = "no" ; then
	for f in "/usr/local/cuda" "/c/cuda" "/cygdrive/c/cuda" "/opt/cuda" "$CUDA_ROOT" "$CUDA_PATH" "$CUDA_INC_PATH/.." "$CUDA_INC/.." "$CUDA_BIN/.." "$CUDA_SDK/.." "$CUDA_INSTALL_PATH" "$CUDA_TOOLKIT"; do
	    if test -n "$f" ; then
		STARPU_CHECK_CUDA("$f", "no", "no")
		if test "$have_valid_cuda" = "yes" ; then
		    break
		fi
	    fi
	done
    fi

    # Check cuda is compatible with the C compiler
    AC_MSG_CHECKING(whether CUDA is working)
    if test "$have_valid_cuda" = "yes" ; then
        SAVED_CPPFLAGS="${CPPFLAGS}"
        CPPFLAGS="${CPPFLAGS} ${STARPU_CUDA_CPPFLAGS}"
	SAVED_LDFLAGS="${LDFLAGS}"
	LDFLAGS="${LDFLAGS} ${STARPU_CUDA_LDFLAGS} -lcuda"
	AC_COMPILE_IFELSE([AC_LANG_PROGRAM(
		[[#include <cuda.h>]],
		[[]]
		)],
	    [
	      AC_RUN_IFELSE([AC_LANG_PROGRAM(
	        [[#include <cuda.h>]],
		[[]]
		)],
		[have_valid_cuda="yes"],
		[
	          AC_MSG_RESULT([CUDA found and can be compiled, but compiled application can not be run, is the CUDA path missing in LD_LIBRARY_PATH?])
	          have_valid_cuda="no"
		])
	    ],
	    [
	    AC_MSG_ERROR([CUDA found, but cuda.h could not be compiled])
	    have_valid_cuda="no"
	    ]
	)
        CPPFLAGS="${SAVED_CPPFLAGS}"
	LDFLAGS="${SAVED_LDFLAGS}"
    fi
    AC_MSG_RESULT($have_valid_cuda)

    # in case CUDA was explicitely required, but is not available, this is an error
    if test x$enable_cuda = xyes -a x$have_valid_cuda = xno; then
	AC_MSG_ERROR([cannot find CUDA])
    fi
    # now we enable CUDA if and only if a proper setup is available
    enable_cuda=$have_valid_cuda
fi

AC_MSG_CHECKING(whether CUDA should be used)
AC_MSG_RESULT($enable_cuda)
AC_SUBST(STARPU_USE_CUDA, $enable_cuda)
AM_CONDITIONAL(STARPU_USE_CUDA, test x$enable_cuda = xyes)
if test x$enable_cuda = xyes; then
	AC_DEFINE(STARPU_USE_CUDA, [1], [CUDA support is activated])

	# On Darwin, the libstdc++ dependency is not automatically added by nvcc
#	case "$target" in
#		*-*darwin*) AC_HAVE_LIBRARY([stdc++], []) ;;
#		#*-*darwin*) AC_HAVE_LIBRARY([stdc++], [STARPU_CUDA_LDFLAGS="$STARPU_CUDA_LDFLAGS -lstdc++"]) ;;
#	esac
	STARPU_CUDA_LDFLAGS="$STARPU_CUDA_LDFLAGS -lcuda"
	STARPU_CUFFT_LDFLAGS="-lcufft"

        if test "$F77" = "gfortran" -o "$FC" = "gfortran" ; then
            STARPU_CUDA_FORTRAN_LDFLAGS="-lgfortran"
            AC_SUBST(STARPU_CUDA_FORTRAN_LDFLAGS)
        fi

	#in case this is a 64bit setup, we tell nvcc to use a -m64 flag
	if test x$SIZEOF_VOID_P = x8; then
		NVCCFLAGS="${NVCCFLAGS} -m64"
		AC_SUBST(NVCCFLAGS)
	fi

	AC_CHECK_HEADERS([cuda_gl_interop.h])
fi

dnl Hey dude, are you around?
PKG_PROG_PKG_CONFIG

have_magma=no
if test x$enable_cuda = xyes; then
	PKG_CHECK_MODULES([MAGMA],  [magma], [
	AC_DEFINE([STARPU_HAVE_MAGMA], [1], [Define to 1 if you have the MAGMA library.])
	AC_SUBST([STARPU_HAVE_MAGMA], [1])
	have_magma=yes
], [:])
fi
AM_CONDITIONAL(STARPU_HAVE_MAGMA, [test x$have_magma = xyes])
AC_MSG_CHECKING(whether MAGMA should be used)
AC_MSG_RESULT($have_magma)

# cufftDoubleComplex may not be available on an old CUDA setup
AC_CHECK_TYPE(cufftDoubleComplex,
	[have_cufftdoublecomplex=yes],
	[have_cufftdoublecomplex=no], [#include <cufft.h>])
AM_CONDITIONAL(STARPU_HAVE_CUFFTDOUBLECOMPLEX, test x$have_cufftdoublecomplex = xyes)
if test x$have_cufftdoublecomplex = xyes; then
	AC_DEFINE(STARPU_HAVE_CUFFTDOUBLECOMPLEX, [1], [cufftDoubleComplex is available])
fi

# The CURAND library is only available since CUDA 3.2
have_curand=$enable_cuda
if test x$enable_cuda = xyes; then
        SAVED_LDFLAGS="${LDFLAGS}"
        LDFLAGS="${LDFLAGS} ${STARPU_CUDA_LDFLAGS}"
	AC_HAVE_LIBRARY([curand],[have_curand=yes],[have_curand=no])
        LDFLAGS="${SAVED_LDFLAGS}"
fi
AC_MSG_CHECKING(whether CURAND is available)
AC_MSG_RESULT($have_curand)
if test x$have_curand = xyes; then
    AC_DEFINE(STARPU_HAVE_CURAND,[1], [CURAND is available])
    STARPU_CURAND_LDFLAGS="$STARPU_CURAND_LDFLAGS -lcurand"
    AC_SUBST(STARPU_CURAND_LDFLAGS)
fi

# Peer transfers are only supported since CUDA 4.0
# Disable them if user explicity wants to disable them
AC_ARG_ENABLE(cuda_memcpy_peer, [AS_HELP_STRING([--disable-cuda-memcpy-peer], [do not allow peer transfers when using CUDA 4.0])],, [enable_cuda_memcpy_peer=yes])
have_cuda_memcpy_peer=no
if test x$enable_cuda_memcpy_peer = xyes -a x$enable_cuda = xyes ; then
    SAVED_LDFLAGS="${LDFLAGS}"
    LDFLAGS="${LDFLAGS} ${STARPU_CUDA_LDFLAGS}"
    AC_CHECK_FUNC([cudaMemcpyPeer], have_cuda_memcpy_peer=yes, have_cuda_memcpy_peer=no)
    LDFLAGS="${SAVED_LDFLAGS}"
fi
if test x$have_cuda_memcpy_peer = xyes; then
    AC_DEFINE(HAVE_CUDA_MEMCPY_PEER,[1],[Peer transfers are supported in CUDA])
fi

if test x$enable_cuda = xyes; then
    if test x$starpu_windows != xyes ; then
	STARPU_CUDA_LDFLAGS="$STARPU_CUDA_LDFLAGS -lstdc++"
    fi
    AC_SUBST(STARPU_CUDA_LDFLAGS)
    AC_SUBST(STARPU_CUFFT_LDFLAGS)
    AC_SUBST(STARPU_CUDA_CPPFLAGS)
fi

AC_ARG_VAR([NVCC], [CUDA compiler])
AC_ARG_VAR([NVCCFLAGS], [CUDA compiler flags])

###############################################################################
#                                                                             #
#                                 OpenCL settings                             #
#                                                                             #
###############################################################################

AC_MSG_CHECKING(maximum number of OpenCL devices)
AC_ARG_ENABLE(maxopencldev, [AS_HELP_STRING([--enable-maxopencldev=<number>],
			[maximum number of OPENCL devices])],
			nmaxopencldev=$enableval, nmaxopencldev=8)
AC_MSG_RESULT($nmaxopencldev)
AC_DEFINE_UNQUOTED(STARPU_MAXOPENCLDEVS, [$nmaxopencldev],
		[maximum number of OPENCL devices])
AC_ARG_ENABLE(opencl, [AS_HELP_STRING([--disable-opencl],
		[do not use OpenCL device(s)])],, [enable_opencl=maybe])

have_valid_opencl=no
AC_DEFUN([STARPU_CHECK_OPENCL],
[
    __opencl_dir=$1
    __opencl_include_dir=$2
    __opencl_lib_dir=$3

    if test "$__opencl_dir" != "no" ; then
	AC_MSG_CHECKING(whether OpenCL is available in $__opencl_dir $__opencl_include_dir and $__opencl_lib_dir)
    else
	AC_MSG_CHECKING(whether OpenCL is available)
    fi
    AC_MSG_RESULT()

    if test "$__opencl_include_dir" = "no" -a "$__opencl_dir" != "no" ; then
        __opencl_include_dir="$__opencl_dir/include"
    fi

    SAVED_CPPFLAGS="$CPPFLAGS"
    SAVED_LDFLAGS="${LDFLAGS}"

    if test "$__opencl_include_dir" != "no" ; then
        CPPFLAGS="${CPPFLAGS} -I$__opencl_include_dir"
    fi
    AC_CHECK_HEADER([CL/cl.h],[have_valid_opencl=yes],[have_valid_opencl=no])
    unset ac_cv_header_CL_cl_h

    if test "$have_valid_opencl" = "yes" ; then
	if test "$__opencl_lib_dir" != "no"; then
	    LDFLAGS="${SAVED_LDFLAGS} -L$__opencl_lib_dir"
	    AC_HAVE_LIBRARY([OpenCL],[have_valid_opencl=yes],[have_valid_opencl=no])
	    unset ac_cv_lib_OpenCL_main
	else
	    AC_MSG_CHECKING(whether OpenCL is available in $__opencl_dir)
	    AC_MSG_RESULT()
	    AC_HAVE_LIBRARY([OpenCL],[have_valid_opencl=yes],[have_valid_opencl=no])
	    unset ac_cv_lib_OpenCL_main
	    if test "$have_valid_opencl" = "no" -a "$__opencl_dir" != "no" ; then
		for __cuda_libdir in lib64 lib lib/x86 lib/Win32 ; do
		    __opencl_lib_dir="$__opencl_dir/$__cuda_libdir"
		    AC_MSG_CHECKING(whether OpenCL is available in $__opencl_dir and $__opencl_lib_dir)
		    AC_MSG_RESULT()
		    LDFLAGS="${SAVED_LDFLAGS} -L$__opencl_lib_dir"
		    AC_HAVE_LIBRARY([OpenCL],[have_valid_opencl=yes],[have_valid_opencl=no])
		    unset ac_cv_lib_OpenCL_main
		    if test "$have_valid_opencl" = yes ; then
			break
		    fi
		done
	    else
		LDFLAGS="${SAVED_LDFLAGS}"
		AC_HAVE_LIBRARY([OpenCL],[have_valid_opencl=yes],[have_valid_opencl=no])
		unset ac_cv_lib_OpenCL_main
	    fi
        fi
    fi

    if test "$have_valid_opencl" = "yes" -a "$__opencl_include_dir" != "no"; then
        STARPU_OPENCL_CPPFLAGS="-I$__opencl_include_dir"
	AC_CHECK_HEADERS([CL/cl_ext.h])
    fi

    CPPFLAGS="${SAVED_CPPFLAGS}"
    LDFLAGS="${SAVED_LDFLAGS}"

    if test "$have_valid_opencl" = "yes" ; then
        if test "$__opencl_lib_dir" != "no"; then
            STARPU_OPENCL_LDFLAGS="-L$__opencl_lib_dir"
        fi
        STARPU_OPENCL_LDFLAGS="${STARPU_OPENCL_LDFLAGS} -lOpenCL"
    fi

])

#AC_MSG_CHECKING(whether OpenCL is available)
AC_ARG_WITH(opencl-dir,
	[AS_HELP_STRING([--with-opencl-dir=<path>],
	[specify OpenCL installation directory])],
	[
		opencl_dir="$withval"
		# in case this was not explicit yet
		enable_opencl=yes
	], opencl_dir=no)

AC_ARG_WITH(opencl-include-dir,
	[AS_HELP_STRING([--with-opencl-include-dir=<path>],
	[specify where OpenCL headers are installed])],
	[
		opencl_include_dir="$withval"
		# in case this was not explicit yet
		enable_opencl=yes
	], [opencl_include_dir=no])

AC_ARG_WITH(opencl-lib-dir,
	[AS_HELP_STRING([--with-opencl-lib-dir=<path>],
	[specify where OpenCL libraries are installed])],
	[
		opencl_lib_dir="$withval"
		# in case this was not explicit yet
		enable_opencl=yes
	], [opencl_lib_dir=no])

AC_DEFUN([STARPU_LOOK_FOR_OPENCL],
[
    	if test "x$has_opencl_being_checked" != "xyes" ; then
    	    STARPU_CHECK_OPENCL("$opencl_dir", "$opencl_include_dir", "$opencl_lib_dir")
	    if test "$have_valid_opencl" = "no" ; then
            	for f in "/usr/local/cuda" "/c/cuda" "/cygdrive/c/cuda" "/opt/cuda" "$CUDA_ROOT" "$CUDA_PATH" "$CUDA_INC_PATH/.." "$CUDA_INSTALL_PATH" "$CUDA_TOOLKIT"; do
		    if test -n "$f" ; then
    			STARPU_CHECK_OPENCL("$f", "no", "no")
			if test "$have_valid_opencl" = "yes" ; then
			    break
			fi
		    fi
		done
	    fi
	    has_opencl_being_checked=yes
	fi
])

if test x$enable_opencl = xyes -o x$enable_opencl = xmaybe; then
   case $target in
        *-*-darwin*)
          AC_MSG_CHECKING(whether OpenCL is available)

          SAVED_LIBS=$LIBS
          LIBS="$LIBS -framework OpenCL"
          AC_LINK_IFELSE(
          [AC_LANG_PROGRAM([[
          #ifdef __APPLE_CC__
          #include <OpenCL/opencl.h>
          #else
          #include <CL/cl.h>
          #endif
          ]],
            [[return clSetKernelArg(0, 0, 0, 0); ]])],
          [AC_MSG_RESULT(yes)
            enable_opencl=yes
            have_valid_opencl=yes
            STARPU_OPENCL_CPPFLAGS=
            STARPU_OPENCL_LDFLAGS="-framework OpenCL"],
          [AC_MSG_RESULT(no)
             enable_opencl=no])
          LIBS=$SAVED_LIBS
          ;;        
        *)
	  STARPU_LOOK_FOR_OPENCL()
	  # in case OpenCL was explicitely required, but is not available, this is an error
	  if test x$enable_opencl = xyes -a x$have_valid_opencl = xno; then
	    AC_MSG_ERROR([cannot find OpenCL])
	  fi
	  # now we enable OpenCL if and only if a proper setup is available
	  enable_opencl=$have_valid_opencl
          ;;
   esac
   save_LIBS="$LIBS"
   LIBS="$LIBS $STARPU_OPENCL_LDFLAGS"
   AC_CHECK_FUNCS([clEnqueueMarkerWithWaitList])
   LIBS="$save_LIBS"
fi

AC_MSG_CHECKING(whether OpenCL should be used)
AC_MSG_RESULT($enable_opencl)
AC_SUBST(STARPU_USE_OPENCL, $enable_opencl)
AM_CONDITIONAL(STARPU_USE_OPENCL, test x$enable_opencl = xyes)
if test x$enable_opencl = xyes ; then
	AC_DEFINE(STARPU_USE_OPENCL, [1], [OpenCL support is activated])
	STARPU_OPENCL_CPPFLAGS="${STARPU_OPENCL_CPPFLAGS} -DSTARPU_OPENCL_DATADIR=${datarootdir}/starpu/opencl -DCL_USE_DEPRECATED_OPENCL_1_1_APIS"
        AC_SUBST(STARPU_OPENCL_DATAdir, "$(eval echo ${datarootdir}/starpu/opencl/examples)")
        AC_SUBST(STARPU_OPENCL_CPPFLAGS)
        AC_SUBST(STARPU_OPENCL_LDFLAGS)
fi

###############################################################################
#                                                                             #
# General GPU settings                                                        #
#                                                                             #
###############################################################################
AC_MSG_CHECKING(whether asynchronous copy should be disabled)
AC_ARG_ENABLE(asynchronous-copy, [AS_HELP_STRING([--disable-asynchronous-copy],
			[disable asynchronous copy between CPU and GPU])],
			enable_asynchronous_copy=$enableval, enable_asynchronous_copy=yes)
disable_asynchronous_copy=no
if test x$enable_asynchronous_copy = xno ; then
   disable_asynchronous_copy=yes
fi
AC_MSG_RESULT($disable_asynchronous_copy)
if test x$disable_asynchronous_copy = xyes ; then
   AC_DEFINE([STARPU_DISABLE_ASYNCHRONOUS_COPY], [1], [Define to 1 to disable asynchronous copy between CPU and GPU devices])
fi

AC_MSG_CHECKING(whether asynchronous CUDA copy should be disabled)
AC_ARG_ENABLE(asynchronous-cuda-copy, [AS_HELP_STRING([--disable-asynchronous-cuda-copy],
			[disable asynchronous copy between CPU and CUDA devices])],
			enable_asynchronous_cuda_copy=$enableval, enable_asynchronous_cuda_copy=yes)
disable_asynchronous_cuda_copy=no
if test x$enable_asynchronous_cuda_copy = xno ; then
   disable_asynchronous_cuda_copy=yes
fi
AC_MSG_RESULT($disable_asynchronous_cuda_copy)
if test x$disable_asynchronous_cuda_copy = xyes ; then
   AC_DEFINE([STARPU_DISABLE_ASYNCHRONOUS_CUDA_COPY], [1], [Define to 1 to disable asynchronous copy between CPU and CUDA devices])
fi

AC_MSG_CHECKING(whether asynchronous OpenCL copy should be disabled)
AC_ARG_ENABLE(asynchronous-opencl-copy, [AS_HELP_STRING([--disable-asynchronous-opencl-copy],
			[disable asynchronous copy between CPU and OPENCL devices])],
			enable_asynchronous_opencl_copy=$enableval, enable_asynchronous_opencl_copy=yes)
disable_asynchronous_opencl_copy=no
if test x$enable_asynchronous_opencl_copy = xno ; then
   disable_asynchronous_opencl_copy=yes
fi
AC_MSG_RESULT($disable_asynchronous_opencl_copy)
if test x$disable_asynchronous_opencl_copy = xyes ; then
   AC_DEFINE([STARPU_DISABLE_ASYNCHRONOUS_OPENCL_COPY], [1], [Define to 1 to disable asynchronous copy between CPU and OpenCL devices])
fi

AC_MSG_CHECKING(whether asynchronous MIC copy should be disabled)
AC_ARG_ENABLE(asynchronous-mic-copy, [AS_HELP_STRING([--disable-asynchronous-mic-copy],
			[disable asynchronous copy between CPU and MIC devices])],
			enable_asynchronous_mic_copy=$enableval, enable_asynchronous_mic_copy=yes)
disable_asynchronous_mic_copy=no
if test x$enable_asynchronous_mic_copy = xno ; then
   disable_asynchronous_mic_copy=yes
fi
AC_MSG_RESULT($disable_asynchronous_mic_copy)
if test x$disable_asynchronous_mic_copy = xyes ; then
   AC_DEFINE([STARPU_DISABLE_ASYNCHRONOUS_MIC_COPY], [1], [Define to 1 to disable asynchronous copy between CPU and MIC devices])
fi

AC_MSG_CHECKING(whether asynchronous MPI Master Slave copy should be disabled)
AC_ARG_ENABLE(asynchronous-mpi-master-slave-copy, [AS_HELP_STRING([--disable-asynchronous-mpi-master-slave-copy],
			[disable asynchronous copy between MPI Master and MPI Slave devices])],
			enable_asynchronous_mpi_master_slave_copy=$enableval, enable_asynchronous_mpi_master_slave_copy=yes)
disable_asynchronous_mpi_master_slave_copy=no
if test x$enable_asynchronous_mpi_master_slave_copy = xno ; then
   disable_asynchronous_mpi_master_slave_copy=yes
fi
AC_MSG_RESULT($disable_asynchronous_mpi_master_slave_copy)
if test x$disable_asynchronous_mpi_master_slave_copy = xyes ; then
   AC_DEFINE([STARPU_DISABLE_ASYNCHRONOUS_MPI_MS_COPY], [1], [Define to 1 to disable asynchronous copy between MPI Master and MPI Slave devices])
fi

###############################################################################
#                                                                             #
#                                 MIC settings                                #
#                                                                             #
###############################################################################

# ignore these otions, only meant for mic-configure, but also passed here.
AC_ARG_ENABLE(native-mic)
AC_ARG_WITH(compiler)
AC_ARG_WITH(mic-param)
AC_ARG_WITH(host-param)

AC_MSG_CHECKING(maximum number of MIC devices)
AC_ARG_ENABLE(maxmicdev, [AS_HELP_STRING([--enable-maxmicdev=<number>],
			[maximum number of MIC devices])],
			nmaxmicdev=$enableval, nmaxmicdev=4)
AC_MSG_RESULT($nmaxmicdev)

AC_DEFINE_UNQUOTED(STARPU_MAXMICDEVS, [$nmaxmicdev],
	[maximum number of MIC devices])

AC_MSG_CHECKING(maximum number of MIC threads)
AC_ARG_ENABLE(maxmicthreads, [AS_HELP_STRING([--enable-maxmicthreads=<number>],
			[maximum number of MIC threads])],
			nmaxmicthreads=$enableval, nmaxmicthreads=120)
AC_MSG_RESULT($nmaxmicthread)

AC_DEFINE_UNQUOTED(STARPU_MAXMICCORES, [$nmaxmicthreads],
	[maximum number of MIC cores])

AC_ARG_WITH(coi-dir,
	[AS_HELP_STRING([--with-coi-dir=<path>],
	[specify the MIC's COI installation directory])],
	[coi_dir="$withval"],
	[coi_dir=no])

AC_ARG_WITH(coi-include-dir,
	[AS_HELP_STRING([--with-coi-include-dir=<path>],
	[specify where the MIC's COI headers are installed])],
	[coi_include_dir="$withval"],
	[coi_include_dir=no])

AC_ARG_WITH(coi-lib-dir,
	[AS_HELP_STRING([--with-coi-lib-dir=<path>],
	[specify where the MIC's COI libraries are installed])],
	[coi_lib_dir="$withval"],
	[coi_lib_dir=no])

AC_DEFUN([STARPU_CHECK_COI_RUNTIME],
[
    __coi_dir=$1
    __coi_include_dir=$2
    __coi_lib_dir=$3

    if test "$__coi_dir" != "no" -a "$__coi_dir" != "" ; then
	AC_MSG_CHECKING(whether MIC's COI runtime is available in $__coi_dir)
    else
	AC_MSG_CHECKING(whether MIC's COI runtime is available)
    fi
    AC_MSG_RESULT()

    if test "$__coi_include_dir" = "no" -a "$__coi_dir" != "no" ; then
        __coi_include_dir="${__coi_dir}/include"
    fi
    if test "$__coi_lib_dir" = "no" -a "$__coi_dir" != "no" ; then
        __coi_lib_dir="${__coi_dir}/lib"
    fi

    SAVED_CPPFLAGS="$CPPFLAGS"
    SAVED_LDFLAGS="$LDFLAGS"

    if test "$__coi_include_dir" != "no" ; then
        CPPFLAGS="${CPPFLAGS} -I$__coi_include_dir"
    fi
    if test "$__coi_lib_dir" != "no" ; then
	LDFLAGS="${LDFLAGS} -L$__coi_lib_dir ${STARPU_SCIF_LDFLAGS}"
    fi

    AC_CHECK_HEADER([source/COIEngine_source.h],[have_valid_coi=yes],[have_valid_coi=no])

    if test "$have_valid_coi" = "yes" ; then
	AC_HAVE_LIBRARY([$4],[have_valid_coi=yes],[have_valid_coi=no])

        if test "$have_valid_coi" = "no" ; then
            if test "$3" = "no" -a "$__coi_dir" != "no" ; then
		# ${__coi_dir}/lib didn't work, let's try with lib64
                __coi_lib_dir="$__coi_dir/lib64"
		LDFLAGS="${SAVED_LDFLAGS} -L$__coi_lib_dir"
	        AC_HAVE_LIBRARY([$4],[have_valid_coi=yes],[have_valid_coi=no])
            fi
        fi
    fi

    if test "$have_valid_coi" = "yes" -a "$__coi_include_dir" != "no"; then
        STARPU_COI_CPPFLAGS="-I$__coi_include_dir"
    fi

    if test "$have_valid_coi" = "yes" ; then
        if test "$__coi_lib_dir" != "no"; then
	    STARPU_COI_LDFLAGS="-L$__coi_lib_dir"
        fi
	STARPU_COI_LDFLAGS="${STARPU_COI_LDFLAGS} -l$4"
    fi

    CPPFLAGS="${SAVED_CPPFLAGS}"
    LDFLAGS="${SAVED_LDFLAGS}"
])

AC_ARG_WITH(scif-dir,
	[AS_HELP_STRING([--with-scif-dir=<path>],
	[specify the MIC's SCIF installation directory])],
	[scif_dir="$withval"],
	[scif_dir=no])

AC_ARG_WITH(scif-include-dir,
	[AS_HELP_STRING([--with-scif-include-dir=<path>],
	[specify where the MIC's SCIF headers are installed])],
	[scif_include_dir="$withval"],
	[scif_include_dir=no])

AC_ARG_WITH(scif-lib-dir,
	[AS_HELP_STRING([--with-scif-lib-dir=<path>],
	[specify where the MIC's SCIF libraries are installed])],
	[scif_lib_dir="$withval"],
	[scif_lib_dir=no])

AC_DEFUN([STARPU_CHECK_SCIF_RUNTIME],
[
    __scif_dir=$1
    __scif_include_dir=$2
    __scif_lib_dir=$3

    if test "$__scif_dir" != "no" -a "$__scif_dir" != "" ; then
	AC_MSG_CHECKING(whether MIC's SCIF runtime is available in $__scif_dir)
    else
	AC_MSG_CHECKING(whether MIC's SCIF runtime is available)
    fi
    AC_MSG_RESULT()

    if test "$__scif_include_dir" = "no" -a "$__scif_dir" != "no" ; then
        __scif_include_dir="${__scif_dir}/include"
    fi
    if test "$__scif_lib_dir" = "no" -a "$__scif_dir" != "no" ; then
        __scif_lib_dir="${__scif_dir}/lib"
    fi

    SAVED_CPPFLAGS="$CPPFLAGS"
    SAVED_LDFLAGS="$LDFLAGS"

    if test "$__scif_include_dir" != "no" ; then
        CPPFLAGS="${CPPFLAGS} -I$__scif_include_dir"
    fi
    if test "$__scif_lib_dir" != "no" ; then
	LDFLAGS="${LDFLAGS} -L$__scif_lib_dir"
    fi

#    AC_CHECK_HEADER([source/SCIFEngine_source.h],[have_valid_scif=yes],[have_valid_scif=no])

#    if test "$have_valid_scif" = "yes" ; then
	AC_HAVE_LIBRARY([scif],[have_valid_scif=yes],[have_valid_scif=no])

        if test "$have_valid_scif" = "no" ; then
            if test "$3" = "no" -a "$__scif_dir" != "no" ; then
		# ${__scif_dir}/lib didn't work, let's try with lib64
                __scif_lib_dir="$__scif_dir/lib64"
		LDFLAGS="${SAVED_LDFLAGS} -L$__scif_lib_dir"
	        AC_HAVE_LIBRARY([scif],[have_valid_scif=yes],[have_valid_scif=no])
            fi
        fi
#    fi

    if test "$have_valid_scif" = "yes" -a "$__scif_include_dir" != "no"; then
        STARPU_SCIF_CPPFLAGS="-I$__scif_include_dir"
    fi

    if test "$have_valid_scif" = "yes" ; then
        if test "$__scif_lib_dir" != "no"; then
	    STARPU_SCIF_LDFLAGS="-L$__scif_lib_dir"
        fi
	STARPU_SCIF_LDFLAGS="${STARPU_SCIF_LDFLAGS} -lscif"
    fi

    CPPFLAGS="${SAVED_CPPFLAGS}"
    LDFLAGS="${SAVED_LDFLAGS}"
])

if test x$enable_mic = xyes ; then

    STARPU_CHECK_SCIF_RUNTIME($scif_dir, $scif_include_dir, $scif_lib_dir)
    if test "$have_valid_scif" = "no" ; then
	AC_MSG_ERROR([cannot find MIC's SCIF runtime])
    fi

    case $host_vendor in
	*1om)
	    # We are cross-compiling.
	    # Let's have a look for the device runtime which lib has a different name
	    STARPU_CHECK_COI_RUNTIME($coi_dir, $coi_include_dir, $coi_lib_dir, coi_device)
	    ;;
	*)
	    STARPU_CHECK_COI_RUNTIME($coi_dir, $coi_include_dir, $coi_lib_dir, coi_host)
	    ;;
    esac

    if test "$have_valid_coi" = "no" ; then
	AC_MSG_ERROR([cannot find MIC's COI runtime])
    fi

    AC_SUBST(STARPU_COI_CPPFLAGS)
    AC_SUBST(STARPU_COI_LDFLAGS)
    AC_SUBST(STARPU_SCIF_CPPFLAGS)
    AC_SUBST(STARPU_SCIF_LDFLAGS)
fi

###############################################################################
#                                                                             #
#                                 SCC settings                                #
#                                                                             #
###############################################################################

AC_ARG_ENABLE([rcce], [AS_HELP_STRING([--disable-rcce],
			  [do not use SCC device(s)])], [], enable_rcce=maybe)

nmaxsccdev=47
AC_DEFINE_UNQUOTED(STARPU_MAXSCCDEVS, [$nmaxsccdev], [maximum number of SCC devices])

AC_ARG_WITH(rcce-dir,
			[AS_HELP_STRING([--with-rcce-dir=<path>],
							[specify RCCE installation directory])],
			[
				rcce_dir="$withval"
				enable_rcce=yes
			],
			rcce_dir=no)

AC_ARG_WITH(rcce-include-dir,
			[AS_HELP_STRING([--with-rcce-include-dir=<path>],
							[specify where RCCE headers are installed])],
			[
				rcce_include_dir="$withval"
				enable_rcce=yes
			],
			rcce_include_dir=no)

AC_ARG_WITH(rcce-lib-dir,
			[AS_HELP_STRING([--with-rcce-lib-dir=<path>],
							[specify where RCCE libraries are installed])],
			[
			 	rcce_lib_dir="$withval"
			 	enable_rcce=yes
			],
			rcce_lib_dir=no)

if test x$enable_rcce = xyes -o x$enable_rcce = xmaybe ; then
	have_valid_rcce=yes

	SAVED_LDFLAGS="${LDFLAGS}"
	SAVED_CPPFLAGS="${CPPFLAGS}"
	SAVED_LIBS="${LIBS}"

	if test x$rcce_include_dir != xno ; then
		STARPU_RCCE_CPPFLAGS="-I${rcce_include_dir}"
	elif test x$rcce_dir != xno ; then
		STARPU_RCCE_CPPFLAGS="-I${rcce_dir}/include"
	fi

	CPPFLAGS="${CPPFLAGS} ${STARPU_RCCE_CPPFLAGS}"
	AC_CHECK_HEADER([RCCE.h], [], [have_valid_rcce=no])

	if test x$rcce_lib_dir != xno ; then
		STARPU_RCCE_LDFLAGS="-L${rcce_lib_dir}"
	elif test x$rcce_dir != xno ; then
		STARPU_RCCE_LDFLAGS="-L${rcce_lib}/lib"
	fi

	LDFLAGS="${LDFLAGS} ${STARPU_RCCE_LDFLAGS}"
	AC_CHECK_LIB([RCCE_bigflags_nongory_nopwrmgmt], [RCCE_init], [], [have_valid_rcce=no])

	# in case RCCE was explicitely required, but is not available, this is an error
	if test x$enable_rcce = xyes -a x$have_valid_rcce = xno ; then
		AC_MSG_ERROR([cannot find RCCE library])
	fi

	if test x$have_valid_rcce = xyes ; then
		STARPU_RCCE_CPPFLAGS="${STARPU_RCCE_CPPFLAGS} -DSCC"
		STARPU_RCCE_LDFLAGS="${STARPU_RCCE_LDFLAGS} -lRCCE_bigflags_nongory_nopwrmgmt -ldl"

		AC_DEFINE(STARPU_USE_SCC, [1], [SCC support is enabled])

		AC_SUBST(STARPU_RCCE_CFLAGS)
		AC_SUBST(STARPU_RCCE_CPPFLAGS)
		AC_SUBST(STARPU_RCCE_LDFLAGS)
	fi

	LDFLAGS="${SAVED_LDFLAGS}"
	CPPFLAGS="${SAVED_CPPFLAGS}"
	LIBS="${SAVED_LIBS}"

	enable_rcce=$have_valid_rcce
fi

AM_CONDITIONAL(STARPU_USE_SCC, test x$enable_rcce = xyes)

AC_MSG_CHECKING(whether RCCE should be used)
AC_MSG_RESULT($enable_rcce)


###############################################################################
#                                                                             #
#                   Debug and Performance analysis tools                      #
#                                                                             #
###############################################################################

AC_MSG_CHECKING(whether debug mode should be enabled)
AC_ARG_ENABLE(debug, [AS_HELP_STRING([--enable-debug], [enable debug mode])],
			enable_debug=$enableval, enable_debug=no)
AC_MSG_RESULT($enable_debug)

AC_ARG_ENABLE(spinlock_check, [AS_HELP_STRING([--enable-spinlock-check], [enable spinlock check])], enable_spinlock_check=$enableval, enable_spinlock_check=no)
AC_ARG_ENABLE(fstack-protector-all, [AS_HELP_STRING([--disable-fstack-protector-all], [disable GCC option -fstack-protector-all])], enable_fstack_protector_all=$enableval, enable_fstack_protector_all=yes)

if test x$enable_debug = xyes; then
	AC_DEFINE(STARPU_DEBUG, [1], [enable debugging statements])
	CFLAGS="$CFLAGS -O0"
	CXXFLAGS="$CXXFLAGS -O0"
	enable_spinlock_check=yes
	if test x$GCC = xyes; then
		if test x$starpu_windows != xyes ; then
			if test x$enable_fstack_protector_all = xyes ; then
			   CFLAGS="$CFLAGS -fstack-protector-all"
			   CXXFLAGS="$CXXFLAGS -fstack-protector-all"
			fi
		fi
	fi
else
	CFLAGS="-O3 $CFLAGS"
	CXXFLAGS="-O3 $CXXFLAGS"
fi
if test x$GCC = xyes; then
	CFLAGS+=" -gdwarf-2"
	CXXFLAGS+=" -gdwarf-2"
	LDFLAGS+=" -gdwarf-2"
fi
CFLAGS+=" -g3 "
CXXFLAGS+=" -g3 "
LDFLAGS+=" -g3 "

if test x$enable_spinlock_check = xyes; then
	AC_DEFINE(STARPU_SPINLOCK_CHECK, [1], [check spinlock use])
fi

AC_MSG_CHECKING(whether extra checks should be performed)
AC_ARG_ENABLE(fast, [AS_HELP_STRING([--enable-fast],
			[do not enforce assertions])],
			enable_fast=$enableval, enable_fast=no)
AC_MSG_RESULT($enable_fast)
if test x$enable_fast = xyes; then
	AC_DEFINE(STARPU_NO_ASSERT, [1], [disable assertions])
else
        # fortify gets really enabled only with optimizations, avoid enabling it
        # when they optimizations are not enabled, because with some glibc it
        # spews a lot of warnings.
	if test x$enable_debug != xyes; then
		if test x$GCC = xyes; then
			CPPFLAGS="$CPPFLAGS -D_FORTIFY_SOURCE=1"
		fi
	fi
fi

AC_MSG_CHECKING(whether debug messages should be displayed)
AC_ARG_ENABLE(verbose, [AS_HELP_STRING([--enable-verbose],
			[display verbose debug messages (--enable-verbose=extra increase the verbosity)])],
			enable_verbose=$enableval, enable_verbose=no)
AC_MSG_RESULT($enable_verbose)
if test x$enable_verbose = xyes; then
	AC_DEFINE(STARPU_VERBOSE, [1], [display verbose debug messages])
fi
if test x$enable_verbose = xextra; then
	AC_DEFINE(STARPU_VERBOSE, [1], [display verbose debug messages])
	AC_DEFINE(STARPU_EXTRA_VERBOSE, [1], [display verbose debug messages])
fi

AC_MSG_CHECKING(whether coverage testing should be enabled)
AC_ARG_ENABLE(coverage, [AS_HELP_STRING([--enable-coverage],
			[enable coverage checking])],
			enable_coverage=$enableval, enable_coverage=no)
AC_MSG_RESULT($enable_coverage)
AC_SUBST(COVERAGE, $enable_coverage)
AM_CONDITIONAL(STARPU_COVERAGE_ENABLED, [test "x$enable_coverage" = "xyes"])
if test x$enable_coverage = xyes; then
	CFLAGS="${CFLAGS} --coverage"
	CXXFLAGS="${CXXFLAGS} --coverage"
	LDFLAGS="${LDFLAGS} --coverage"
	LIBS="${LIBS} -lgcov"
fi

AC_MSG_CHECKING(whether coverity mode should be enabled)
AC_ARG_ENABLE(coverity, [AS_HELP_STRING([--enable-coverity], [enable coverity mode])],
			enable_coverity=$enableval, enable_coverity=no)
AC_MSG_RESULT($enable_coverity)
AM_CONDITIONAL(STARPU_COVERITY, test x$enable_coverity = xyes)

# shall we use FxT to generate trace of the execution ?
AC_MSG_CHECKING(whether FxT traces should be generated)
AC_ARG_WITH(fxt, [AS_HELP_STRING([--with-fxt[=<dir>]], [generate fxt traces])],
	[
		if test x$withval != xno; then
			use_fxt=yes
			if test x$withval = xyes; then
				AC_MSG_RESULT(yes)
				use_fxt_from_system=yes
			else
				# use specified path
				# TODO check if the dir is actually containing FxT
				use_fxt_from_system=no
				fxtdir=$withval
				AC_MSG_RESULT(yes using $fxtdir)
				AC_SUBST(FXTDIR, $fxtdir)
			fi
		else
			use_fxt=no
			AC_MSG_RESULT(no)
		fi
	],
	[
		use_fxt=no
		AC_MSG_RESULT(no)
	])
AC_SUBST(STARPU_USE_FXT, $use_fxt)
AM_CONDITIONAL(STARPU_USE_FXT, test x$use_fxt = xyes)

if test x$use_fxt = xyes; then
	AC_DEFINE(STARPU_USE_FXT, [1], [enable FxT traces])
	AC_DEFINE(CONFIG_FUT, [1], [enable FUT traces])

	if test x$use_fxt_from_system = xno; then
	    save_PKG_CONFIG_PATH="$PKG_CONFIG_PATH"
	    PKG_CONFIG_PATH="$fxtdir/lib/pkgconfig:$PKG_CONFIG_PATH"
	    PKG_CHECK_MODULES([FXT],  [fxt], , [
		AC_MSG_WARN([Old FxT without fxt.pc file, hoping link will succeed])
		FXT_CFLAGS="-I$fxtdir/include/ "
		FXT_LDFLAGS="-L$fxtdir/lib/"
		AC_ARG_VAR(FXT_LDFLAGS)
		FXT_LIBS="-lfxt"
	    ])
	    PKG_CONFIG_PATH="$save_PKG_CONFIG_PATH"
	else
	    PKG_CHECK_MODULES([FXT],  [fxt])
	fi
	save_LIBS="$LIBS"
	LIBS="$LIBS $FXT_LIBS"
	save_LDFLAGS="$LDFLAGS"
	LDFLAGS="$LDFLAGS $FXT_LDFLAGS"
   	AC_CHECK_FUNCS([enable_fut_flush])
   	AC_CHECK_FUNCS([fut_set_filename])
	LDFLAGS="$save_LDFLAGS"
	LIBS="$save_LIBS"
	save_CFLAGS="$CFLAGS"
	CFLAGS="$CFLAGS $FXT_CFLAGS"
	AC_CHECK_DECLS([enable_fut_flush], [], [], [[#include <fut.h>]])
	AC_CHECK_DECLS([fut_set_filename], [], [], [[#include <fut.h>]])
	CFLAGS="$save_CFLAGS"

	if test x$enable_simgrid = xyes -a x$enable_shared = xno ; then
                # simgrid's SMPI needs fxt to be linked in statically for
                # variable privatization to work
		FXT_LIBS="$(pkg-config --variable=libdir fxt)/libfxt.a -Wl,--as-needed $(pkg-config --libs --static fxt) -Wl,--no-as-needed"
	fi

        AC_ARG_ENABLE(paje-codelet-details, [AS_HELP_STRING([--enable-paje-codelet-details],
			[enable details about codelets in the paje trace])],
			enable_paje_codelet_details=$enableval, enable_paje_codelet_details=no)
        if  test x$enable_paje_codelet_details = xyes; then
        	AC_DEFINE(STARPU_ENABLE_PAJE_CODELET_DETAILS, [1], [enable details about codelets in the paje trace])
        fi
	##########################################
	# Poti is a library to generate paje trace files
	##########################################
	PKG_CHECK_MODULES([POTI], [poti], [
		AC_DEFINE(STARPU_HAVE_POTI, [1], [Define to 1 if you have libpoti])
	], [:])
	FXT_CFLAGS="$FXT_CFLAGS $POTI_CFLAGS"
	FXT_LIBS="$FXT_LIBS $POTI_LIBS"
fi

AC_MSG_CHECKING(whether additional locking systems FxT traces should be enabled)
AC_ARG_ENABLE(fxt-lock, [AS_HELP_STRING([--enable-fxt-lock],
			[enable additional locking systems FxT traces])],
			enable_fxt_lock=$enableval, enable_fxt_lock=no)
AC_MSG_RESULT($enable_fxt_lock)
if  test x$enable_fxt_lock = xyes; then
	AC_DEFINE(STARPU_FXT_LOCK_TRACES, [1], [enable additional locking systems FxT traces])
fi

AC_MSG_CHECKING(whether performance debugging should be enabled)
AC_ARG_ENABLE(perf-debug, [AS_HELP_STRING([--enable-perf-debug],
			[enable performance debugging through gprof])],
			enable_perf_debug=$enableval, enable_perf_debug=no)
AC_MSG_RESULT($enable_perf_debug)
AC_SUBST(STARPU_PERF_DEBUG, $enable_perf_debug)
if test x$enable_perf_debug = xyes; then
	AC_DEFINE(STARPU_PERF_DEBUG, [1], [enable performance debug])
	CPPFLAGS="${CPPFLAGS} -pg "
	LDFLAGS="${LDFLAGS} -pg "
fi

AC_MSG_CHECKING(whether performance model debugging should be enabled)
AC_ARG_ENABLE(model-debug, [AS_HELP_STRING([--enable-model-debug],
			[enable performance model debugging])],
			enable_model_debug=$enableval, enable_model_debug=no)
AC_MSG_RESULT($enable_model_debug)
if  test x$enable_model_debug = xyes; then
	AC_DEFINE(STARPU_MODEL_DEBUG, [1], [enable performance model debug])
fi

AC_MSG_CHECKING(whether memory stats should be displayed)
AC_ARG_ENABLE(memory-stats, [AS_HELP_STRING([--enable-memory-stats],
			     [enable memory stats])],
			     enable_memory_stats=$enableval, enable_memory_stats=no)
AC_MSG_RESULT($enable_memory_stats)
if test x$enable_memory_stats = xyes; then
        AC_DEFINE(STARPU_MEMORY_STATS, [1], [enable memory stats])
fi

AC_CHECK_HEADERS([glpk.h], [AC_DEFINE([STARPU_HAVE_GLPK_H], [1], [Define to 1 if you have the <glpk.h> header file.])])
STARPU_HAVE_LIBRARY(GLPK, [glpk])

AC_ARG_WITH(ayudame1-include-dir,
	[AS_HELP_STRING([--with-ayudame1-include-dir=<path>],
	[specify where Ayudame version 1 headers are installed])],
	[
		ayudame1_include_dir="$withval"
		if test -n "$ayudame1_include_dir"; then
			CPPFLAGS="-I$ayudame1_include_dir $CPPFLAGS"
		fi
	], [ayudame1_include_dir=no])
AC_ARG_WITH(ayudame2-include-dir,
	[AS_HELP_STRING([--with-ayudame2-include-dir=<path>],
	[specify where Ayudame version 2 headers are installed])],
	[
		ayudame2_include_dir="$withval"
		if test -n "$ayudame2_include_dir"; then
			CPPFLAGS="-I$ayudame2_include_dir $CPPFLAGS"
		fi
	], [ayudame2_include_dir=no])

# Ayudame 1 header is capitalized
AC_CHECK_HEADERS([Ayudame.h])
AC_ARG_ENABLE(ayudame1, [AS_HELP_STRING([--disable-ayudame1],
				   [Do not use Ayudame lib version 1])],
				   enable_ayudame1=$enableval, enable_ayudame1=yes)
# Ayudame 2 header is lowercase
AC_CHECK_HEADERS([ayudame.h])
AC_ARG_ENABLE(ayudame2, [AS_HELP_STRING([--disable-ayudame2],
				   [Do not use Ayudame lib version 2])],
				   enable_ayudame2=$enableval, enable_ayudame2=yes)
if test x$enable_ayudame1 = xyes -a x$ac_cv_header_Ayudame_h = xyes; then
   AC_DEFINE([STARPU_USE_AYUDAME1], [1], [Define to 1 if Ayudame 1 is available and should be used])
   ayu_msg="yes, use version 1"
else
   if test x$enable_ayudame2 = xyes -a x$ac_cv_header_ayudame_h = xyes; then
      AC_DEFINE([STARPU_USE_AYUDAME2], [1], [Define to 1 if Ayudame 2 is available and should be used])
      ayu_msg="yes, use version 2"
   else
      ayu_msg="no"
   fi
fi

AM_CONDITIONAL([STARPU_USE_AYUDAME1], [test "x$enable_ayudame1" = "xyes"])
AM_CONDITIONAL([STARPU_USE_AYUDAME2], [test "x$enable_ayudame2" = "xyes"])

###############################################################################
#                                                                             #
#                  Miscellaneous options for StarPU                           #
#                                                                             #
###############################################################################

AC_MSG_CHECKING(how many buffers can be manipulated per task)
AC_ARG_ENABLE(maxbuffers, [AS_HELP_STRING([--enable-maxbuffers=<nbuffers>],
			[maximum number of buffers per task])],
			nmaxbuffers=$enableval, nmaxbuffers=8)
AC_MSG_RESULT($nmaxbuffers)
AC_DEFINE_UNQUOTED(STARPU_NMAXBUFS, [$nmaxbuffers],
		[how many buffers can be manipulated per task])

AC_MSG_CHECKING(maximum number of nodes to use)
AC_ARG_ENABLE(maxnodes, [AS_HELP_STRING([--enable-maxnodes=<nnodes>],
			[maximum number of nodes])],
			maxnodes=$enableval, maxnodes=0)

if test x$maxnodes = x0 ; then
	if test x$enable_simgrid = xyes ; then
		# We need the room for the virtual CUDA/OpenCL devices
		nodes=`expr 4 + $nmaxcudadev + $nmaxopencldev + $nmaxmicdev + 1 + $nmaxmpidev`
		if test $nodes -gt 32
		then
			nodes=32
		fi
	else
		# We have one memory node shared by all CPU workers, one node per GPU
		# and per MIC device
		# we add nodes to use 2 memory disks
		nodes=`expr $nmaxnumanodes + 2`
		if test x$enable_cuda = xyes ; then
			# we could have used nmaxcudadev + 1, but this would certainly give an
			# odd number.
			nodes=`expr $nodes + $nmaxcudadev`
		fi
		if test x$enable_opencl = xyes ; then
			# we could have used nmaxcudadev + 1, but this would certainly give an
			# odd number.
			nodes=`expr $nodes + $nmaxopencldev`
		fi
		if test x$enable_mic = xyes ; then
			nodes=`expr $nodes + $nmaxmicdev`
		fi
		if test x$enable_rcce = xyes ; then
			# Only 1 memory node for the shared memory.
			nodes=`expr $nodes + 1`
		fi

		#nmaxmpidev = 0 if mpi master-slave is disabled
		nodes=`expr $nodes + $nmaxmpidev`
 	fi

	# set maxnodes to the next power of 2 greater than nodes
	maxnodes=1
	while test "$maxnodes" -lt "$nodes"
	do
		maxnodes=`expr $maxnodes \* 2`
	done
fi
if test $maxnodes -gt 32 ; then
	AC_MSG_ERROR([selected number of nodes ($maxnodes) can not be greater than 32])
fi

AC_MSG_CHECKING(maximum number of memory nodes)
AC_MSG_RESULT($maxnodes)
AC_DEFINE_UNQUOTED(STARPU_MAXNODES, [$maxnodes],
		[maximum number of memory nodes])


AC_MSG_CHECKING(whether allocation cache should be used)
AC_ARG_ENABLE(allocation-cache, [AS_HELP_STRING([--disable-allocation-cache],
			[disable data allocation cache])],
			enable_allocation_cache=$enableval, enable_allocation_cache=yes)
AC_MSG_RESULT($enable_allocation_cache)
if test x$enable_allocation_cache = xyes; then
	AC_DEFINE(STARPU_USE_ALLOCATION_CACHE, [1], [enable data allocation cache])
fi

AC_ARG_WITH(perf-model-dir, [AS_HELP_STRING([--with-perf-model-dir=<dir>], [specify where performance models should be stored])],
	[
		if test x$withval = xno; then
			AC_MSG_ERROR(--without-perf-model-dir is not a valid option)
		fi

		perf_model_dir="$withval"
		have_explicit_perf_model_dir=yes
		AC_DEFINE_UNQUOTED(STARPU_PERF_MODEL_DIR, ["$perf_model_dir"], [performance models location])
	], [
		# by default, we put the performance models in
		# $HOME/.starpu/sampling/
		have_explicit_perf_model_dir=no
		perf_model_dir="\$HOME/.starpu/sampling/"
	]
	)
AC_MSG_CHECKING(using explicit performance model location)
AC_MSG_RESULT($have_explicit_perf_model_dir)

AC_MSG_CHECKING(performance models location)
AC_MSG_RESULT($perf_model_dir)

# On many multicore CPUs, clock cycles are not synchronized
AC_CHECK_LIB([rt], [clock_gettime])
AC_CHECK_FUNCS([clock_gettime])

# Compute the maximum number of workers (we round it to 16 for alignment
# purposes).
if test x$enable_simgrid != xyes; then
	if test x$enable_cpu != xyes; then
		maxcpus=0
	fi
	if test x$enable_cuda != xyes; then
		nmaxcudadev=0
	fi
	if test x$enable_opencl != xyes; then
		nmaxopencldev=0
	fi
	if test x$enable_mic != xyes; then
		nmaxmicthreads=0
	fi
	if test x$enable_rcce != xyes; then
		nmaxsccdev=0
	fi
    #By default, if we cannot build mpi master-slave nmaxmpidev is set to zero.
    #But with the multiplication with maxcpus, we need to put it to one.
    if test x$build_mpi_master_slave != xyes; then
        nmaxmpidev=1
    fi
fi
nmaxworkers=`expr 16 \* \( \( \( $nmaxmpidev \* $maxcpus \) + $nmaxcudadev + $nmaxopencldev + $nmaxmicthreads + $nmaxsccdev + 15 \) / 16 \) `
AC_MSG_CHECKING(Maximum number of workers)
AC_MSG_RESULT($nmaxworkers)
AC_DEFINE_UNQUOTED(STARPU_NMAXWORKERS, [$nmaxworkers], [Maximum number of workers])

# Computes the maximun number of combined worker
nmaxcombinedworkers=`expr $maxcpus + $nmaxmicthreads`  
AC_MSG_CHECKING(Maximum number of workers combinations)
AC_MSG_RESULT($nmaxcombinedworkers)
AC_DEFINE_UNQUOTED(STARPU_NMAX_COMBINEDWORKERS,
	[$nmaxcombinedworkers], [Maximum number of worker combinations])



# Computes the maximum number of implementations per arch
AC_MSG_CHECKING(maximum number of implementations)
AC_ARG_ENABLE(maximplementations, [AS_HELP_STRING([--enable-maximplementations=<number>],
		[maximum number of implementations])],
		maximplementations=$enableval, maximplementations=4)
AC_MSG_RESULT($maximplementations)
AC_DEFINE_UNQUOTED(STARPU_MAXIMPLEMENTATIONS, [$maximplementations],
		[maximum number of implementations])

# Enable LevelDB support if requested and the lib is found
AC_ARG_ENABLE(leveldb, [AS_HELP_STRING([--enable-leveldb],
				   [Enable linking with LevelDB if available])],
				   enable_leveldb=$enableval, enable_leveldb=no)
if  test x$enable_leveldb = xyes; then
AC_LANG_PUSH([C++])
AC_CHECK_HEADERS([leveldb/db.h], [AC_DEFINE([STARPU_HAVE_LEVELDB], [1], [Define to 1 if you have the <leveldb/db.h> header file.])])
STARPU_HAVE_LIBRARY(LEVELDB, [leveldb])
AC_LANG_POP([C++])
fi
AM_CONDITIONAL(STARPU_HAVE_LEVELDB, test  "x$enable_leveldb" = "xyes" -a "x$ac_cv_lib_leveldb_main" = "xyes")

# Defines the calibration heuristic for the history-based calibration of StarPU
AC_MSG_CHECKING(calibration heuristic of history-based StarPU calibrator)
AC_ARG_ENABLE(calibration-heuristic, [AS_HELP_STRING([--enable-calibration-heuristic=<number>],
			[Define the maximum authorized deviation of StarPU history-based calibrator.])],
			calibration_heuristic=$enableval, calibration_heuristic=50)
AC_MSG_RESULT($calibration_heuristic)
AC_DEFINE_UNQUOTED(STARPU_HISTORYMAXERROR, [$calibration_heuristic], [calibration heuristic value])


###############################################################################
#                                                                             #
#                             MP Common settings                              #
#                                                                             #
###############################################################################

AM_CONDITIONAL([STARPU_USE_MP], [test "x$enable_mic" = "xyes" -o "x$build_mpi_master_slave" = "xyes" -o "x$enable_rcce" = "xyes"])

AC_ARG_ENABLE([export-dynamic], [AS_HELP_STRING([--disable-export-dynamic],
			  [Prevent the linker from adding all symbols to the dynamic symbol table])], [], [])

if test x$enable_mic = xyes -o x$build_mpi_master_slave = xyes -o x$enable_rcce = xyes ; then
	AC_DEFINE(STARPU_USE_MP, [1], [Message-passing SINKs support
		  is enabled])

	if test x$enable_export_dynamic != xno ; then
		STARPU_EXPORT_DYNAMIC="-rdynamic"
	fi
fi

AC_SUBST(STARPU_EXPORT_DYNAMIC)

# Computes the maximum number of different kernels a message-passing sink
# can lookup for and launch.
AC_MSG_CHECKING(Maximum number of message-passing kernels)
AC_ARG_ENABLE(maxmpkernels, [AS_HELP_STRING([
	      -enable-maxmpkernels=<number>],
	      [maximum number of kernels a message-passing sink can lookup
	      for and execute])],
	      maxmpkernels=$enableval, maxmpkernels=10)
AC_MSG_RESULT($maxmpkernels)
AC_DEFINE_UNQUOTED(STARPU_MAXMPKERNELS, [$maxmpkernels],
		[maximum number of message-passing kernels])

###############################################################################


###############################################################################
#                                                                             #
#                               StarPU-Top                                    #
#                                                                             #
###############################################################################

AC_ARG_ENABLE([starpu-top],
  [AS_HELP_STRING([--disable-starpu-top],
    [build StarPU-Top])],
  [enable_starpu_top="$enableval"],
  [enable_starpu_top="maybe"])

# Check whether StarPU-Top can be built
AC_MSG_CHECKING(for StarPU-Top)

if test "x$enable_starpu_top" != "xno" ; then
	can_build_starpu_top=no
	AC_PATH_PROGS([QMAKE], [qmake-qt4 qmake], [not-found])
	if test x$QMAKE != xnot-found; then
		QMAKE_VERSION=`$QMAKE --version 2>&1 | head -n 1 | cut -d '.' -f 1 | cut -d ' ' -f 3`
		if test $QMAKE_VERSION -ge 2 ; then
			PKG_CHECK_EXISTS([QtGui QtNetwork QtOpenGL QtSql], [
				QT_MAJVERSION=`$PKG_CONFIG --modversion QtGui | cut -d '.' -f 1`
				QT_MINVERSION=`$PKG_CONFIG --modversion QtGui | cut -d '.' -f 2`
				if test $QT_MAJVERSION -gt 4 -o \( $QT_MAJVERSION -eq 4 -a $QT_MINVERSION -ge 7 \) ; then
					can_build_starpu_top=yes
				fi
				QWT_PRI=embed
				AC_ARG_WITH(qwt-include-dir,
					[AS_HELP_STRING([--with-qwt-include-dir=<path>],
					[specify installed libqwt include path])],
					[
						STARPU_QWT_INCLUDE="$withval"
						AC_SUBST(STARPU_QWT_INCLUDE)
						QWT_PRI=system
					])
				AC_ARG_WITH(qwt-lib-dir,
					[AS_HELP_STRING([--with-qwt-lib-dir=<path>],
					[specify installed libqwt library path])],
					[
						STARPU_QWT_LDFLAGS="-L$withval"
						QWT_PRI=system
					])
				AC_ARG_WITH(qwt-lib,
					[AS_HELP_STRING([--with-qwt-lib=<name>],
					[specify installed libqwt library name])],
					[
						STARPU_QWT_LDFLAGS="${STARPU_QWT_LDFLAGS} -l$withval"
						QWT_PRI=system
					])
				AC_SUBST(STARPU_QWT_LDFLAGS)
				AC_SUBST(QWT_PRI)
			])
		fi
	fi
fi

if test "x$enable_starpu_top" != "xno" ; then
  build_starpu_top=$can_build_starpu_top
else
  build_starpu_top=no
fi

AC_SUBST(STARPU_USE_TOP, $build_starpu_top)
AM_CONDITIONAL(BUILD_STARPU_TOP, test "x$build_starpu_top" = "xyes")
if test "x$build_starpu_top" = "xyes"; then
	AC_DEFINE(STARPU_USE_TOP, [1], [StarPU-Top is activated])
fi

###############################################################################
#                                                                             #
#                           Flags for C Compiler                              #
#                                                                             #
###############################################################################

# IS_SUPPORTED_CFLAG(flag)
# ------------------------
# Check if the CFLAGS `flag' is supported by the compiler
AC_DEFUN([IS_SUPPORTED_CFLAG],
[
	AC_REQUIRE([AC_PROG_CC])

	AC_MSG_CHECKING([whether compiler support $1])

	SAVED_CFLAGS="$CFLAGS"
	CFLAGS="$1" # -we10006"

	AC_LINK_IFELSE(
		AC_LANG_PROGRAM(
			[[]],
			[[
				AC_LANG_SOURCE([
					const char *hello = "Hello World";
				])
			]]
		),
		[
			m4_default_nblank([$2], [GLOBAL_AM_CFLAGS="$GLOBAL_AM_CFLAGS $1"])
			AC_MSG_RESULT(yes)
			option_available=1
		],
		[
			AC_MSG_RESULT(no)
			option_available=0
		]
	)
	CFLAGS="$SAVED_CFLAGS"
])

IS_SUPPORTED_CFLAG(-Wall)
IS_SUPPORTED_CFLAG(-Werror=implicit)
IS_SUPPORTED_CFLAG(-Werror=implicit-function-declaration)
if test x$enable_perf_debug = xyes; then
	IS_SUPPORTED_CFLAG(-no-pie)
	IS_SUPPORTED_CFLAG(-no-PIE)
	IS_SUPPORTED_CFLAG(-fno-pie)
fi

if test "x$STARPU_DEVEL" != x; then
	AC_DEFINE(STARPU_DEVEL, [1], [enable developer warnings])
	IS_SUPPORTED_CFLAG(-Wextra)
	IS_SUPPORTED_CFLAG(-Wunused)
	IS_SUPPORTED_CFLAG(-Wundef)
	IS_SUPPORTED_CFLAG(-Wshadow)
	IS_SUPPORTED_CFLAG(-Werror=pointer-arith)
fi
AM_CONDITIONAL([STARPU_DEVEL],[test "x$STARPU_DEVEL" != x])

AC_SUBST(GLOBAL_AM_CFLAGS)

# Same value as Automake's, for use in other places.
pkglibdir="\${libdir}/$PACKAGE"
AC_SUBST([pkglibdir])

###############################################################################
#                                                                             #
#                               Fortran                                       #
#                                                                             #
###############################################################################

AC_ARG_ENABLE(fortran, [AS_HELP_STRING([--disable-fortran],
			[disable build of fortran examples])],
			enable_build_fortran=$enableval, enable_build_fortran=yes)
use_mpi_fort=no
if test "x$FC" != "x"; then
	if $FC --version|grep -q 'GNU Fortran'; then
		gfortran_fc_version=`$FC --version|head -1|sed 's/.*)//;s/^.*\([[0-9]][[0-9]]*\)\.\([[0-9]][[0-9]]*\)\.\([[0-9]][[0-9]]*\).*/\1.\2.\3/'`
		gfortran_maj_version=`echo $gfortran_fc_version|cut -d. -f1`
		gfortran_min_version=`echo $gfortran_fc_version|cut -d. -f2`

		if test $gfortran_maj_version -lt 4 -o \( $gfortran_maj_version -eq 4 -a $gfortran_min_version -lt 9 \) ; then
			AC_MSG_WARN([GFortran $gfortran_fc_version too old, version >= 4.9.x needed, Fortran examples will not be built])
			enable_build_fortran="no"
		fi
	else
		if $FC -V 2>&1|grep -q 'Intel(R) Fortran'; then
			ifort_fc_version=`$FC -V 2>&1 |head -1|sed 's/.*Version //;s/ Build.*//'`
			ifort_maj_version=`echo $ifort_fc_version|cut -d. -f1`

			if test $ifort_maj_version -lt 16; then
				AC_MSG_WARN([Intel Fortran compiler $ifort_fc_version too old, version >= 2016.x needed, Fortran examples will not be built])
				enable_build_fortran="no"
			fi
		else
			if $FC -qversion 2>&1|grep -q 'IBM XL Fortran'; then
				xlf_fc_version=`$FC -V 2>&1 |tail -1|sed 's/.*Version: //'`
				xlf_maj_version=`echo $xlf_fc_version|cut -d. -f1`

				AC_MSG_WARN([IBM Fortran compiler $xlf_fc_version not validated with the native StarPU Fortran API, Fortran examples will not be built])
				enable_build_fortran="no"
			else
				AC_MSG_WARN(Fortran compiler has not been tested for StarPU native Fortran support)
			fi
		fi
	fi
	if test "x$enable_build_fortran" = "xyes" ; then
		AC_DEFINE(STARPU_HAVE_FC, [1], [Define this if a Fortran compiler is available])
		if test x$build_mpi_lib = xyes -o x$build_mpi_master_slave = xyes ; then
			AC_ARG_WITH(mpifort, [AS_HELP_STRING([--with-mpifort[=<path to mpifort>]],
				    [Path of the mpifort compiler])],
				    [
				     if test x$withval = xyes; then
					     AC_MSG_ERROR(--with-mpifort must be given a pathname)
					     else
						     mpifort_path=$withval
					     fi
					     ],
					     [
					      if test x$enable_simgrid = xyes ; then
						      DEFAULT_MPIFORT=smpifort
					      else
						      DEFAULT_MPIFORT=mpif90
					      fi
					      # nothing was specified: default value is used
					      AC_PATH_PROG(mpifort_path, $DEFAULT_MPIFORT, [no], [$(dirname $mpicc_path):$simgrid_dir/bin:$PATH])
					      ])

			# We test if the MPIFORT compiler exists
			if test ! -x $mpifort_path; then
				#MPIFORT does not exists or is not executable
				AC_MSG_RESULT(The mpifort compiler '$mpifort_path' does not have the execute permission)
				use_mpi_fort=no
			else
				OLD_CC=$CC
				CC=$mpicc_path
				AC_LINK_IFELSE(
						AC_LANG_PROGRAM(
							[[#include <mpi.h>]],
							[[AC_LANG_SOURCE([return MPI_Comm_f2c(0);])]]
							),
						[use_mpi_fort=yes],
						[use_mpi_fort=no]
						)
				CC=$OLD_CC
				if test "x$use_mpi_fort" = xyes; then
					AC_DEFINE([HAVE_MPI_COMM_F2C], [1], [Function MPI_Comm_f2c is available])
					AC_MSG_CHECKING(mpifort path)
					AC_MSG_RESULT($mpifort_path)
					AC_SUBST(MPIFORT, $mpifort_path)
				fi
			fi
		fi
	fi
fi
if test "x$enable_build_fortran" = "xyes" ; then
   if test "x$FC" = "x" ; then
      enable_build_fortran="no"
   fi
fi

#We have MPI C/C++ compiler
if test x$build_mpi_master_slave = xyes; then
    #Check if we can compile fortran cases
    if test x$use_mpi_fort = xyes ; then
        F77LD=$mpifort_path    
        FCLD=$mpifort_path
        F77=$mpifort_path    
        FC=$mpifort_path
    else
        enable_build_fortran=no
    fi
fi


AM_CONDITIONAL([STARPU_HAVE_FC], [test "x$FC" != "x" -a "x$enable_build_fortran" = "xyes"])
AM_CONDITIONAL([STARPU_HAVE_F77], [test "x$F77" != "x" -a "x$enable_build_fortran" = "xyes"])
AM_CONDITIONAL([STARPU_HAVE_MPIFORT], [test "x$use_mpi_fort" = "xyes"])

###############################################################################
#                                                                             #
#                               GCC extensions                                #
#                                                                             #
###############################################################################

AC_ARG_ENABLE([gcc-extensions],
  [AS_HELP_STRING([--enable-gcc-extensions],
    [build the GCC plug-in that provides C language extensions (experimental)])],
  [enable_gcc_plugin="$enableval"],
  [enable_gcc_plugin="maybe"])

if test "x$enable_gcc_plugin" = "xyes" -o "x$enable_gcc_plugin" = "xmaybe" ; then
    STARPU_GCC_PLUGIN_SUPPORT

    if test "x$ac_cv_have_gcc_plugins" = "xno" ; then
        if test "x$enable_gcc_plugin" = "xyes" ; then
    	    # Since this was explicitly asked for, error out.
            AC_MSG_ERROR([This compiler lacks GCC plug-in support.])
	else
	    AC_MSG_WARN([GCC plug-ins not supported; StarPU's GCC plug-in will not be built])
        fi
    else
        # What GCC version are we using?
        STARPU_GCC_VERSION

        # The `.so' itself cannot be called `starpu-gcc.so' (because
	# `-fplugin-arg-' option names and such must match the `.so'
	# name), so use a meaningful directory name.
	gccplugindir="\${pkglibdir}/${STARPU_EFFECTIVE_VERSION}/gcc/${STARPU_GCC_VERSION_MAJOR}.${STARPU_GCC_VERSION_MINOR}"
	AC_SUBST([gccplugindir])

	# Lines to be inserted in the `.pc' file.
	GCC_PLUGIN_DIR_PKGCONFIG="gccplugindir=$gccplugindir"
	GCC_PLUGIN_PKGCONFIG="gccplugin=\${gccplugindir}/starpu.so"
	AC_SUBST([GCC_PLUGIN_DIR_PKGCONFIG])
	AC_SUBST([GCC_PLUGIN_PKGCONFIG])
    fi
fi
AM_CONDITIONAL([HAVE_PTR_DEREFS_MAY_ALIAS_P],
               [test "x$ac_cv_have_decl_ptr_derefs_may_alias_p" = "xyes"])


if test "x$ac_cv_have_gcc_plugins" = "xyes" ; then
    build_gcc_plugin="yes"

    # GNU Guile 1.8/2.0 is used to run the test suite.
    AC_PATH_PROG([GUILE], [guile])
    if test "x$GUILE" != "x"; then
        if test "x$enable_cpu" = "xyes"; then
	   run_gcc_plugin_test_suite="yes"
	else
	   AC_MSG_WARN([CPU back-end disabled; GCC plug-in test suite will not be run])
	   run_gcc_plugin_test_suite="no"
	fi
    else
	run_gcc_plugin_test_suite="no"
    fi
else
    build_gcc_plugin="no"
    run_gcc_plugin_test_suite="no"
fi

# Bison is used to generate the C expression parser.  The generated
# parser is part of the distribution, though.
AM_MISSING_PROG([YACC], [bison])

AM_CONDITIONAL([BUILD_GCC_PLUGIN], [test "x$build_gcc_plugin" = "xyes"])
AM_CONDITIONAL([RUN_GCC_PLUGIN_TESTS],
  [test "x$run_gcc_plugin_test_suite" = "xyes"])

###############################################################################
#                                                                             #
#                            OpenMP runtime support                           #
#                                                                             #
###############################################################################

AC_ARG_ENABLE(openmp, [AS_HELP_STRING([--enable-openmp],
			[build the OpenMP runtime support])],
			enable_openmp=$enableval, enable_openmp=no)

AC_MSG_CHECKING(for OpenMP runtime support)

if test x$enable_openmp = xyes; then
	AC_DEFINE(STARPU_OPENMP, [1], [Define this to enable OpenMP runtime support])
fi

AM_CONDITIONAL([STARPU_OPENMP], [test "x$enable_openmp" = "xyes"])
AC_MSG_RESULT($enable_openmp)

AM_CONDITIONAL([STARPU_HAVE_OPENMP],[test -n "$OPENMP_CFLAGS"])
if test -n "{OPENMP_CFLAGS}"; then
   CFLAGS="${CFLAGS} ${OPENMP_CFLAGS}"
   STARPU_OMP_LDFLAGS="${OPENMP_CFLAGS}"
fi

###############################################################################
#                                                                             #
#                               SOCL interface                                #
#                                                                             #
###############################################################################

AC_ARG_ENABLE([socl],
  [AS_HELP_STRING([--enable-socl],
    [build the OpenCL interface (experimental)])],
  [enable_socl="$enableval"],
  [enable_socl="maybe"])

AC_MSG_CHECKING(for SOCL)

# in case SOCL was explicitely required, but is not available, this is an error
if test "x$enable_socl" = "xyes" -a "$have_valid_opencl" = "no" ; then
    AC_MSG_ERROR([SOCL cannot be enabled without OpenCL])
fi

# now we enable SOCL if and only if a proper setup is available
if test "x$enable_socl" = "xyes" -o "x$enable_socl" = "xmaybe" ; then
   build_socl=$have_valid_opencl
else
   build_socl=no
fi

AC_MSG_RESULT($build_socl)
AM_CONDITIONAL([BUILD_SOCL], [test "x$build_socl" = "xyes"])
AM_CONDITIONAL([STARPU_USE_SOCL], [test "x$build_socl" = "xyes"])

if test "$build_socl" = "yes" ; then
   AC_CHECK_FUNCS([clGetExtensionFunctionAddressForPlatform])
   if test -n "$SOCL_OCL_LIB_OPENCL" -a -f "$SOCL_OCL_LIB_OPENCL" ; then
      run_socl_check=yes
      SOCL_OCL_LIB_OPENCL_DIR=$(dirname $SOCL_OCL_LIB_OPENCL)
      AC_SUBST(SOCL_OCL_LIB_OPENCL_DIR)
   else
      run_socl_check=no
   fi
else
   run_socl_check=no
fi
###############################################################################
#                                                                             #
#                                 Debugging                                   #
#                                                                             #
###############################################################################

AC_PATH_PROG([GDB], [gdb], [not-found])
if test "x$GDB" != "xnot-found"; then
   AC_DEFINE_UNQUOTED([STARPU_GDB_PATH], ["$GDB"],
     [Path to the GNU debugger.])
fi

###############################################################################
#                                                                             #
#                                  Examples                                   #
#                                                                             #
###############################################################################

AC_ARG_ENABLE(build-tests, [AS_HELP_STRING([--disable-build-tests],
			[disable building of tests])],
			enable_build_tests=$enableval, enable_build_tests=yes)
# check stuff for tests (todo)
AM_CONDITIONAL(BUILD_TESTS, [test x$enable_build_tests != xno])
AC_ARG_ENABLE(build-examples, [AS_HELP_STRING([--disable-build-examples],
			[disable building of examples])],
			enable_build_examples=$enableval, enable_build_examples=yes)
# check stuff for examples (todo)
AM_CONDITIONAL(BUILD_EXAMPLES, [test x$enable_build_examples != xno])
AC_ARG_ENABLE(opengl-render, [AS_HELP_STRING([--enable-opengl-render],
			[enable OpenGL rendering of some examples])],
			enable_opengl_render=$enableval, enable_opengl_render=no)

if test x$enable_opengl_render = xyes; then
	STARPU_CHECK_LIB(OPENGL_RENDER, glut, glutInit,,AC_MSG_ERROR([cannot find glut]))
	STARPU_CHECK_LIB(OPENGL_RENDER, GL, glXCreateContext,,AC_MSG_ERROR([cannot find GL]))
	STARPU_CHECK_LIB(OPENGL_RENDER, GLU, gluLookAt,,AC_MSG_ERROR([cannot find GLU]))

	AC_DEFINE(STARPU_OPENGL_RENDER, [1], [enable OpenGL rendering of some examples])
fi

AC_MSG_CHECKING(whether OpenGL rendering is enabled)
AC_SUBST(STARPU_OPENGL_RENDER, $enable_opengl_render)
AC_MSG_RESULT($enable_opengl_render)
AM_CONDITIONAL([HAVE_OPENGL], [test "x$enable_opengl_render" = xyes])

AC_PATH_XTRA
if test "x$no_x" != "xyes"; then
	AC_DEFINE(STARPU_HAVE_X11, [1], [enable X11])
fi
AM_CONDITIONAL([HAVE_X11], [test "x$no_x" != "xyes"])

# In case there are BLAS kernels that are used by the example applications
# we may specify which library to use. Note that this is not used for StarPU
# itself.

blas_lib=maybe
AC_ARG_ENABLE(blas-lib,
 [  --enable-blas-lib[=blaslibname]:
                      none [default]: no BLAS lib is used
                      atlas: use ATLAS library
                      goto: use GotoBLAS library
		      mkl: use MKL library (you may need to set specific CFLAGS and LDFLAGS with --with-mkl-cflags and --with-mkl-ldflags)],
 [
     if   test "x$enableval" = "xatlas" ; then
        blas_lib=atlas
     elif test "x$enableval" = "xgoto" ; then
        blas_lib=goto
     elif test "x$enableval" = "xnone" ; then
        blas_lib=none
     elif test "x$enableval" = "xmkl" ; then
        blas_lib=mkl
     elif test x$enableval = xno; then
	blas_lib=none
     else
        echo
        echo "Error!"
        echo "Unknown BLAS library"
        exit -1
     fi
 ])

if test x$blas_lib = xmaybe -o x$blas_lib = xgoto; then
   AC_ARG_WITH(goto-dir, [AS_HELP_STRING([--with-goto-dir=<dir>], [specify GotoBLAS lib location])],
   	[
	    blas_lib=goto
	    gotodir=$withval
	    AC_SUBST(GOTODIR, $gotodir)

	    CPPFLAGS="${CPPFLAGS} -I$gotodir/ "
	    LDFLAGS="${LDFLAGS} -L$gotodir/ "
	]
	)

   if test x$blas_lib = xgoto; then
       STARPU_CHECK_LIB(BLAS, gfortran, main,,)
       STARPU_CHECK_LIB(BLAS, ifcore, main,,)
       # Perhaps that GotoBLAS2 is available instead (so that we have libgotoblas2.{so,a})
       STARPU_CHECK_LIB(BLAS, goto2, sgemm_,, [havegoto2=no], [$STARPU_BLAS_LDFLAGS])
       if test x$havegoto2 = xno; then
	   STARPU_CHECK_LIB(BLAS, goto, sgemm_,,AC_MSG_ERROR([cannot find goto lib]), [$STARPU_BLAS_LDFLAGS])
       fi
       AC_DEFINE(STARPU_GOTO, [1], [use STARPU_GOTO library])
   fi
fi

if test x$blas_lib = xmaybe -o x$blas_lib = xatlas; then
    AC_ARG_WITH(atlas-dir, [AS_HELP_STRING([--with-atlas-dir=<dir>], [specify ATLAS lib location])],
	[
	    AC_MSG_CHECKING(STARPU_ATLAS location)
	    blas_lib=atlas
	    atlasdir=$withval
	    AC_MSG_RESULT($atlasdir)
	    AC_SUBST(ATLASDIR, $atlasdir)

	    CPPFLAGS="${CPPFLAGS} -I$atlasdir/include/ "
	    LDFLAGS="${LDFLAGS} -L$atlasdir/lib/ "
	]
    )

    if test x$blas_lib = xatlas; then
	# test whether STARPU_ATLAS is actually available
	AC_CHECK_HEADER([cblas.h],,AC_MSG_ERROR([cannot find atlas headers]))
	STARPU_CHECK_LIB(BLAS, atlas, ATL_sgemm,,AC_MSG_ERROR([cannot find atlas lib]),)
	STARPU_CHECK_LIB(BLAS, cblas, cblas_sgemm,,AC_MSG_ERROR([cannot find atlas lib]),[-latlas])
	AC_DEFINE(STARPU_ATLAS, [1], [use STARPU_ATLAS library])
    fi
fi

if test x$blas_lib = xmaybe -o x$blas_lib = xmkl; then
    # Should we use MKL ?
    if test -n "$MKLROOT"
    then
        CPPFLAGS="${CPPFLAGS} -I$MKLROOT/include"
	case $host_vendor in
	    *1om) mkl_plat=mic ;;
	    *)    mkl_plat=intel64 ;;
	esac
	SAVED_LIBS=$LIBS
	STARPU_BLAS_LDFLAGS="-L$MKLROOT/lib/$mkl_plat -lmkl_intel_lp64 -lmkl_sequential -lmkl_core -lm -lpthread -ldl"
	LIBS="$LIBS $STARPU_BLAS_LDFLAGS"
	AC_LINK_IFELSE(
		[AC_LANG_PROGRAM([[
			#include <mkl.h>
		]], [[ ]])],
		[ blas_lib=mkl ],
		[ STARPU_BLAS_LDFLAGS="" ],
	)
	LIBS=$SAVED_LIBS
    fi
    AC_ARG_WITH(mkl-cflags, [AS_HELP_STRING([--with-mkl-cflags], [specify MKL compilation flags])],
	[
        CPPFLAGS="${CPPFLAGS} $withval"
	blas_lib=mkl
	])

    AC_ARG_WITH(mkl-ldflags, [AS_HELP_STRING([--with-mkl-ldflags], [specify MKL linking flags])],
	[
	STARPU_BLAS_LDFLAGS="$withval"
	blas_lib=mkl
	])
    if test x$blas_lib = xmkl; then
	AC_DEFINE(STARPU_MKL, [1], [use MKL library])
    fi
fi

if test x$blas_lib = xmaybe; then
    #perhaps it is possible to use some BLAS lib from the system
    use_system_blas=no
    STARPU_SEARCH_LIBS(BLAS,[sgemm_],[blas],use_system_blas=yes,,)
    if test x$use_system_blas = xyes; then
        AC_DEFINE(STARPU_SYSTEM_BLAS, [1], [use refblas library])
	blas_lib=system
    elif test x"$BLAS_LIBS" != x; then
        AC_DEFINE(STARPU_SYSTEM_BLAS, [1], [use user defined library])
        STARPU_BLAS_LDFLAGS="$BLAS_LIBS"
        blas_lib=system
        AC_ARG_VAR([BLAS_LIBS], [linker flags for blas])
    else
	blas_lib=none
    fi
fi

AM_CONDITIONAL(ATLAS_BLAS_LIB, test x$blas_lib = xatlas)
AM_CONDITIONAL(GOTO_BLAS_LIB, test x$blas_lib = xgoto)
AM_CONDITIONAL(MKL_BLAS_LIB, test x$blas_lib = xmkl)
AM_CONDITIONAL(SYSTEM_BLAS_LIB, test x$blas_lib = xsystem)
AM_CONDITIONAL(NO_BLAS_LIB, test x$blas_lib = xnone -a x$enable_simgrid = xno)
AC_SUBST(STARPU_BLAS_LDFLAGS)

AC_MSG_CHECKING(which BLAS lib should be used)
AC_MSG_RESULT($blas_lib)
AC_SUBST(BLAS_LIB,$blas_lib)

###############################################################################
#                                                                             #
#			 Multiple linear regression			      #
#                                                                             #
###############################################################################
AC_ARG_ENABLE(mlr, [AS_HELP_STRING([--disable-mlr],
			[Disable multiple linear regression models])],
			enable_mlr=$enableval, enable_mlr=yes)

AC_MSG_CHECKING(whether multiple linear regression models are disabled)
if test x$enable_mlr = xyes -a "$starpu_windows" != "yes" ; then
   	AC_MSG_RESULT(no)
	install_min_dgels=no
	support_mlr=yes
   	STARPU_SEARCH_LIBS(LAPACK,[dgels_],[lapack],use_system_lapack=yes,,)
	if test x$use_system_lapack = xyes; then
	   	AC_DEFINE(STARPU_MLR_MODEL, [1], [use reflapack library])
		LDFLAGS="-llapack $LDFLAGS"
	else
		if test x$blas_lib = xmkl; then
		   	AC_DEFINE(STARPU_MLR_MODEL, [1], [use mkl library])			
		else
			AC_MSG_CHECKING(whether min-dgels is linked)
			if test x"$DGELS_LIBS" != x; then
		   	   	AC_MSG_RESULT(yes)
        		   	AC_DEFINE(STARPU_MLR_MODEL, [1], [use user defined library])
			   	AC_ARG_VAR([DGELS_LIBS], [linker flags for lapack dgels])
			else
				AC_MSG_RESULT(no)
				AC_MSG_CHECKING(min-dgels source)
				cp -r $srcdir/min-dgels $PWD/
				AC_MSG_RESULT(yes)
				DGELS_LIBS="-Wl,--start-group $STARPU_BUILD_DIR/min-dgels/build/*.a -Wl,--end-group"
				AC_DEFINE(STARPU_MLR_MODEL, [1], [use user defined library])
				AC_ARG_VAR([DGELS_LIBS], [linker flags for lapack dgels])
				install_min_dgels=yes
			fi
		fi
	fi
else
 	AC_MSG_RESULT(yes)
	install_min_dgels=no
	support_mlr=no
fi
AM_CONDITIONAL(STARPU_USE_MIN_DGELS, test x$install_min_dgels = xyes)

##########################################
# FFT                                    #
##########################################

have_fftw=no
have_fftwf=no
have_fftwl=no
fft_support=no

AC_ARG_ENABLE(starpufft, [AS_HELP_STRING([--disable-starpufft],
			[Disable build of StarPU-FFT])],
			enable_starpufft=$enableval,enable_starpufft=yes)

PKG_CHECK_MODULES([FFTW],  [fftw3],  [
  AC_DEFINE([STARPU_HAVE_FFTW], [1], [Define to 1 if you have the libfftw3 library.])
  AC_SUBST([STARPU_HAVE_FFTW], [1])
  have_fftw=yes
], [:])
AM_CONDITIONAL(STARPU_HAVE_FFTW, [test x$have_fftw = xyes])

PKG_CHECK_MODULES([FFTWF], [fftw3f], [
  AC_DEFINE([STARPU_HAVE_FFTWF], [1], [Define to 1 if you have the libfftw3f library.])
  AC_SUBST([STARPU_HAVE_FFTWF], [1])
  have_fftwf=yes
], [:])
AM_CONDITIONAL(STARPU_HAVE_FFTWF, [test x$have_fftwf = xyes])

PKG_CHECK_MODULES([FFTWL], [fftw3l], [
  AC_DEFINE([STARPU_HAVE_FFTWL], [1], [Define to 1 if you have the libfftw3l library.])
  AC_SUBST([HAVE_FFTWFL], [1])
  have_fftwl=yes
], [:])
AM_CONDITIONAL(STARPU_HAVE_FFTWL, [test x$have_fftwl = xyes])

if test x$enable_starpufft = xyes -a \( \( x$enable_cpu = xyes -a x$have_fftw = xyes -a x$have_fftwf = xyes \) -o x$have_cufftdoublecomplex = xyes \); then
   fft_support=yes
fi
AM_CONDITIONAL(BUILD_STARPUFFT, [test x$fft_support = xyes])

AC_ARG_ENABLE(starpufft-examples, [AS_HELP_STRING([--enable-starpufft-examples],
			[disable execution of StarPU FFT examples])],
			enable_starpufft_examples=$enableval, enable_starpufft_examples=no)
AM_CONDITIONAL(BUILD_STARPUFFT_EXAMPLES, [test x$enable_starpufft_examples = xyes])

##########################################
# hwloc                                  #
##########################################

have_valid_hwloc=no
SAVED_LDFLAGS="${LDFLAGS}"
SAVED_CPPFLAGS="${CPPFLAGS}"
SAVED_PKG_CONFIG_PATH="$PKG_CONFIG_PATH"
AC_ARG_WITH([hwloc],
	[AS_HELP_STRING([--without-hwloc], [Disable hwloc (enabled by default)])],
	[
		if test x$withval != xno; then
			if test "$withval" = "yes" ; then
				use_hwloc=yes
			else
				# use specified path
				if test ! -d "$withval" ; then
				   AC_MSG_ERROR("Directory specified for hwloc <$withval> does not exist")
				fi
				if test ! -d "$withval/lib/pkgconfig" ; then
				   AC_MSG_ERROR("Hwloc directory <$withval> does not have a subdirectory lib/pkgconfig")
				fi
				export PKG_CONFIG_PATH=$withval/lib/pkgconfig:$PKG_CONFIG_PATH
				use_hwloc=yes
			fi
		else
			use_hwloc=no
		fi
	],
	[
		use_hwloc=maybe
	])
AS_IF([test "$use_hwloc" != "no"],
      [PKG_CHECK_MODULES([HWLOC],[hwloc], [have_valid_hwloc=yes], [have_valid_hwloc=no])]
     )
AM_CONDITIONAL(STARPU_HAVE_HWLOC, test "x$have_valid_hwloc" = "xyes")
# in case hwloc was explicitely required, but is not available, this is an error
AS_IF([test "$use_hwloc" = "yes" -a "$have_valid_hwloc" = "no"],
      [AC_MSG_ERROR([cannot find hwloc])]
     )
# in case hwloc is not available but was not explicitely disabled, this is an error
AS_IF([test "$have_valid_hwloc" = "no" -a "$use_hwloc" != "no"],
      [AC_MSG_ERROR([libhwloc was not found on your system. If the target machine is hyperthreaded the performance may be impacted a lot.  It is strongly recommended to install libhwloc. However, if you really want to use StarPU without enabling libhwloc, please restart configure by specifying the option '--without-hwloc'.])]
     )

LDFLAGS="${HWLOC_LIBS} ${SAVED_LDFLAGS}"
CPPFLAGS="${HWLOC_CFLAGS} ${SAVED_CPPFLAGS}"

AS_IF([test "$have_valid_hwloc" = "yes"],
      [AC_DEFINE([STARPU_HAVE_HWLOC], [1], [Define to 1 if you have the hwloc library.])
       HWLOC_REQUIRES=hwloc
       AC_SUBST([STARPU_HAVE_HWLOC], [1])
       AC_CHECK_DECLS([hwloc_cuda_get_device_osdev_by_index], [], [], [[#include <hwloc/cuda.h>]])
      ])

AC_CHECK_FUNCS([hwloc_topology_dup])
AM_CONDITIONAL(STARPU_HWLOC_HAVE_TOPOLOGY_DUP, test $ac_cv_func_hwloc_topology_dup = yes)

LDFLAGS="${SAVED_LDFLAGS}"
CPPFLAGS="${SAVED_CPPFLAGS}"
export PKG_CONFIG_PATH=$SAVED_PKG_CONFIG_PATH

AC_MSG_CHECKING(whether hwloc should be used)
AC_MSG_RESULT($have_valid_hwloc)
AC_SUBST(HWLOC_REQUIRES)

# is the header file f77.h available ?
AC_CHECK_HEADER([f77.h], [have_f77_h=yes], [have_f77_h=no])
AC_SUBST(STARPU_HAVE_F77_H, $have_f77_h)
AM_CONDITIONAL(STARPU_HAVE_F77_H, test x$have_f77_h = xyes)
if test x$have_f77_h = xyes; then
        AC_DEFINE([STARPU_HAVE_F77_H], [1], [Define to 1 if you have the <f77.h> header file.])
fi

# Check if icc is available
AC_CHECK_PROGS([ICC], [icc])

# If cuda and icc are both available, check they are compatible
if test "$enable_cuda" = "yes" -a "$ICC" != ""; then
   AC_MSG_CHECKING(whether CUDA and ICC are compatible)
   OLD_CC="$CC"
   CC="$ICC"
   OLD_CFLAGS="$CFLAGS"
   CFLAGS="-I$PWD/include -I$srcdir/include"
   AC_COMPILE_IFELSE(
       [AC_LANG_PROGRAM(
	   [[#include <cuda.h>
	   #include <starpu.h>]],
	   [[]]
	   )],
       AC_MSG_RESULT(yes),
       [ICC=""
           AC_MSG_RESULT(no)]
   )
   CC="$OLD_CC"
   CFLAGS="$OLD_CFLAGS"
fi

# Disable ICC on windows
if test "x$ICC" != "x" -a "$starpu_windows" = "yes" ; then
    ICC=""
fi
if test "x$ICC" != "x"; then
  AC_DEFINE(STARPU_HAVE_ICC, [1], [Define this if icc is available])
fi
AM_CONDITIONAL([STARPU_HAVE_ICC], [test "x$ICC" != "x"])

# Do not generate manpages for the tools if we do not have help2man
AC_CHECK_PROGS([HELP2MAN], [help2man])
# Disable on windows
if test "$starpu_windows" = "yes" ; then
    HELP2MAN=""
fi
AM_CONDITIONAL([STARPU_HAVE_HELP2MAN], [test "x$HELP2MAN" != "x"])

AC_CHECK_MEMBER([struct cudaDeviceProp.pciDomainID],
  AC_DEFINE([STARPU_HAVE_DOMAINID],[1],[Define to 1 if CUDA device properties include DomainID]),
  , [[#include <cuda_runtime_api.h>]])

AC_CHECK_MEMBER([struct cudaDeviceProp.pciBusID],
  AC_DEFINE([STARPU_HAVE_BUSID],[1],[Define to 1 if CUDA device properties include BusID]),
  , [[#include <cuda_runtime_api.h>]])

dnl Set this condition when Automake 1.11 or later is being used.
dnl Automake 1.11 introduced `silent-rules', hence the check.
m4_ifdef([AM_SILENT_RULES],
  AM_CONDITIONAL([STARPU_HAVE_AM111], [true]),
  AM_CONDITIONAL([STARPU_HAVE_AM111], [false]))

##########################################
# Documentation                          #
##########################################

AC_ARG_ENABLE(build-doc, [AS_HELP_STRING([--disable-build-doc],
			[disable building of documentation])],
			enable_build_doc=$enableval, enable_build_doc=yes)

if test "$enable_build_doc" = "yes" ; then
   # Check whether doxygen needed tools are installed
   AC_PATH_PROG(doxygencommand, doxygen)
   if test "$doxygencommand" = "" ; then
      	enable_build_doc="no"
   fi
   AC_PATH_PROG(pdflatexcommand, pdflatex)
   if test "$pdflatexcommand" = "" ; then
	enable_build_doc="no"
   fi
   AC_PATH_PROG(epstopdfcommand, epstopdf)
   if test "$epstopdfcommand" = "" ; then
	enable_build_doc="no"
   fi
   if test -f "$srcdir/doc/doxygen/starpu.pdf"
   then
	enable_build_doc="no"
   fi
fi
AC_MSG_CHECKING(whether documentation should be compiled)
AC_MSG_RESULT($enable_build_doc)

AM_CONDITIONAL(BUILD_DOC, [test x$enable_build_doc != xno])

###############################################################################
#                                                                             #
#                                Final settings                               #
#                                                                             #
###############################################################################

# these are the flags needed for linking libstarpu (and thus also for static linking)
LIBSTARPU_LDFLAGS="$HWLOC_LIBS $FXT_LIBS $STARPU_COI_LDFLAGS $STARPU_SCIF_LDFLAGS $STARPU_RCCE_LDFLAGS $STARPU_LEVELDB_LDFLAGS $STARPU_GLPK_LDFLAGS $STARPU_LEVELDB_LDFLAGS $SIMGRID_LIBS $STARPU_BLAS_LDFLAGS $STARPU_OMP_LDFLAGS $DGELS_LIBS"
AC_SUBST([LIBSTARPU_LDFLAGS])

LIBSTARPU_LINK=libstarpu-$STARPU_EFFECTIVE_VERSION.la
if test x$enable_perf_debug = xyes; then
	# For gperf to work, we need to link statically our tests
	LIBSTARPU_LINK=".libs/libstarpu-$STARPU_EFFECTIVE_VERSION.a $LIBSTARPU_LDFLAGS $STARPU_CUDA_LDFLAGS $STARPU_OPENCL_LDFLAGS"
fi
AC_SUBST([LIBSTARPU_LINK])

if test "x$enable_shared" = xno; then
        # No .so, so application will unexpected have to know which -l to
        # use. Give them in .pc file.
	STARPU_EXPORTED_LIBS="$LDFLAGS $LIBS $LIBSTARPU_LDFLAGS"
fi
AC_SUBST(STARPU_EXPORTED_LIBS)

# File configuration
AC_CONFIG_COMMANDS([executable-scripts], [
  chmod +x tests/regression/regression.sh
  chmod +x tests/loader-cross.sh
  chmod +x examples/loader-cross.sh
  chmod +x examples/stencil/loader-cross.sh
  chmod +x gcc-plugin/tests/run-test
  chmod +x tools/starpu_codelet_profile
  chmod +x tools/starpu_codelet_histo_profile
  chmod +x tools/starpu_workers_activity
  chmod +x tools/starpu_paje_draw_histogram
  chmod +x tools/starpu_paje_state_stats
  chmod +x tools/starpu_paje_summary
  chmod +x tools/starpu_mlr_analysis
  chmod +x tools/starpu_paje_sort
  chmod +x tools/starpu_smpirun
  chmod +x doc/doxygen/doxygen_filter.sh
  mkdir -p tests/microbenchs
  test -e tests/microbenchs/tasks_size_overhead.sh || ln -sf $ac_abs_top_srcdir/tests/microbenchs/tasks_size_overhead.sh tests/microbenchs/
  test -e tests/microbenchs/tasks_size_overhead_sched.sh || ln -sf $ac_abs_top_srcdir/tests/microbenchs/tasks_size_overhead_sched.sh tests/microbenchs/
  test -e tests/microbenchs/tasks_size_overhead_scheds.sh || ln -sf $ac_abs_top_srcdir/tests/microbenchs/tasks_size_overhead_scheds.sh tests/microbenchs/
  test -e tests/microbenchs/tasks_size_overhead.gp || ln -sf $ac_abs_top_srcdir/tests/microbenchs/tasks_size_overhead.gp tests/microbenchs/
  test -e tests/microbenchs/microbench.sh || ln -sf $ac_abs_top_srcdir/tests/microbenchs/microbench.sh tests/microbenchs/
  test -e tests/microbenchs/parallel_dependent_homogeneous_tasks_data.sh || ln -sf $ac_abs_top_srcdir/tests/microbenchs/parallel_dependent_homogeneous_tasks_data.sh tests/microbenchs/
  test -e tests/microbenchs/parallel_independent_heterogeneous_tasks_data.sh || ln -sf $ac_abs_top_srcdir/tests/microbenchs/parallel_independent_heterogeneous_tasks_data.sh tests/microbenchs/
  test -e tests/microbenchs/parallel_independent_heterogeneous_tasks.sh || ln -sf $ac_abs_top_srcdir/tests/microbenchs/parallel_independent_heterogeneous_tasks.sh tests/microbenchs/
  test -e tests/microbenchs/parallel_independent_homogeneous_tasks_data.sh || ln -sf $ac_abs_top_srcdir/tests/microbenchs/parallel_independent_homogeneous_tasks_data.sh tests/microbenchs/
  test -e tests/microbenchs/parallel_independent_homogeneous_tasks.sh || ln -sf $ac_abs_top_srcdir/tests/microbenchs/parallel_independent_homogeneous_tasks.sh tests/microbenchs/
])

# Create links to ICD files in build/socl/vendors directory. SOCL will use this
# directory as the OCL_ICD_VENDORS directory
SOCL_VENDORS="vendors/install/socl.icd"
for icd in /etc/OpenCL/vendors/*.icd ; do
	if test -f $icd ; then
	        if test "$(basename $icd)" != "socl.icd" ; then
        		new_icd=$(basename $icd)
			AC_CONFIG_LINKS([socl/vendors/$new_icd:$icd])
			SOCL_VENDORS="$SOCL_VENDORS vendors/$new_icd"
		fi
        fi
done
AC_SUBST(SOCL_VENDORS)

AC_CONFIG_FILES(tests/regression/regression.sh tests/regression/profiles tests/regression/profiles.build.only)
AC_CONFIG_HEADER(src/common/config.h include/starpu_config.h gcc-plugin/include/starpu-gcc/config.h starpu-top/config.h)

AH_BOTTOM([
#if defined(STARPU_DEVEL) && defined(BUILDING_STARPU)
#  ifndef STARPU_CHECKED_UNISTD_H
#    define STARPU_CHECKED_UNISTD_H
#    ifdef _UNISTD_H
#      define _UNISTD_H PLEASE_DONT_INCLUDE_IT
#      error Please do not unconditionally include unistd.h, it is not available on Windows, include config.h and test for HAVE_UNISTD_H
#    endif
#  endif
#endif
])

SANITIZE=$(echo $CFLAGS | grep sanitize)
AM_CONDITIONAL(STARPU_SANITIZE, test -n "$SANITIZE")

AC_OUTPUT([
	Makefile
	src/Makefile
	tools/Makefile
	tools/starpu_codelet_profile
	tools/starpu_codelet_histo_profile
	tools/starpu_workers_activity
	tools/starpu_paje_draw_histogram
	tools/starpu_paje_state_stats
	tools/starpu_paje_summary
	tools/starpu_mlr_analysis
	tools/starpu_paje_sort
	tools/starpu_smpirun
	socl/Makefile
	socl/src/Makefile
	socl/examples/Makefile
	socl/vendors/socl.icd
	socl/vendors/install/socl.icd
	libstarpu.pc
	starpu-1.0.pc
	starpu-1.1.pc
	starpu-1.2.pc
	starpu-1.3.pc
	mpi/libstarpumpi.pc
	mpi/starpumpi-1.0.pc
	mpi/starpumpi-1.1.pc
	mpi/starpumpi-1.2.pc
	mpi/starpumpi-1.3.pc
	starpufft/Makefile
	starpufft/src/Makefile
	starpufft/tests/Makefile
	starpufft/libstarpufft.pc
	starpufft/starpufft-1.0.pc
	starpufft/starpufft-1.1.pc
	starpufft/starpufft-1.2.pc
	starpufft/starpufft-1.3.pc
	examples/Makefile
	examples/stencil/Makefile
	tests/Makefile
	tests/loader-cross.sh
	examples/loader-cross.sh
	examples/stencil/loader-cross.sh
	mpi/Makefile
	mpi/src/Makefile
	mpi/tests/Makefile
	mpi/examples/Makefile
	starpu-top/StarPU-Top.pro
	starpu-top/StarPU-Top-qwt-embed.pri
	starpu-top/StarPU-Top-qwt-system.pri
        gcc-plugin/Makefile
	gcc-plugin/src/Makefile
	gcc-plugin/tests/Makefile
	gcc-plugin/tests/run-test
	gcc-plugin/examples/Makefile
	sc_hypervisor/Makefile
	sc_hypervisor/src/Makefile
	sc_hypervisor/examples/Makefile
	doc/Makefile
	doc/doxygen/Makefile
	doc/doxygen/doxygen-config.cfg
	doc/doxygen/doxygen_filter.sh
	tools/msvc/starpu_var.bat
	min-dgels/Makefile
])

AC_MSG_NOTICE([

	CPUs   enabled: $enable_cpu
	CUDA   enabled: $enable_cuda
	OpenCL enabled: $enable_opencl
	SCC    enabled: $enable_rcce
	MIC    enabled: $enable_mic

	Compile-time limits
	(change these with --enable-maxcpus, --enable-maxcudadev,
	--enable-maxopencldev, --enable-maxmicdev, --enable-maxnodes,
        --enable-maxbuffers)
        (Note these numbers do not represent the number of detected
	devices, but the maximum number of devices StarPU can manage)

	Maximum number of CPUs:                     $maxcpus
	Maximum number of CUDA devices:             $nmaxcudadev
	Maximum number of OpenCL devices:           $nmaxopencldev
	Maximum number of SCC devices:              $nmaxsccdev
	Maximum number of MIC threads:              $nmaxmicthreads
	Maximum number of MPI master-slave devices: $nmaxmpidev
	Maximum number of memory nodes:             $maxnodes
	Maximum number of task buffers:             $nmaxbuffers

	GPU-GPU transfers: $have_cuda_memcpy_peer
	Allocation cache:  $enable_allocation_cache

	Magma enabled:     $have_magma
	BLAS library:      $blas_lib
	hwloc:             $have_valid_hwloc
	FxT trace enabled: $use_fxt
	StarPU-Top:        $build_starpu_top

        Documentation:     $enable_build_doc
        Examples:          $enable_build_examples

	StarPU Extensions:
	       StarPU MPI enabled:                            $build_mpi_lib
	       MPI test suite:                                $running_mpi_check
	       Master-Slave MPI enabled:                      $use_mpi_master_slave
	       FFT Support:                                   $fft_support
	       GCC plug-in:                                   $build_gcc_plugin
	       GCC plug-in test suite (requires GNU Guile):   $run_gcc_plugin_test_suite
	       OpenMP runtime support enabled:                $enable_openmp
	       SOCL enabled:                                  $build_socl
               SOCL test suite:                               $run_socl_check
               Scheduler Hypervisor:                          $build_sc_hypervisor
               simgrid enabled:                               $enable_simgrid
               ayudame enabled:                               $ayu_msg
	       Native fortran support:                        $enable_build_fortran
	       Native MPI fortran support:                    $use_mpi_fort
	       Support for multiple linear regression models: $support_mlr
])

if test "$build_socl" = "yes" -a "$run_socl_check" = "no" ; then
	AC_MSG_NOTICE([
WARNING: SOCL test suite will not be run as the environment variable SOCL_OCL_LIB_OPENCL is not defined.
To run the tests, you need to install the OCL implementation of ICD
(https://forge.imag.fr/projects/ocl-icd/ or Debian package ocl-icd-libopencl1)
and set the variable SOCL_OCL_LIB_OPENCL to the location of the libOpenCL.so.])
fi

if test x"$have_valid_hwloc" = xno -a "$enable_simgrid" = "no"
then
  AC_MSG_NOTICE([
WARNING: hwloc was not enabled.  If the target machine is hyperthreaded the
performance may be impacted a lot.  It is strongly recommended to install
hwloc])
fi<|MERGE_RESOLUTION|>--- conflicted
+++ resolved
@@ -1,11 +1,7 @@
 # StarPU --- Runtime system for heterogeneous multicore architectures.
 #
 # Copyright (C) 2009-2017  Université de Bordeaux
-<<<<<<< HEAD
-# Copyright (C) 2010, 2011, 2012, 2013, 2014, 2015, 2016  CNRS
-=======
 # Copyright (C) 2010, 2011, 2012, 2013, 2014, 2015, 2016, 2017  CNRS
->>>>>>> 33996f57
 # Copyright (C) 2011  Télécom-SudParis
 # Copyright (C) 2011, 2012, 2014-2016  INRIA
 #
