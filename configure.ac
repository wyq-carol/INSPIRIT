# StarPU --- Runtime system for heterogeneous multicore architectures.
#
# Copyright (C) 2009-2012  Université de Bordeaux 1
# Copyright (C) 2010, 2011, 2012  Centre National de la Recherche Scientifique
# Copyright (C) 2011  Télécom-SudParis
# Copyright (C) 2011, 2012  Institut National de Recherche en Informatique et Automatique
#
# StarPU is free software; you can redistribute it and/or modify
# it under the terms of the GNU Lesser General Public License as published by
# the Free Software Foundation; either version 2.1 of the License, or (at
# your option) any later version.
#
# StarPU is distributed in the hope that it will be useful, but
# WITHOUT ANY WARRANTY; without even the implied warranty of
# MERCHANTABILITY or FITNESS FOR A PARTICULAR PURPOSE.
#
# See the GNU Lesser General Public License in COPYING.LGPL for more details.

AC_INIT([StarPU],1.1.0, [starpu-devel@lists.gforge.inria.fr], starpu)
AC_CONFIG_SRCDIR(include/starpu.h)
AC_CONFIG_AUX_DIR([build-aux])

dnl Versioning.

STARPU_MAJOR_VERSION="`echo $PACKAGE_VERSION | cut -d . -f 1`"
STARPU_MINOR_VERSION="`echo $PACKAGE_VERSION | cut -d . -f 2`"
AC_SUBST([STARPU_MAJOR_VERSION])
AC_SUBST([STARPU_MINOR_VERSION])
AC_SUBST([STARPU_EFFECTIVE_VERSION])
AC_DEFINE_UNQUOTED([STARPU_MAJOR_VERSION], [$STARPU_MAJOR_VERSION],
  [Major version number of StarPU.])
AC_DEFINE_UNQUOTED([STARPU_MINOR_VERSION], [$STARPU_MINOR_VERSION],
  [Major version number of StarPU.])

. "$srcdir/STARPU-VERSION"
AC_SUBST([LIBSTARPU_INTERFACE_CURRENT])
AC_SUBST([LIBSTARPU_INTERFACE_REVISION])
AC_SUBST([LIBSTARPU_INTERFACE_AGE])
AC_SUBST([LIBSTARPUMPI_INTERFACE_CURRENT])
AC_SUBST([LIBSTARPUMPI_INTERFACE_REVISION])
AC_SUBST([LIBSTARPUMPI_INTERFACE_AGE])
AC_SUBST([LIBSTARPUFFT_INTERFACE_CURRENT])
AC_SUBST([LIBSTARPUFFT_INTERFACE_REVISION])
AC_SUBST([LIBSTARPUFFT_INTERFACE_AGE])
AC_SUBST([LIBSOCL_INTERFACE_CURRENT])
AC_SUBST([LIBSOCL_INTERFACE_REVISION])
AC_SUBST([LIBSOCL_INTERFACE_AGE])

AC_CANONICAL_SYSTEM

dnl Automake 1.11 introduced `silent-rules' and `color-tests'.  Use them
dnl when they're available.
m4_ifdef([AM_SILENT_RULES],
  [AM_INIT_AUTOMAKE([1.11 -Wall -Werror foreign silent-rules color-tests parallel-tests])],
  [AM_INIT_AUTOMAKE([1.10 -Wall -Werror foreign])])

m4_ifdef([AM_SILENT_RULES],
  [AM_SILENT_RULES(yes)])

AC_PREREQ(2.60)

m4_ifdef([AM_PROG_AR], [AM_PROG_AR])
AC_PROG_CC
AM_PROG_CC_C_O
AC_PROG_CXX
AC_PROG_CPP
AC_PROG_SED
AC_PROG_LN_S
AC_PROG_F77

LT_PREREQ([2.2])
LT_INIT([win32-dll])

AC_PROG_INSTALL
AC_PROG_MKDIR_P
AC_PROG_LN_S

AC_HEADER_STDC

AC_C_RESTRICT

AC_PATH_PROGS([STARPU_MS_LIB], [lib])
AC_ARG_VAR([STARPU_MS_LIB], [Path to Microsoft's Visual Studio `lib' tool])
AM_CONDITIONAL([STARPU_HAVE_MS_LIB], [test "x$STARPU_MS_LIB" != "x"])
case "$target" in
*-*-mingw*|*-*-cygwin*)
  starpu_windows=yes
  libext=a
  AC_DEFINE(STARPU_HAVE_WINDOWS, [], [Define this on windows.])
  ;;
esac
AM_CONDITIONAL([STARPU_HAVE_WINDOWS], [test "x$starpu_windows" = "xyes"])

# on Darwin, GCC targets i386 by default, so we don't have atomic ops
AC_CHECK_SIZEOF([void *])
SIZEOF_VOID_P=$ac_cv_sizeof_void_p
case $SIZEOF_VOID_P in
	4)
		case "$target" in
		i386-*darwin*) CFLAGS+=" -march=i686 " ;;
		esac
		STARPU_MS_LIB_ARCH=X86
		;;
	8)
		STARPU_MS_LIB_ARCH=X64
		;;
esac
AC_SUBST(STARPU_MS_LIB_ARCH)

# This will be useful for program which use CUDA (and .cubin files) which need
# some path to the CUDA code at runtime.
AC_DEFINE_UNQUOTED(STARPU_BUILD_DIR, "$PWD", [location of StarPU build directory])
AC_SUBST(STARPU_BUILD_DIR, $PWD)
case "${srcdir}" in
/*)  AC_DEFINE_UNQUOTED(STARPU_SRC_DIR, "$(eval echo ${srcdir})", [location of StarPU sources])
     AC_SUBST(STARPU_SRC_DIR, "$(eval echo ${srcdir})") ;;
*)   AC_DEFINE_UNQUOTED(STARPU_SRC_DIR, "$(eval echo $PWD/${srcdir})", [location of StarPU sources])
     AC_SUBST(STARPU_SRC_DIR, "$(eval echo $PWD/${srcdir})") ;;
esac


case "$target" in
*-*-mingw*|*-*-cygwin*)
    AC_ARG_ENABLE(native-winthreads, [AS_HELP_STRING([--enable-native-winthreads],
    				   [Use native windows threads instead of pthread])],
    				   enable_native_winthreads=$enableval, enable_native_winthreads=no)
    ;;
esac
if test x"$enable_native_winthreads" = xyes
then
    CPPFLAGS+=" -I$STARPU_SRC_DIR/include/pthread_win32 "
else
    AC_CHECK_LIB([pthread], [pthread_create])
fi

AC_COMPILE_IFELSE(
  [AC_LANG_PROGRAM([[
    #include <pthread.h>
  ]], [[ pthread_t t; pthread_create(&t, NULL, NULL, NULL); ]])],,
  AC_MSG_ERROR([pthread_create unavailable]))
AC_SEARCH_LIBS([sqrt],[m],,AC_MSG_ERROR([math library unavailable]))
AC_HAVE_LIBRARY([ws2_32])
AC_CHECK_FUNCS([sysconf])

AC_CHECK_FUNC([pthread_spin_lock], have_pthread_spin_lock=yes, have_pthread_spin_lock=no)
if test x$have_pthread_spin_lock = xyes; then
	AC_DEFINE(HAVE_PTHREAD_SPIN_LOCK,[],[pthread_spin_lock is available])
fi

# yes, that's non portable, but it's still better than sched_setaffinity
AC_CHECK_FUNCS(pthread_setaffinity_np)

# There is no posix_memalign on Mac OS X, only memalign
AC_CHECK_FUNCS([posix_memalign], [AC_DEFINE([STARPU_HAVE_POSIX_MEMALIGN], [1], [Define to 1 if you have the `posix_memalign' function.])])
AC_CHECK_FUNCS([memalign], [AC_DEFINE([STARPU_HAVE_MEMALIGN], [1], [Define to 1 if you have the `memalign' function.])])

# Some systems don't have drand48
AC_CHECK_FUNC([drand48], have_drand48=yes, have_drand48=no)
AC_CHECK_FUNC([erand48_r], have_erand48_r=yes, have_erand48_r=no)
# Maybe the user still does not want to use the provided drand48
AC_ARG_ENABLE(default-drand48, [AS_HELP_STRING([--disable-default-drand48],
				   [Do not use the default version of drand48])],
				   enable_default_drand48=$enableval, enable_default_drand48=yes)
if test x$have_drand48 = xyes -a x$enable_default_drand48 = xyes ; then
   AC_DEFINE([STARPU_USE_DRAND48], [1], [Define to 1 if drandr48 is available and should be used])
fi
if test x$have_erand48_r = xyes ; then
   AC_DEFINE([STARPU_USE_ERAND48_R], [1], [Define to 1 if erandr48_r is available])
fi

# Some systems do not define strerror_r
AC_CHECK_FUNC([strerror_r], [AC_DEFINE([STARPU_HAVE_STRERROR_R], [1], [Define to 1 if the function strerro_r is available.])])

# Some systems may not define setenv
AC_CHECK_FUNC([setenv], [AC_DEFINE([STARPU_HAVE_SETENV], [1], [Define to 1 if the function setenv is available.])])

# Some systems do not define unsetenv
AC_CHECK_FUNC([unsetenv], [AC_DEFINE([STARPU_HAVE_UNSETENV], [1], [Define to 1 if the function unsetenv is available.])])

# Some systems do not define nearbyintf...
AC_CHECK_FUNC([nearbyintf], [AC_DEFINE([STARPU_HAVE_NEARBYINTF], [1], [Define to 1 if the function nearbyintf is available.])])

# ... but they may define rintf.
AC_CHECK_FUNC([rintf], [AC_DEFINE([STARPU_HAVE_RINTF], [1], [Define to 1 if the function rintf is available.])])

# Define slow machine
AC_ARG_ENABLE(slow-machine, [AS_HELP_STRING([--enable-slow-machine],
				   [Lower default values for the testcases run by make check])],
				   enable_slow_machine=$enableval, enable_slow_machine=false)
if  test x$enable_slow_machine = xyes; then
	AC_DEFINE(STARPU_SLOW_MACHINE, [1], [enable slow machine])
fi

AC_CHECK_HEADERS([malloc.h], [AC_DEFINE([STARPU_HAVE_MALLOC_H], [1], [Define to 1 if you have the <malloc.h> header file.])])

AC_CHECK_HEADERS([valgrind/valgrind.h], [AC_DEFINE([STARPU_HAVE_VALGRIND_H], [1], [Define to 1 if you have the <valgrind/valgrind.h> header file.])])

# This defines HAVE_SYNC_VAL_COMPARE_AND_SWAP
STARPU_CHECK_SYNC_VAL_COMPARE_AND_SWAP

# This defines HAVE_SYNC_BOOL_COMPARE_AND_SWAP
STARPU_CHECK_SYNC_BOOL_COMPARE_AND_SWAP

# This defines HAVE_SYNC_FETCH_AND_ADD
STARPU_CHECK_SYNC_FETCH_AND_ADD

# This defines HAVE_SYNC_FETCH_AND_OR
STARPU_CHECK_SYNC_FETCH_AND_OR

# This defines HAVE_SYNC_LOCK_TEST_AND_SET
STARPU_CHECK_SYNC_LOCK_TEST_AND_SET

# This defines HAVE_SYNC_SYNCHRONIZE
STARPU_CHECK_SYNC_SYNCHRONIZE

CPPFLAGS="${CPPFLAGS} -D_GNU_SOURCE "

STARPU_SEARCH_LIBS([LIBNUMA],[set_mempolicy],[numa],[enable_libnuma=yes],[enable_libnuma=no])
AC_MSG_CHECKING(whether libnuma is available)
AC_MSG_RESULT($enable_libnuma)
if test x$enable_libnuma = xyes; then
	AC_DEFINE(STARPU_HAVE_LIBNUMA,[],[libnuma is available])
fi

###############################################################################
#									      #
#				SCHED_CTX settings			      #
#									      #
###############################################################################
AC_MSG_CHECKING(maximum number of sched_ctxs)
AC_ARG_ENABLE(max_sched_ctxs, [AS_HELP_STRING([--enable-max-sched-ctxs=<number>],
			[maximum number of sched_ctxs])],
			max_sched_ctxs=$enableval, max_sched_ctxs=10)
AC_MSG_RESULT($max_sched_ctxs)
AC_DEFINE_UNQUOTED(STARPU_NMAX_SCHED_CTXS, [$max_sched_ctxs], [Maximum number of sched_ctxs supported])

AC_ARG_ENABLE([sched_ctx_hypervisor],
  [AS_HELP_STRING([--enable-sched-ctx-hypervisor],
    [enable resizing contexts (experimental)])],
  [enable_sched_ctx_hypervisor="$enableval"],
  [enable_sched_ctx_hypervisor="no"])

if test "x$enable_sched_ctx_hypervisor" = "xyes"; then
   AC_DEFINE(STARPU_USE_SCHED_CTX_HYPERVISOR, [1], [enable sched_ctx_hypervisor lib])
#   PKG_CHECK_MODULES([SCHED_CTX_HYPERVISOR], [libsched_ctx_hypervisor], [], build_sched_ctx_hypervisor="yes")
   STARPU_SCHED_CTX_HYPERVISOR="-lsched_ctx_hypervisor"
   AC_SUBST(STARPU_SCHED_CTX_HYPERVISOR)
   build_sched_ctx_hypervisor="yes"
else
   build_sched_ctx_hypervisor="no"
fi

AM_CONDITIONAL([BUILD_SCHED_CTX_HYPERVISOR], [test "x$build_sched_ctx_hypervisor" = "xyes"])
AM_CONDITIONAL([STARPU_USE_SCHED_CTX_HYPERVISOR], [test "x$build_sched_ctx_hypervisor" = "xyes"])
###############################################################################
#                                                                             #
#                                 CPUs settings                               #
#                                                                             #
###############################################################################

AC_MSG_CHECKING(maximum number of CPUs)
AC_ARG_ENABLE(maxcpus, [AS_HELP_STRING([--enable-maxcpus=<number>],
			[maximum number of CPUs])],
			maxcpus=$enableval, maxcpus=64)
AC_MSG_RESULT($maxcpus)
AC_DEFINE_UNQUOTED(STARPU_MAXCPUS, [$maxcpus], [Maximum number of CPUs supported])

AC_MSG_CHECKING(whether CPUs should be used)
AC_ARG_ENABLE(cpu, [AS_HELP_STRING([--disable-cpu],
			[do not use the CPU(s)])],
			enable_cpu=$enableval, enable_cpu=yes)
AC_MSG_RESULT($enable_cpu)
AC_SUBST(STARPU_USE_CPU, $enable_cpu)
AM_CONDITIONAL(STARPU_USE_CPU, test x$enable_cpu = xyes)

if test x$enable_cpu = xyes; then
	AC_DEFINE(STARPU_USE_CPU, [1], [CPU driver is activated])
fi

# How many parallel worker can we support ?
nmaxcombinedworkers=`expr 2 \* $maxcpus`
AC_DEFINE_UNQUOTED(STARPU_NMAX_COMBINEDWORKERS,
	[$nmaxcombinedworkers], [Maximum number of worker combinations])

###############################################################################
#                                                                             #
#                                 CUDA settings                               #
#                                                                             #
###############################################################################

AC_MSG_CHECKING(maximum number of CUDA devices)
AC_ARG_ENABLE(maxcudadev, [AS_HELP_STRING([--enable-maxcudadev=<number>],
			[maximum number of CUDA devices])],
			nmaxcudadev=$enableval, nmaxcudadev=4)
AC_MSG_RESULT($nmaxcudadev)
AC_DEFINE_UNQUOTED(STARPU_MAXCUDADEVS, [$nmaxcudadev],
		[maximum number of CUDA devices])

AC_ARG_ENABLE(cuda, [AS_HELP_STRING([--disable-cuda],
		[do not use CUDA device(s)])],, [enable_cuda=maybe])

#AC_MSG_CHECKING(whether CUDA is available)
AC_ARG_WITH(cuda-dir,
	[AS_HELP_STRING([--with-cuda-dir=<path>],
	[specify CUDA installation directory])],
	[
		cuda_dir="$withval"
		# in case this was not explicit yet
		enable_cuda=yes
	], cuda_dir=no)

AC_ARG_WITH(cuda-include-dir,
	[AS_HELP_STRING([--with-cuda-include-dir=<path>],
	[specify where CUDA headers are installed])],
	[
		cuda_include_dir="$withval"
		# in case this was not explicit yet
		enable_cuda=yes
	], [cuda_include_dir=no])

AC_ARG_WITH(cuda-lib-dir,
	[AS_HELP_STRING([--with-cuda-lib-dir=<path>],
	[specify where CUDA libraries are installed])],
	[
		cuda_lib_dir="$withval"
		# in case this was not explicit yet
		enable_cuda=yes
	], [cuda_lib_dir=no])

AC_DEFUN([STARPU_CHECK_CUDA_L],
[
    __cuda_L=$1
    SAVED_LDFLAGS="${LDFLAGS}"
    STARPU_CUDA_LDFLAGS="${__cuda_L}"
    AC_MSG_CHECKING(whether CUDA is available with: $__cuda_L)
    AC_MSG_RESULT()
    LDFLAGS="${SAVED_LDFLAGS} ${__cuda_L}"
    AC_HAVE_LIBRARY([cuda],[have_valid_cuda=yes],[have_valid_cuda=no])
    unset ac_cv_lib_cuda_main
    if test "$have_valid_cuda" = "yes" ; then
	AC_HAVE_LIBRARY([cudart],[have_valid_cuda=yes],[have_valid_cuda=no])
	unset ac_cv_lib_cudart_main
	if test "$have_valid_cuda" = yes ; then
	    STARPU_CUDA_LDFLAGS="$STARPU_CUDA_LDFLAGS -lcudart"
	    LDFLAGS="${SAVED_LDFLAGS} ${STARPU_CUDA_LDFLAGS}"
	    # we also check that CUBLAS is available
	    AC_HAVE_LIBRARY([cublas],[have_valid_cuda=yes],[have_valid_cuda=no])
	    unset ac_cv_lib_cublas_main
	    if test "$have_valid_cuda" = "yes" ; then
		STARPU_CUDA_LDFLAGS="$STARPU_CUDA_LDFLAGS -lcublas"
	    fi
	fi
    fi
    LDFLAGS="${SAVED_LDFLAGS}"
])
AC_DEFUN([STARPU_CHECK_CUDA],
[
    __cuda_dir=$1
    __cuda_include_dir=$2
    __cuda_lib_dir=$3

    if test -z "$__cuda_lib_dir" ; then
	__cuda_lib_dir=no
    fi
    if test -z "$__cuda_include_dir" ; then
	__cuda_include_dir=no
    fi
    if test -z "$__cuda_dir" ; then
	__cuda_dir=no
    fi

    if test "$__cuda_dir" != "no" ; then
	AC_MSG_CHECKING(whether CUDA is available in $__cuda_dir, $__cuda_include_dir and $__cuda_lib_dir)
    else
	AC_MSG_CHECKING(whether CUDA is available)
    fi
    AC_MSG_RESULT()

    if test "$__cuda_include_dir" = "no" -a "$__cuda_dir" != "no" ; then
        __cuda_include_dir="$__cuda_dir/include"
    fi

    SAVED_CPPFLAGS="$CPPFLAGS"
    have_valid_cuda=no

    if test "$__cuda_include_dir" != "no" ; then
        CPPFLAGS="${CPPFLAGS} -I$__cuda_include_dir"
    fi

    AC_CHECK_HEADER([cuda.h],[have_valid_cuda=yes],[have_valid_cuda=no])
    unset ac_cv_header_cuda_h

    if test "$have_valid_cuda" = "yes" ; then
	if test "$__cuda_lib_dir" != "no" ; then
	    STARPU_CHECK_CUDA_L("-L${__cuda_lib_dir}")
	else
	    if test "$__cuda_dir" != "no" ; then
		for __cuda_libdir in lib64 lib lib/x64 lib/Win32 ; do
		    STARPU_CHECK_CUDA_L("-L${__cuda_dir}/${__cuda_libdir}")
		    if test "$have_valid_cuda" = yes ; then
			break
		    fi
		done
	    else
		STARPU_CHECK_CUDA_L("")
	    fi
	fi
    fi

    if test "$have_valid_cuda" = "no" ; then
	CPPFLAGS="${SAVED_CPPFLAGS}"
	unset STARPU_CUDA_LDFLAGS
    else
	if test "$__cuda_include_dir" != "no"; then
	    STARPU_CUDA_CPPFLAGS="-I$__cuda_include_dir"
	    NVCCFLAGS="${NVCCFLAGS} -I$__cuda_include_dir"
	fi
    fi
])

if test x$enable_cuda = xyes -o x$enable_cuda = xmaybe; then
    STARPU_CHECK_CUDA("$cuda_dir", "$cuda_include_dir", "$cuda_lib_dir")
    if test "$have_valid_cuda" = "no" ; then
	STARPU_CHECK_CUDA("$CUDA_ROOT", "$CUDA_PATH", "$CUDA_INC_PATH", "$CUDA_LIB_PATH")
    fi
    if test "$have_valid_cuda" = "no" ; then
	for f in "/usr/local/cuda" "/c/cuda" "/cygdrive/c/cuda" "/opt/cuda" "$CUDA_ROOT" "$CUDA_PATH" "$CUDA_INC_PATH/.." "$CUDA_INSTALL_PATH" "$CUDA_TOOLKIT"; do
	    if test -n "$f" ; then
		STARPU_CHECK_CUDA("$f", "no", "no")
		if test "$have_valid_cuda" = "yes" ; then
		    break
		fi
	    fi
	done
    fi

    # Check cuda is compatible with the C compiler
    AC_MSG_CHECKING(whether CUDA is working)
    if test "$have_valid_cuda" = "yes" ; then
        SAVED_CPPFLAGS="${CPPFLAGS}"
        CPPFLAGS="${CPPFLAGS} ${STARPU_CUDA_CPPFLAGS}"
	SAVED_LDFLAGS="${LDFLAGS}"
	LDFLAGS="${LDFLAGS} ${STARPU_CUDA_LDFLAGS} -lcuda"
	AC_COMPILE_IFELSE([AC_LANG_PROGRAM(
		[[#include <cuda.h>]],
		[[]]
		)],
	    [
	      AC_RUN_IFELSE([AC_LANG_PROGRAM(
	        [[#include <cuda.h>]],
		[[]]
		)],
		[have_valid_cuda="yes"],
		[
	          AC_MSG_RESULT([CUDA found and can be compiled, but compiled application can not be run, is the CUDA path missing in LD_LIBRARY_PATH?])
	          have_valid_cuda="no"
		])
	    ],
	    [
	    AC_MSG_ERROR([CUDA found, but cuda.h could not be compiled])
	    have_valid_cuda="no"
	    ]
	)
        CPPFLAGS="${SAVED_CPPFLAGS}"
	LDFLAGS="${SAVED_LDFLAGS}"
    fi
    AC_MSG_RESULT($have_valid_cuda)

    # in case CUDA was explicitely required, but is not available, this is an error
    if test x$enable_cuda = xyes -a x$have_valid_cuda = xno; then
	AC_MSG_ERROR([cannot find CUDA])
    fi
    # now we enable CUDA if and only if a proper setup is available
    enable_cuda=$have_valid_cuda
fi

if test x$enable_cuda = xyes; then
        AC_PATH_PROG([NVCC], [nvcc], [not-found],
	  [$cuda_dir/bin:$PATH:/usr/local/cuda/bin:/usr/bin:/bin])
	if test "x$NVCC" = "xnot-found"; then
	   AC_MSG_WARN(['nvcc' not found, disabling CUDA])
	   enable_cuda=no
	fi
fi

AC_MSG_CHECKING(whether CUDA should be used)
AC_MSG_RESULT($enable_cuda)
AC_SUBST(STARPU_USE_CUDA, $enable_cuda)
AM_CONDITIONAL(STARPU_USE_CUDA, test x$enable_cuda = xyes)
if test x$enable_cuda = xyes; then
	AC_DEFINE(STARPU_USE_CUDA, [1], [CUDA support is activated])

	# On Darwin, the libstdc++ dependency is not automatically added by nvcc
#	case "$target" in
#		*-*darwin*) AC_HAVE_LIBRARY([stdc++], []) ;;
#		#*-*darwin*) AC_HAVE_LIBRARY([stdc++], [STARPU_CUDA_LDFLAGS="$STARPU_CUDA_LDFLAGS -lstdc++"]) ;;
#	esac
	STARPU_CUDA_LDFLAGS="$STARPU_CUDA_LDFLAGS -lcuda"
	STARPU_CUFFT_LDFLAGS="-lcufft"

        if test "$F77" = "gfortran" ; then
            STARPU_CUDA_FORTRAN_LDFLAGS="-lgfortran"
            AC_SUBST(STARPU_CUDA_FORTRAN_LDFLAGS)
        fi

	#in case this is a 64bit setup, we tell nvcc to use a -m64 flag
	if test x$SIZEOF_VOID_P = x8; then
		NVCCFLAGS="${NVCCFLAGS} -m64"
		AC_SUBST(NVCCFLAGS)
	fi

	AC_CHECK_HEADERS([cuda_gl_interop.h])
fi

have_magma=no
if test x$enable_cuda = xyes; then
	PKG_CHECK_MODULES([MAGMA],  [magma], [
	AC_DEFINE([STARPU_HAVE_MAGMA], [1], [Define to 1 if you have the MAGMA library.])
	AC_SUBST([STARPU_HAVE_MAGMA], [1])
	have_magma=yes
], [:])
fi
AM_CONDITIONAL(STARPU_HAVE_MAGMA, [test x$have_magma = xyes])
AC_MSG_CHECKING(whether MAGMA should be used)
AC_MSG_RESULT($have_magma)

# cufftDoubleComplex may not be available on an old CUDA setup
AC_CHECK_TYPE(cufftDoubleComplex,
	[have_cufftdoublecomplex=yes],
	[have_cufftdoublecomplex=no], [#include <cufft.h>])
AM_CONDITIONAL(STARPU_HAVE_CUFFTDOUBLECOMPLEX, test x$have_cufftdoublecomplex = xyes)
if test x$have_cufftdoublecomplex = xyes; then
	AC_DEFINE(STARPU_HAVE_CUFFTDOUBLECOMPLEX, [1], [cufftDoubleComplex is available])
fi

# The CURAND library is only available since CUDA 3.2
have_curand=$enable_cuda
if test x$enable_cuda = xyes; then
        SAVED_LDFLAGS="${LDFLAGS}"
        LDFLAGS="${LDFLAGS} ${STARPU_CUDA_LDFLAGS}"
	AC_HAVE_LIBRARY([curand],[have_curand=yes],[have_curand=no])
        LDFLAGS="${SAVED_LDFLAGS}"
fi
AC_MSG_CHECKING(whether CURAND is available)
AC_MSG_RESULT($have_curand)
if test x$have_curand = xyes; then
    AC_DEFINE(STARPU_HAVE_CURAND,[1], [CURAND is available])
    STARPU_CURAND_LDFLAGS="$STARPU_CURAND_LDFLAGS -lcurand"
    AC_SUBST(STARPU_CURAND_LDFLAGS)
fi

# Peer transfers are only supported since CUDA 4.0
# Disable them if user explicity wants to disable them
AC_ARG_ENABLE(cuda_memcpy_peer, [AS_HELP_STRING([--disable-cuda-memcpy-peer], [do not allow peer transfers when using CUDA 4.0])],, [enable_cuda_memcpy_peer=yes])
have_cuda_memcpy_peer=no
if test x$enable_cuda_memcpy_peer = xyes -a x$enable_cuda = xyes ; then
    SAVED_LDFLAGS="${LDFLAGS}"
    LDFLAGS="${LDFLAGS} ${STARPU_CUDA_LDFLAGS}"
    AC_CHECK_FUNC([cudaMemcpyPeer], have_cuda_memcpy_peer=yes, have_cuda_memcpy_peer=no)
    LDFLAGS="${SAVED_LDFLAGS}"
fi
if test x$have_cuda_memcpy_peer = xyes; then
    AC_DEFINE(HAVE_CUDA_MEMCPY_PEER,[],[Peer transfers are supported in CUDA])
fi

if test x$enable_cuda = xyes; then
    if test x$starpu_windows != xyes ; then
	STARPU_CUDA_LDFLAGS="$STARPU_CUDA_LDFLAGS -lstdc++"
    fi
    AC_SUBST(STARPU_CUDA_LDFLAGS)
    AC_SUBST(STARPU_CUFFT_LDFLAGS)
    AC_SUBST(STARPU_CUDA_CPPFLAGS)
fi

AC_ARG_VAR([NVCCFLAGS], [CUDA compiler flags])

###############################################################################
#                                                                             #
#                                 OpenCL settings                             #
#                                                                             #
###############################################################################

AC_MSG_CHECKING(maximum number of OpenCL devices)
AC_ARG_ENABLE(maxopencldev, [AS_HELP_STRING([--enable-maxopencldev=<number>],
			[maximum number of OPENCL devices])],
			nmaxopencldev=$enableval, nmaxopencldev=8)
AC_MSG_RESULT($nmaxopencldev)
AC_DEFINE_UNQUOTED(STARPU_MAXOPENCLDEVS, [$nmaxopencldev],
		[maximum number of OPENCL devices])
AC_ARG_ENABLE(opencl, [AS_HELP_STRING([--disable-opencl],
		[do not use OpenCL device(s)])],, [enable_opencl=maybe])

AC_DEFUN([STARPU_CHECK_OPENCL],
[
    __opencl_dir=$1
    __opencl_include_dir=$2
    __opencl_lib_dir=$3

    if test "$__opencl_dir" != "no" ; then
	AC_MSG_CHECKING(whether OpenCL is available in $__opencl_dir $__opencl_include_dir and $__opencl_lib_dir)
    else
	AC_MSG_CHECKING(whether OpenCL is available)
    fi
    AC_MSG_RESULT()

    if test "$__opencl_include_dir" = "no" -a "$__opencl_dir" != "no" ; then
        __opencl_include_dir="$__opencl_dir/include"
    fi

    SAVED_CPPFLAGS="$CPPFLAGS"
    SAVED_LDFLAGS="${LDFLAGS}"

    if test "$__opencl_include_dir" != "no" ; then
        CPPFLAGS="${CPPFLAGS} -I$__opencl_include_dir"
    fi
    AC_CHECK_HEADER([CL/cl.h],[have_valid_opencl=yes],[have_valid_opencl=no])
    unset ac_cv_header_CL_cl_h

    if test "$have_valid_opencl" = "yes" ; then
	if test "$__opencl_lib_dir" != "no"; then
	    LDFLAGS="${SAVED_LDFLAGS} -L$__opencl_lib_dir"
	    AC_HAVE_LIBRARY([OpenCL],[have_valid_opencl=yes],[have_valid_opencl=no])
	    unset ac_cv_lib_OpenCL_main
	else
	    AC_MSG_CHECKING(whether OpenCL is available in $__opencl_dir)
	    AC_MSG_RESULT()
	    AC_HAVE_LIBRARY([OpenCL],[have_valid_opencl=yes],[have_valid_opencl=no])
	    unset ac_cv_lib_OpenCL_main
	    if test "$have_valid_opencl" = "no" -a "$__opencl_dir" != "no" ; then
		for __cuda_libdir in lib64 lib lib/x86 lib/Win32 ; do
		    __opencl_lib_dir="$__opencl_dir/$__cuda_libdir"
		    AC_MSG_CHECKING(whether OpenCL is available in $__opencl_dir and $__opencl_lib_dir)
		    AC_MSG_RESULT()
		    LDFLAGS="${SAVED_LDFLAGS} -L$__opencl_lib_dir"
		    AC_HAVE_LIBRARY([OpenCL],[have_valid_opencl=yes],[have_valid_opencl=no])
		    unset ac_cv_lib_OpenCL_main
		    if test "$have_valid_opencl" = yes ; then
			break
		    fi
		done
	    else
		LDFLAGS="${SAVED_LDFLAGS}"
		AC_HAVE_LIBRARY([OpenCL],[have_valid_opencl=yes],[have_valid_opencl=no])
		unset ac_cv_lib_OpenCL_main
	    fi
        fi
    fi

    if test "$have_valid_opencl" = "yes" -a "$__opencl_include_dir" != "no"; then
        STARPU_OPENCL_CPPFLAGS="-I$__opencl_include_dir"
	AC_CHECK_HEADERS([CL/cl_ext.h])
    fi

    CPPFLAGS="${SAVED_CPPFLAGS}"
    LDFLAGS="${SAVED_LDFLAGS}"

    if test "$have_valid_opencl" = "yes" ; then
        if test "$__opencl_lib_dir" != "no"; then
            STARPU_OPENCL_LDFLAGS="-L$__opencl_lib_dir"
        fi
        STARPU_OPENCL_LDFLAGS="${STARPU_OPENCL_LDFLAGS} -lOpenCL"
    fi

])

#AC_MSG_CHECKING(whether OpenCL is available)
AC_ARG_WITH(opencl-dir,
	[AS_HELP_STRING([--with-opencl-dir=<path>],
	[specify OpenCL installation directory])],
	[
		opencl_dir="$withval"
		# in case this was not explicit yet
		enable_opencl=yes
	], opencl_dir=no)

AC_ARG_WITH(opencl-include-dir,
	[AS_HELP_STRING([--with-opencl-include-dir=<path>],
	[specify where OpenCL headers are installed])],
	[
		opencl_include_dir="$withval"
		# in case this was not explicit yet
		enable_opencl=yes
	], [opencl_include_dir=no])

AC_ARG_WITH(opencl-lib-dir,
	[AS_HELP_STRING([--with-opencl-lib-dir=<path>],
	[specify where OpenCL libraries are installed])],
	[
		opencl_lib_dir="$withval"
		# in case this was not explicit yet
		enable_opencl=yes
	], [opencl_lib_dir=no])

AC_DEFUN([STARPU_LOOK_FOR_OPENCL],
[
    	if test "x$has_opencl_being_checked" != "xyes" ; then
    	    STARPU_CHECK_OPENCL("$opencl_dir", "$opencl_include_dir", "$opencl_lib_dir")
	    if test "$have_valid_opencl" = "no" ; then
            	for f in "/usr/local/cuda" "/c/cuda" "/cygdrive/c/cuda" "/opt/cuda" "$CUDA_ROOT" "$CUDA_PATH" "$CUDA_INC_PATH/.." "$CUDA_INSTALL_PATH" "$CUDA_TOOLKIT"; do
		    if test -n "$f" ; then
    			STARPU_CHECK_OPENCL("$f", "no", "no")
			if test "$have_valid_opencl" = "yes" ; then
			    break
			fi
		    fi
		done
	    fi
	    has_opencl_being_checked=yes
	fi
])

if test x$enable_opencl = xyes -o x$enable_opencl = xmaybe; then
	STARPU_LOOK_FOR_OPENCL()
	# in case OpenCL was explicitely required, but is not available, this is an error
	if test x$enable_opencl = xyes -a x$have_valid_opencl = xno; then
	    AC_MSG_ERROR([cannot find OpenCL])
	fi

	# now we enable OpenCL if and only if a proper setup is available
	enable_opencl=$have_valid_opencl
fi

AC_MSG_CHECKING(whether OpenCL should be used)
AC_MSG_RESULT($enable_opencl)
AC_SUBST(STARPU_USE_OPENCL, $enable_opencl)
AM_CONDITIONAL(STARPU_USE_OPENCL, test x$enable_opencl = xyes)
if test x$enable_opencl = xyes ; then
	AC_DEFINE(STARPU_USE_OPENCL, [1], [OpenCL support is activated])
	STARPU_OPENCL_CPPFLAGS="${STARPU_OPENCL_CPPFLAGS} -DSTARPU_OPENCL_DATADIR=${datarootdir}/starpu/opencl"
        AC_SUBST(STARPU_OPENCL_DATAdir, "$(eval echo ${datarootdir}/starpu/opencl/examples)")
        AC_SUBST(STARPU_OPENCL_CPPFLAGS)
        AC_SUBST(STARPU_OPENCL_LDFLAGS)
fi

###############################################################################
#                                                                             #
# General GPU settings                                                        #
#                                                                             #
###############################################################################
AC_MSG_CHECKING(whether asynchronous copy should be disabled)
AC_ARG_ENABLE(asynchronous-copy, [AS_HELP_STRING([--disable-asynchronous-copy],
			[disable asynchronous copy between CPU and GPU])],
			enable_asynchronous_copy=$enableval, enable_asynchronous_copy=yes)
disable_asynchronous_copy=no
if test x$enable_asynchronous_copy = xno ; then
   disable_asynchronous_copy=yes
fi
AC_MSG_RESULT($disable_asynchronous_copy)
if test x$disable_asynchronous_copy = xyes ; then
   AC_DEFINE([STARPU_DISABLE_ASYNCHRONOUS_COPY], [1], [Define to 1 to disable asynchronous copy between CPU and GPU devices])
fi

AC_MSG_CHECKING(whether asynchronous CUDA copy should be disabled)
AC_ARG_ENABLE(asynchronous-cudacopy, [AS_HELP_STRING([--disable-asynchronous-cuda-copy],
			[disable asynchronous copy between CPU and CUDA devices])],
			enable_asynchronous_cuda_copy=$enableval, enable_asynchronous_cuda_copy=yes)
disable_asynchronous_cuda_copy=no
if test x$enable_asynchronous_cuda_copy = xno ; then
   disable_asynchronous_cuda_copy=yes
fi
AC_MSG_RESULT($disable_asynchronous_cuda_copy)
if test x$disable_asynchronous_cuda_copy = xyes ; then
   AC_DEFINE([STARPU_DISABLE_ASYNCHRONOUS_CUDA_COPY], [1], [Define to 1 to disable asynchronous copy between CPU and CUDA devices])
fi

AC_MSG_CHECKING(whether asynchronous OpenCL copy should be disabled)
AC_ARG_ENABLE(asynchronous-openclcopy, [AS_HELP_STRING([--disable-asynchronous-opencl-copy],
			[disable asynchronous copy between CPU and OPENCL devices])],
			enable_asynchronous_opencl_copy=$enableval, enable_asynchronous_opencl_copy=yes)
disable_asynchronous_opencl_copy=no
if test x$enable_asynchronous_opencl_copy = xno ; then
   disable_asynchronous_opencl_copy=yes
fi
AC_MSG_RESULT($disable_asynchronous_opencl_copy)
if test x$disable_asynchronous_opencl_copy = xyes ; then
   AC_DEFINE([STARPU_DISABLE_ASYNCHRONOUS_OPENCL_COPY], [1], [Define to 1 to disable asynchronous copy between CPU and OpenCL devices])
fi


###############################################################################
#                                                                             #
#                                 Cell settings                               #
#                                                                             #
###############################################################################

#TODO fix the default dir
AC_ARG_ENABLE(gordon, [AS_HELP_STRING([--enable-gordon],
			[use Cell SPUs])],, enable_gordon=maybe)

if test x$enable_gordon = xyes -o x$enable_gordon = xmaybe; then

	AC_ARG_WITH(gordon-dir, [AS_HELP_STRING([--with-gordon-dir=<path>],
			[specify Gordon installation directory (default is /usr/local/)])],
			[
				gordon_dir="$withval"
				enable_gordon=yes
			], gordon_dir=/usr/local/)

	# do we have a valid Gordon setup ?
	have_valid_gordon=yes

	# can we use dynamic code loading facilities ?
	AC_CHECK_LIB(elf, elf_memory,, [have_valid_gordon=no])

	AC_CHECK_LIB(spe2, spe_context_create,,[have_valid_gordon=no])
	AC_CHECK_FUNC(spe_in_mbox_write, [], [have_valid_gordon=no])

	PKG_PROG_PKG_CONFIG
	if test -d "$gordon_dir"; then
		PKG_CONFIG_PATH="${PKG_CONFIG_PATH}:$gordon_dir"
	fi
	AC_SUBST(PKG_CONFIG_PATH)
	PKG_CHECK_MODULES([GORDON], [libgordon], [], have_valid_gordon=no)

	CPPFLAGS="${CPPFLAGS} ${GORDON_CFLAGS}"
	LIBS="${LIBS} ${GORDON_LIBS}"

	# AC_CHECK_FUNC(gordon_init, [gordon], [have_valid_gordon=no])

	# in case Gordon was explicitely required, but is not available, this is an error
	if test x$enable_gordon = xyes -a x$have_valid_gordon = xno; then
		AC_MSG_ERROR([cannot find Gordon])
	fi


	# now we enable Gordon if and only if a proper setup is available
	enable_gordon=$have_valid_gordon
	AC_DEFINE(STARPU_MAXGORDONDEVS, [1], [maximum number of GORDON devices])
fi

AC_MSG_CHECKING(whether GORDON should be used)
AC_MSG_RESULT($enable_gordon)
AC_SUBST(STARPU_USE_GORDON, $enable_gordon)
AM_CONDITIONAL(STARPU_USE_GORDON, test x$enable_gordon = xyes)

if test x$enable_gordon = xyes; then
	AC_DEFINE(STARPU_USE_GORDON, [1], [Cell support is enabled])
	GORDON_REQUIRES=gordon
fi
AC_SUBST(GORDON_REQUIRES)

AC_MSG_CHECKING(whether blocking drivers should be disabled)
AC_ARG_ENABLE(blocking-drivers, [AS_HELP_STRING([--disable-blocking-drivers], [disable blocking drivers])],
				enable_blocking=$enableval, enable_blocking=$enable_gordon)
AC_MSG_RESULT($enable_blocking)

if test x$enable_blocking = xno; then
	AC_DEFINE(STARPU_NON_BLOCKING_DRIVERS, [1], [drivers must progress])
fi


###############################################################################
#                                                                             #
#                   Debug and Performance analysis tools                      #
#                                                                             #
###############################################################################

AC_MSG_CHECKING(whether debug mode should be enabled)
AC_ARG_ENABLE(debug, [AS_HELP_STRING([--enable-debug], [enable debug mode])],
			enable_debug=$enableval, enable_debug=no)
AC_MSG_RESULT($enable_debug)

if test x$enable_debug = xyes; then
	CFLAGS="$CFLAGS -O0"
	AC_DEFINE(STARPU_SPINLOCK_CHECK, [1], [check spinlock use])
else
	CFLAGS="-O3 $CFLAGS"
fi
CFLAGS+=" -gdwarf-2 -g3 "

AC_MSG_CHECKING(whether extra checks should be performed)
AC_ARG_ENABLE(fast, [AS_HELP_STRING([--enable-fast],
			[do not enforce assertions])],
			enable_fast=$enableval, enable_fast=no)
AC_MSG_RESULT($enable_fast)
if test x$enable_fast = xyes; then
	AC_DEFINE(STARPU_NO_ASSERT, [1], [disable assertions])
fi

AC_MSG_CHECKING(whether memory status should be displayed)
AC_ARG_ENABLE(memory-status, [AS_HELP_STRING([--enable-memory-status],
			     [display memory status at the end of execution])],
			     enable_memory_status=$enableval, enable_memory_status=no)
AC_MSG_RESULT($enable_memory_status)
if test x$enable_memory_status = xyes; then
        AC_DEFINE(STARPU_MEMORY_STATUS, [1], [display memory status])
fi


AC_MSG_CHECKING(whether debug messages should be displayed)
AC_ARG_ENABLE(verbose, [AS_HELP_STRING([--enable-verbose],
			[display verbose debug messages])],
			enable_verbose=$enableval, enable_verbose=no)
AC_MSG_RESULT($enable_verbose)
if test x$enable_verbose = xyes; then
	AC_DEFINE(STARPU_VERBOSE, [1], [display verbose debug messages])
fi


AC_MSG_CHECKING(whether coverage testing should be enabled)
AC_ARG_ENABLE(coverage, [AS_HELP_STRING([--enable-coverage],
			[enable coverage checking])],
			enable_coverage=$enableval, enable_coverage=no)
AC_MSG_RESULT($enable_coverage)
AC_SUBST(COVERAGE, $enable_coverage)
AM_CONDITIONAL(STARPU_COVERAGE_ENABLED, [test "x$enable_coverage" = "xyes"])
if test x$enable_coverage = xyes; then
	CFLAGS="${CFLAGS} --coverage"
	LDFLAGS="${LDFLAGS} --coverage"
fi


# shall we use FxT to generate trace of the execution ?
AC_MSG_CHECKING(whether FxT traces should be generated)
AC_ARG_WITH(fxt, [AS_HELP_STRING([--with-fxt[=<dir>]], [generate fxt traces])],
	[
		if test x$withval != xno; then
			use_fxt=yes
			if test x$withval = xyes; then
				AC_MSG_RESULT(yes)
				use_fxt_from_system=yes
			else
				# use specified path
				# TODO check if the dir is actually containing FxT
				use_fxt_from_system=no
				fxtdir=$withval
				AC_MSG_RESULT(yes using $fxtdir)
				AC_SUBST(FXTDIR, $fxtdir)
			fi
		else
			use_fxt=no
			AC_MSG_RESULT(no)
		fi
	],
	[
		use_fxt=no
		AC_MSG_RESULT(no)
	])
AC_SUBST(STARPU_USE_FXT, $use_fxt)
AM_CONDITIONAL(STARPU_USE_FXT, test x$use_fxt = xyes)

if test x$use_fxt = xyes; then
	AC_DEFINE(STARPU_USE_FXT, [1], [enable FxT traces])
	AC_DEFINE(CONFIG_FUT, [1], [enable FUT traces])

	if test x$use_fxt_from_system = xno; then
		FXT_CFLAGS="-I$fxtdir/include/ "
		FXT_LDFLAGS="-L$fxtdir/lib/"
		AC_ARG_VAR(FXT_LDFLAGS)
		FXT_LIBS="-lfxt"
	else
	    PKG_CHECK_MODULES([FXT],  [fxt])
	fi
	save_LIBS="$LIBS"
	LIBS="$LIBS $FXT_LIBS"
	save_LDFLAGS="$LDFLAGS"
	LDFLAGS="$LDFLAGS $FXT_LDFLAGS"
   	AC_CHECK_FUNCS([enable_fut_flush])
   	AC_CHECK_FUNCS([fut_set_filename])
	LDFLAGS="$save_LDFLAGS"
	LIBS="$save_LIBS"
	save_CFLAGS="$CFLAGS"
	CFLAGS="$CFLAGS $FXT_CFLAGS"
	AC_CHECK_DECLS([enable_fut_flush])
	AC_CHECK_DECLS([fut_set_filename])
	CFLAGS="$save_CFLAGS"
fi

AC_MSG_CHECKING(whether performance debugging should be enabled)
AC_ARG_ENABLE(perf-debug, [AS_HELP_STRING([--enable-perf-debug],
			[enable performance debugging through gprof])],
			enable_perf_debug=$enableval, enable_perf_debug=no)
AC_MSG_RESULT($enable_perf_debug)
AC_SUBST(STARPU_PERF_DEBUG, $enable_perf_debug)
if test x$enable_perf_debug = xyes; then
	AC_DEFINE(STARPU_PERF_DEBUG, [1], [enable performance debug])
	CPPFLAGS="${CPPFLAGS} -pg -fprofile-arcs "
	LDFLAGS="${LDFLAGS} -pg -fprofile-arcs "
fi

AC_MSG_CHECKING(whether performance model debugging should be enabled)
AC_ARG_ENABLE(model-debug, [AS_HELP_STRING([--enable-model-debug],
			[enable performance model debugging])],
			enable_model_debug=$enableval, enable_model_debug=no)
AC_MSG_RESULT($enable_model_debug)
if  test x$enable_model_debug = xyes; then
	AC_DEFINE(STARPU_MODEL_DEBUG, [1], [enable performance model debug])
fi

AC_MSG_CHECKING(whether statistics should be generated)
AC_ARG_ENABLE(stats, [AS_HELP_STRING([--enable-stats],
			[enable statistics])],
			enable_stats=$enableval, enable_stats=no)
AC_MSG_RESULT($enable_stats)
AC_SUBST(STATS, $enable_stats)
AC_SUBST(STARPU_DATA_STATS, $enable_stats)

if test x$enable_stats = xyes; then
        AC_DEFINE(STARPU_DATA_STATS, [1], [enable statistics])
fi

AC_CHECK_HEADERS([glpk.h])
STARPU_HAVE_LIBRARY(GLPK, [glpk])
AM_CONDITIONAL([STARPU_HAVE_GLPK], [test "x$build_sched_ctx_hypervisor" = "xyes"])
###############################################################################
#                                                                             #
#                  Miscellaneous options for StarPU                           #
#                                                                             #
###############################################################################

AC_MSG_CHECKING(how many buffers can be manipulated per task)
AC_ARG_ENABLE(maxbuffers, [AS_HELP_STRING([--enable-maxbuffers=<nbuffers>],
			[maximum number of buffers per task])],
			nmaxbuffers=$enableval, nmaxbuffers=8)
AC_MSG_RESULT($nmaxbuffers)
AC_DEFINE_UNQUOTED(STARPU_NMAXBUFS, [$nmaxbuffers],
		[how many buffers can be manipulated per task])

# We have one memory node shared by all CPU workers, one node per GPU, and
# currently the Cell driver is using the same memory node as the CPU.
maxnodes=1
if test x$enable_cuda = xyes ; then
	# we could have used nmaxcudadev + 1, but this would certainly give an
	# odd number.
	maxnodes=`expr $maxnodes + $nmaxcudadev`
fi
if test x$enable_opencl = xyes ; then
	# we could have used nmaxcudadev + 1, but this would certainly give an
	# odd number.
	maxnodes=`expr $maxnodes + $nmaxopencldev`
fi
# todo: set maxnodes to the next power of 2 greater than maxnodes

AC_MSG_CHECKING(maximum number of memory nodes)
AC_MSG_RESULT($maxnodes)
AC_DEFINE_UNQUOTED(STARPU_MAXNODES, [$maxnodes],
		[maximum number of memory nodes])


AC_MSG_CHECKING(whether allocation cache should be used)
AC_ARG_ENABLE(allocation-cache, [AS_HELP_STRING([--enable-allocation-cache],
			[enable data allocation cache])],
			enable_allocation_cache=$enableval, enable_allocation_cache=no)
AC_MSG_RESULT($enable_allocation_cache)
if test x$enable_allocation_cache = xyes; then
	AC_DEFINE(STARPU_USE_ALLOCATION_CACHE, [1], [enable data allocation cache])
fi

AC_ARG_WITH(perf-model-dir, [AS_HELP_STRING([--with-perf-model-dir=<dir>], [specify where performance models shoulds be stored])],
	[
		if test x$withval = xno; then
			AC_MSG_ERROR(--without-perf-model-dir is not a valid option)
		fi

		perf_model_dir="$withval"
		have_explicit_perf_model_dir=yes
		AC_DEFINE_UNQUOTED(STARPU_PERF_MODEL_DIR, ["$perf_model_dir"], [performance models location])
	], [
		# by default, we put the performance models in
		# $HOME/.starpu/sampling/
		have_explicit_perf_model_dir=no
		perf_model_dir="\$HOME/.starpu/sampling/"
	]
	)
AC_MSG_CHECKING(using explicit performance model location)
AC_MSG_RESULT($have_explicit_perf_model_dir)

AC_MSG_CHECKING(performance models location)
AC_MSG_RESULT($perf_model_dir)

# On many multicore CPUs, clock cycles are not synchronized
AC_CHECK_LIB([rt], [clock_gettime])
AC_CHECK_FUNCS([clock_gettime])

# Compute the maximum number of workers (we round it to 16 for alignment
# purposes).
nmaxworkers=`expr 16 \* \( \( $maxcpus + $nmaxcudadev + $nmaxopencldev + 15 \) / 16 \) `
AC_MSG_CHECKING(Maximum number of workers)
AC_MSG_RESULT($nmaxworkers)
AC_DEFINE_UNQUOTED(STARPU_NMAXWORKERS, [$nmaxworkers], [Maximum number of workers])

# Computes the maximum number of implementations per arch
AC_MSG_CHECKING(maximum number of implementations)
AC_ARG_ENABLE(maximplementations, [AS_HELP_STRING([--enable-maximplementations=<number>],
		[maximum number of implementations])],
		maximplementations=$enableval, maximplementations=8)
AC_MSG_RESULT($maximplementations)
AC_DEFINE_UNQUOTED(STARPU_MAXIMPLEMENTATIONS, [$maximplementations],
		[maximum number of implementations])

###############################################################################
#                                                                             #
#                                    MPI                                      #
#                                                                             #
###############################################################################

AC_ARG_WITH(mpicc, [AS_HELP_STRING([--with-mpicc[=<path to mpicc>]],
			[Path of the mpicc compiler])],
	[
		if test x$withval = xyes; then
			AC_MSG_ERROR(--with-mpicc must be given a pathname)
		else
			mpicc_path=$withval
		fi
	],
	[
		# nothing was specified: default value is used
		AC_PATH_PROG(mpicc_path, mpicc, [no], [])
	])

# We test if the MPICC compiler exists
if test ! -x $mpicc_path; then
	#MPICC does not exists or is not executable
	AC_MSG_RESULT(The mpicc compiler is not valid)
	use_mpi=no
else
	use_mpi=yes
fi

AC_MSG_CHECKING(mpicc path)
AC_MSG_RESULT($mpicc_path)
AC_SUBST(MPICC, $mpicc_path)
if test x$use_mpi = xyes; then
	cc_or_mpicc=$mpicc_path
        # For some reason, libtool uses gcc instead of mpicc when linking
        # libstarpumpi.
        # On Darwin (and maybe other systems ?) the linker will fail (undefined
        # references to MPI_*). We manually add the required flags to fix this
        # issue.
        AC_SUBST(MPICC_LDFLAGS, `$mpicc_path --showme:link`)
else
	cc_or_mpicc=$CC
fi
AC_SUBST(CC_OR_MPICC, $cc_or_mpicc)

# Check if user wants to disable mpi cache
AC_ARG_ENABLE(mpi-cache, AC_HELP_STRING([--enable-mpi-cache],
			 [Enable MPI communication cache]),
			 enable_mpi_cache=$enableval, enable_mpi_cache=true)
if  test x$enable_mpi_cache = xtrue; then
    	AC_DEFINE(STARPU_MPI_CACHE, [1], [enable MPI communication cache])
fi

# If the user specifically asks for it, or if we are in a developer checkout, we enable mpi check
AC_ARG_ENABLE(mpi-check, AC_HELP_STRING([--enable-mpi-check], [Enable execution of MPI testcases]))
running_mpi_check=no
if test -d "$srcdir/.svn" ; then
    running_mpi_check=yes
fi
if test x$enable_mpi_check = xyes ; then
    running_mpi_check=yes
fi
if test x$enable_mpi_check = xno ; then
    running_mpi_check=no
fi

# Check if mpiexec is available
AC_ARG_WITH(mpiexec, [AS_HELP_STRING([--with-mpiexec[=<path to mpiexec>]],
			[Path of mpiexec])],
	[
		if test x$withval = xyes; then
			AC_MSG_ERROR(--with-mpiexec must be given a pathname)
		else
			mpiexec_path=$withval
		fi
	],
	[
		# nothing was specified: look in the path
		AC_PATH_PROG(mpiexec_path, mpiexec, [no], [$(dirname $mpicc_path):$PATH])
	])

AC_MSG_CHECKING(whether mpiexec is available)
AC_MSG_RESULT($mpiexec_path)

# We test if MPIEXEC exists
if test ! -x $mpiexec_path; then
	#MPIEXEC does not exists or is not executable
	AC_MSG_RESULT(The mpiexec script is not valid)
        running_mpi_check=no
        mpiexec_path=""
fi

AM_CONDITIONAL(STARPU_MPI_CHECK, test x$running_mpi_check = xyes)
if test x$use_mpi = xyes; then
        AC_MSG_CHECKING(whether MPI tests should be run)
        AC_MSG_RESULT($running_mpi_check)
	AC_SUBST(MPIEXEC,$mpiexec_path)
fi

AC_MSG_CHECKING(whether the StarPU MPI library should be generated)
AC_MSG_RESULT($use_mpi)
AC_SUBST(USE_MPI, $use_mpi)
AM_CONDITIONAL(USE_MPI, test x$use_mpi = xyes)
if test x$use_mpi = xyes; then
	AC_DEFINE(STARPU_USE_MPI,[],[whether the StarPU MPI library is available])
fi

AC_MSG_CHECKING(whether communication statistics should be generated)
AC_ARG_ENABLE(comm-stats, [AS_HELP_STRING([--enable-comm-stats],
			[enable communication statistics (only valid with the StarPU MPI library])],
			enable_comm_stats=$enableval, enable_comm_stats=no)
AC_MSG_RESULT($enable_comm_stats)
AC_SUBST(STATS, $enable_comm_stats)
AC_SUBST(STARPU_COMM_STATS, $enable_comm_stats)

if test x$enable_comm_stats = xyes; then
        AC_DEFINE(STARPU_COMM_STATS, [1], [enable communication statistics])
fi

###############################################################################
#                                                                             #
#                               StarPU-Top                                    #
#                                                                             #
###############################################################################

AC_ARG_ENABLE([starpu-top],
  [AS_HELP_STRING([--disable-starpu-top],
    [build StarPU-Top])],
  [enable_starpu_top="$enableval"],
  [enable_starpu_top="maybe"])

# Check whether StarPU-Top can be built
AC_MSG_CHECKING(for StarPU-Top)

if test "x$enable_starpu_top" != "xno" ; then
	can_build_starpu_top=no
	AC_PATH_PROGS([QMAKE], [qmake-qt4 qmake], [not-found])
	if test x$QMAKE != xnot-found; then
		QMAKE_VERSION=`$QMAKE --version 2>&1 | head -n 1 | cut -d '.' -f 1 | cut -d ' ' -f 3`
		if test $QMAKE_VERSION -ge 2 ; then
			PKG_CHECK_EXISTS([QtGui QtNetwork QtOpenGL QtSql], [
				QT_MAJVERSION=`$PKG_CONFIG --modversion QtGui | cut -d '.' -f 1`
				QT_MINVERSION=`$PKG_CONFIG --modversion QtGui | cut -d '.' -f 2`
				if test $QT_MAJVERSION -gt 4 -o \( $QT_MAJVERSION -eq 4 -a $QT_MINVERSION -ge 7 \) ; then
					can_build_starpu_top=yes
				fi
				QWT_PRI=embed
				AC_ARG_WITH(qwt-include-dir,
					[AS_HELP_STRING([--with-qwt-include-dir=<path>],
					[specify installed libqwt include path])],
					[
						STARPU_QWT_INCLUDE="$withval"
						AC_SUBST(STARPU_QWT_INCLUDE)
						QWT_PRI=system
					])
				AC_ARG_WITH(qwt-lib-dir,
					[AS_HELP_STRING([--with-qwt-lib-dir=<path>],
					[specify installed libqwt library path])],
					[
						STARPU_QWT_LDFLAGS="-L$withval"
						QWT_PRI=system
					])
				AC_ARG_WITH(qwt-lib,
					[AS_HELP_STRING([--with-qwt-lib=<name>],
					[specify installed libqwt library name])],
					[
						STARPU_QWT_LDFLAGS="${STARPU_QWT_LDFLAGS} -l$withval"
						QWT_PRI=system
					])
				AC_SUBST(STARPU_QWT_LDFLAGS)
				AC_SUBST(QWT_PRI)
			])
		fi
	fi
fi

if test "x$enable_starpu_top" != "xno" ; then
  build_starpu_top=$can_build_starpu_top
else
  build_starpu_top=no
fi

AM_CONDITIONAL(BUILD_STARPU_TOP, test x$build_starpu_top = xyes)

###############################################################################
#                                                                             #
#                           Flags for C Compiler                              #
#                                                                             #
###############################################################################

# IS_SUPPORTED_CFLAG(flag)
# ------------------------
# Check if the CFLAGS `flag' is supported by the compiler
AC_DEFUN([IS_SUPPORTED_CFLAG],
[
	AC_REQUIRE([AC_PROG_CC])

	AC_MSG_CHECKING([whether compiler support $1])

	SAVED_CFLAGS="$CFLAGS"
	CFLAGS="$1" # -we10006"

	AC_COMPILE_IFELSE(
		AC_LANG_PROGRAM(
			[[]],
			[[
				AC_LANG_SOURCE([
					const char *hello = "Hello World";
				])
			]]
		),
		[
			GLOBAL_AM_CFLAGS="$GLOBAL_AM_CFLAGS $1"
			AC_MSG_RESULT(yes)
		],
			AC_MSG_RESULT(no)
	)
	CFLAGS="$SAVED_CFLAGS"
])

IS_SUPPORTED_CFLAG(-W)
IS_SUPPORTED_CFLAG(-Wall)
IS_SUPPORTED_CFLAG(-Wextra)
AC_SUBST(GLOBAL_AM_CFLAGS)

if test "x$STARPU_DEVEL" != x; then
	AC_DEFINE(STARPU_DEVEL, [1], [enable developer warnings])
fi

# Same value as Automake's, for use in other places.
pkglibdir="\${libdir}/$PACKAGE"
AC_SUBST([pkglibdir])


###############################################################################
#                                                                             #
#                               GCC extensions                                #
#                                                                             #
###############################################################################

AC_ARG_ENABLE([gcc-extensions],
  [AS_HELP_STRING([--enable-gcc-extensions],
    [build the GCC plug-in that provides C language extensions (experimental)])],
  [enable_gcc_plugin="$enableval"],
  [enable_gcc_plugin="maybe"])

if test "x$enable_gcc_plugin" = "xyes" -o "x$enable_gcc_plugin" = "xmaybe" ; then
    STARPU_GCC_PLUGIN_SUPPORT

    if test "x$ac_cv_have_gcc_plugins" = "xno" ; then
        if test "x$enable_gcc_plugin" = "xyes" ; then
    	    # Since this was explicitly asked for, error out.
            AC_MSG_ERROR([This compiler lacks GCC plug-in support.])
	else
	    AC_MSG_WARN([GCC plug-ins not supported; StarPU's GCC plug-in will not be built])
        fi
    else
        # What GCC version are we using?
        STARPU_GCC_VERSION

        # The `.so' itself cannot be called `starpu-gcc.so' (because
	# `-fplugin-arg-' option names and such must match the `.so'
	# name), so use a meaningful directory name.
	gccplugindir="\${pkglibdir}/${STARPU_EFFECTIVE_VERSION}/gcc/${STARPU_GCC_VERSION_MAJOR}.${STARPU_GCC_VERSION_MINOR}"
	AC_SUBST([gccplugindir])

	# Lines to be inserted in the `.pc' file.
	GCC_PLUGIN_DIR_PKGCONFIG="gccplugindir=$gccplugindir"
	GCC_PLUGIN_PKGCONFIG="gccplugin=\${gccplugindir}/starpu.so"
	AC_SUBST([GCC_PLUGIN_DIR_PKGCONFIG])
	AC_SUBST([GCC_PLUGIN_PKGCONFIG])
    fi
fi
AM_CONDITIONAL([HAVE_PTR_DEREFS_MAY_ALIAS_P],
               [test "x$ac_cv_have_decl_ptr_derefs_may_alias_p" = "xyes"])


if test "x$ac_cv_have_gcc_plugins" = "xyes" ; then
    build_gcc_plugin="yes"

    # GNU Guile 1.8/2.0 is used to run the test suite.
    AC_PATH_PROG([GUILE], [guile])
    if test "x$GUILE" != "x"; then
        if test "x$enable_cpu" = "xyes"; then
	   run_gcc_plugin_test_suite="yes"
	else
	   AC_MSG_WARN([CPU back-end disabled; GCC plug-in test suite will not be run])
	   run_gcc_plugin_test_suite="no"
	fi
    else
	run_gcc_plugin_test_suite="no"
    fi
else
    build_gcc_plugin="no"
    run_gcc_plugin_test_suite="no"
fi

# Bison is used to generate the C expression parser.  The generated
# parser is part of the distribution, though.
AM_MISSING_PROG([YACC], [bison])

AM_CONDITIONAL([BUILD_GCC_PLUGIN], [test "x$build_gcc_plugin" = "xyes"])
AM_CONDITIONAL([RUN_GCC_PLUGIN_TESTS],
  [test "x$run_gcc_plugin_test_suite" = "xyes"])

###############################################################################
#                                                                             #
#                               SOCL interface                                #
#                                                                             #
###############################################################################

AC_ARG_ENABLE([socl],
  [AS_HELP_STRING([--enable-socl],
    [build the OpenCL interface (experimental)])],
  [enable_socl="$enableval"],
  [enable_socl="maybe"])

AC_MSG_CHECKING(for SOCL)

if test "x$enable_socl" = "xyes" -o "x$enable_socl" = "xmaybe" ; then
    if test "$have_valid_opencl" = "no" ; then
	STARPU_LOOK_FOR_OPENCL()
    fi
fi

# in case SOCL was explicitely required, but is not available, this is an error
if test "x$enable_socl" = "xyes" -a "$have_valid_opencl" = "no" ; then
    AC_MSG_ERROR([SOCL cannot be enabled without OpenCL])
fi

# now we enable SOCL if and only if a proper setup is available
if test "x$enable_socl" = "xyes" -o "x$enable_socl" = "xmaybe" ; then
   build_socl=$have_valid_opencl
else
   build_socl=no
fi

AC_MSG_RESULT($build_socl)
AM_CONDITIONAL([BUILD_SOCL], [test "x$build_socl" = "xyes"])
AM_CONDITIONAL([STARPU_USE_SOCL], [test "x$build_socl" = "xyes"])

if test "$build_socl" = "yes" ; then
   AC_CHECK_FUNCS([clGetExtensionFunctionAddressForPlatform])
   if test -z "$SOCL_OCL_LIB_OPENCL" ; then
      run_socl_check=no
   else
       run_socl_check=yes
       AC_SUBST(SOCL_OCL_LIB_OPENCL)
   fi
fi
###############################################################################
#                                                                             #
#                                 Debugging                                   #
#                                                                             #
###############################################################################

AC_PATH_PROG([GDB], [gdb], [not-found])
if test "x$GDB" != "xnot-found"; then
   AC_DEFINE_UNQUOTED([STARPU_GDB_PATH], ["$GDB"],
     [Path to the GNU debugger.])
fi

###############################################################################
#                                                                             #
#                                  Examples                                   #
#                                                                             #
###############################################################################

AC_ARG_ENABLE(build-examples, [AS_HELP_STRING([--disable-build-examples],
			[disable building of examples])],
			enable_build_examples=$enableval, enable_build_examples=yes)
# check stuff for examples (todo)
AM_CONDITIONAL(BUILD_EXAMPLES, [test x$enable_build_examples != xno])
AC_ARG_ENABLE(opengl-render, [AS_HELP_STRING([--enable-opengl-render],
			[enable OpenGL rendering of some examples])],
			enable_opengl_render=$enableval, enable_opengl_render=no)

if test x$enable_opengl_render = xyes; then
	STARPU_CHECK_LIB(OPENGL_RENDER, glut, glutInit,,AC_MSG_ERROR([cannot find glut]))
	STARPU_CHECK_LIB(OPENGL_RENDER, GL, glXCreateContext,,AC_MSG_ERROR([cannot find GL]))
	STARPU_CHECK_LIB(OPENGL_RENDER, GLU, gluLookAt,,AC_MSG_ERROR([cannot find GLU]))

	AC_DEFINE(STARPU_OPENGL_RENDER, [1], [enable OpenGL rendering of some examples])
fi

AC_MSG_CHECKING(whether OpenGL rendering is enabled)
AC_SUBST(STARPU_OPENGL_RENDER, $enable_opengl_render)
AC_MSG_RESULT($enable_opengl_render)
AM_CONDITIONAL([HAVE_OPENGL], [test "x$enable_opengl_render" = xyes])

AC_PATH_XTRA
if test "x$no_x" != "xyes"; then
	AC_DEFINE(STARPU_HAVE_X11, [1], [enable X11])
fi
AM_CONDITIONAL([HAVE_X11], [test "x$no_x" != "xyes"])

# In case there are BLAS kernels that are used by the example applications
# we may specify which library to use. Note that this is not used for StarPU
# itself.

blas_lib=maybe
AC_ARG_ENABLE(blas-lib,
 [  --enable-blas-lib[=blaslibname]:
                      none [default]: no BLAS lib is used
                      atlas: use ATLAS library
                      goto: use GotoBLAS library],
 [
     if   test "x$enableval" = "xatlas" ; then
        blas_lib=atlas
     elif test "x$enableval" = "xgoto" ; then
        blas_lib=goto
     elif test "x$enableval" = "xnone" ; then
        blas_lib=none
     elif test x$enableval = xno; then
	blas_lib=none
     else
        echo
        echo "Error!"
        echo "Unknown BLAS library"
        exit -1
     fi
 ])

if test x$blas_lib = xmaybe -o x$blas_lib = xgoto; then
AC_ARG_WITH(goto-dir, [AS_HELP_STRING([--with-goto-dir=<dir>], [specify GotoBLAS lib location])],
	[
		blas_lib=goto
		gotodir=$withval
		AC_SUBST(GOTODIR, $gotodir)

		CPPFLAGS="${CPPFLAGS} -I$gotodir/ "
		LDFLAGS="${LDFLAGS} -L$gotodir/ "
	]
	)

if test x$blas_lib = xgoto; then
STARPU_CHECK_LIB(BLAS, gfortran, main,,)
STARPU_CHECK_LIB(BLAS, ifcore, main,,)
# Perhaps that GotoBLAS2 is available instead (so that we have libgotoblas2.{so,a})
STARPU_CHECK_LIB(BLAS, goto2, sgemm_,, [havegoto2=no], [$STARPU_BLAS_LDFLAGS])
if test x$havegoto2 = xno; then
STARPU_CHECK_LIB(BLAS, goto, sgemm_,,AC_MSG_ERROR([cannot find goto lib]), [$STARPU_BLAS_LDFLAGS])
fi
AC_DEFINE(STARPU_GOTO, [1], [use STARPU_GOTO library])
fi

fi

if test x$blas_lib = xmaybe -o x$blas_lib = xatlas; then
AC_ARG_WITH(atlas-dir, [AS_HELP_STRING([--with-atlas-dir=<dir>], [specify ATLAS lib location])],
	[
		AC_MSG_CHECKING(STARPU_ATLAS location)
		blas_lib=atlas
		atlasdir=$withval
		AC_MSG_RESULT($atlasdir)
		AC_SUBST(ATLASDIR, $atlasdir)

		CPPFLAGS="${CPPFLAGS} -I$atlasdir/include/ "
		LDFLAGS="${LDFLAGS} -L$atlasdir/lib/ "
	]
	)

if test x$blas_lib = xatlas; then
# test whether STARPU_ATLAS is actually available
AC_CHECK_HEADER([cblas.h],,AC_MSG_ERROR([cannot find atlas headers]))
STARPU_CHECK_LIB(BLAS, atlas, ATL_sgemm,,AC_MSG_ERROR([cannot find atlas lib]),)
STARPU_CHECK_LIB(BLAS, cblas, cblas_sgemm,,AC_MSG_ERROR([cannot find atlas lib]),[-latlas])
AC_DEFINE(STARPU_ATLAS, [1], [use STARPU_ATLAS library])
fi

fi

if test x$blas_lib = xmaybe; then
	# Should we use MKL ?
	AC_ARG_WITH(mkl-cflags, [AS_HELP_STRING([--with-mkl-cflags], [specify MKL compilation flags])],
		[
			CPPFLAGS="${CPPFLAGS} $withval"
			blas_lib=mkl
		])

	AC_ARG_WITH(mkl-ldflags, [AS_HELP_STRING([--with-mkl-ldflags], [specify MKL linking flags])],
		[
			LDFLAGS="${LDFLAGS} $withval"
			blas_lib=mkl
		])
	if test x$blas_lib = xmkl; then
	        AC_DEFINE(STARPU_MKL, [1], [use MKL library])
	fi
fi

if test x$blas_lib = xmaybe; then
     #perhaps it is possible to use some BLAS lib from the system
     use_system_blas=no
     STARPU_SEARCH_LIBS(BLAS,[sgemm_],[blas],use_system_blas=yes,,)
     if test x$use_system_blas = xyes; then
        AC_DEFINE(STARPU_SYSTEM_BLAS, [1], [use refblas library])
	blas_lib=system
     elif test x"$BLAS_LIBS" != x; then
        AC_DEFINE(STARPU_SYSTEM_BLAS, [1], [use user defined library])
        STARPU_BLAS_LDFLAGS="$BLAS_LIBS"
        AC_SUBST(STARPU_BLAS_LDFLAGS)
        blas_lib=system
        AC_ARG_VAR([BLAS_LIBS], [linker flags for blas])
     else
	blas_lib=none
     fi
fi

AM_CONDITIONAL(ATLAS_BLAS_LIB, test x$blas_lib = xatlas)
AM_CONDITIONAL(GOTO_BLAS_LIB, test x$blas_lib = xgoto)
AM_CONDITIONAL(MKL_BLAS_LIB, test x$blas_lib = xmkl)
AM_CONDITIONAL(SYSTEM_BLAS_LIB, test x$blas_lib = xsystem)
AM_CONDITIONAL(NO_BLAS_LIB, test x$blas_lib = xnone)

AC_MSG_CHECKING(which BLAS lib should be used)
AC_MSG_RESULT($blas_lib)
AC_SUBST(BLAS_LIB,$blas_lib)

##########################################
# FFT                                    #
##########################################

have_fftw=no
have_fftwf=no
have_fftwl=no
fft_support=no

AC_ARG_ENABLE(starpufft, [AS_HELP_STRING([--disable-starpufft],
			[Disable build of StarPU-FFT])],
			enable_starpufft=$enableval,enable_starpufft=yes)

PKG_CHECK_MODULES([FFTW],  [fftw3],  [
  AC_DEFINE([STARPU_HAVE_FFTW], [1], [Define to 1 if you have the libfftw3 library.])
  AC_SUBST([STARPU_HAVE_FFTW], [1])
  have_fftw=yes
], [:])
AM_CONDITIONAL(STARPU_HAVE_FFTW, [test x$have_fftw = xyes])

PKG_CHECK_MODULES([FFTWF], [fftw3f], [
  AC_DEFINE([STARPU_HAVE_FFTWF], [1], [Define to 1 if you have the libfftw3f library.])
  AC_SUBST([STARPU_HAVE_FFTWF], [1])
  have_fftwf=yes
], [:])
AM_CONDITIONAL(STARPU_HAVE_FFTWF, [test x$have_fftwf = xyes])

PKG_CHECK_MODULES([FFTWL], [fftw3l], [
  AC_DEFINE([STARPU_HAVE_FFTWL], [1], [Define to 1 if you have the libfftw3l library.])
  AC_SUBST([HAVE_FFTWFL], [1])
  have_fftwl=yes
], [:])
AM_CONDITIONAL(STARPU_HAVE_FFTWL, [test x$have_fftwl = xyes])

if test x$enable_starpufft = xyes -a \( \( x$enable_cpu = xyes -a x$have_fftw = xyes -a x$have_fftwf = xyes \) -o x$have_cufftdoublecomplex = xyes \); then
   fft_support=yes
fi
AM_CONDITIONAL(BUILD_STARPUFFT, [test x$fft_support = xyes])

##########################################
# hwloc                                  #
##########################################

AC_ARG_WITH([hwloc],
	[AS_HELP_STRING([--without-hwloc], [Disable hwloc (enabled by default)])],
	[
		if test x$withval != xno; then
			if test "$withval" = "yes" ; then
				use_hwloc_from_system=yes
				use_hwloc=yes
			else
				# use specified path
				use_hwloc_from_system=no
				if test ! -d "$withval" ; then
				   AC_MSG_ERROR("Directory specified for hwloc <$withval> does not exist")
				fi
				hwloc_dir=$withval
				use_hwloc=yes
			fi
		else
			use_hwloc=no
		fi
	],
	[
	AC_MSG_NOTICE("MAYBE HWLOC")
		use_hwloc=maybe
		use_hwloc_from_system=yes
	])
SAVED_LDFLAGS="${LDFLAGS}"
SAVED_CPPFLAGS="${CPPFLAGS}"
AS_IF([test "$use_hwloc" = "no"],
  [have_valid_hwloc=no],
  [AS_IF([test "$use_hwloc_from_system" = "yes"],
  	  [PKG_CHECK_MODULES([HWLOC],[hwloc], [
	      	have_valid_hwloc=yes
		have_pkgconfig_hwloc=yes], [
		have_valid_hwloc=no
		have_pkgconfig_hwloc=no])
	  ],
	  #else
	  [have_pkgconfig_hwloc=no
	   CPPFLAGS="${SAVED_CPPFLAGS} -I$hwloc_dir/include"
	   AC_CHECK_HEADER([hwloc.h],[have_valid_hwloc=yes],[have_valid_hwloc=no])
	   LDFLAGS="${SAVED_LDFLAGS} -L$hwloc_dir/lib"
	   AC_HAVE_LIBRARY([hwloc],[have_valid_hwloc=yes],[have_valid_hwloc=no])
	  ])
  ])
# in case hwloc was explicitely required, but is not available, this is an error
AS_IF([test "$use_hwloc" = "yes" -a "$have_valid_hwloc" = "no"],
      [AC_MSG_ERROR([cannot find hwloc])]
     )
# in case hwloc is not available but was not explicitely disabled, this is an error
AS_IF([test "$have_valid_hwloc" = "no" -a "$use_hwloc" != "no"],
      [AC_MSG_ERROR([hwloc was not found on your system. If the target machine is hyperthreaded the performance may be impacted a lot.  It is strongly recommended to install hwloc. However, if you really want to use StarPU without enabling hwloc, please restart configure by specifying the option '--without-hwloc'.])]
     )

AS_IF([test "$have_valid_hwloc" = "yes"],
      [AC_DEFINE([STARPU_HAVE_HWLOC], [1], [Define to 1 if you have the hwloc library.])
       HWLOC_REQUIRES=hwloc
       AC_SUBST([STARPU_HAVE_HWLOC], [1])
       AS_IF([test "$have_pkgconfig_hwloc" = "no"],
             [HWLOC_CFLAGS="-I$hwloc_dir/include"
	      HWLOC_LIBS="-L$hwloc_dir/lib -lhwloc"]
       )
      ])
LDFLAGS="${SAVED_LDFLAGS}"
CPPFLAGS="${SAVED_CPPFLAGS}"

AC_MSG_CHECKING(whether hwloc should be used)
AC_MSG_RESULT($have_valid_hwloc)
AC_SUBST(HWLOC_REQUIRES)

# is the header file f77.h available ?
have_f77_h=yes
AC_CHECK_HEADER([f77.h],,[have_f77_h=no])
AC_MSG_CHECKING(whether header file f77.h is available)
AC_MSG_RESULT($have_f77_h)
AC_SUBST(STARPU_HAVE_F77_H, $have_f77_h)
AM_CONDITIONAL(STARPU_HAVE_F77_H, test x$have_f77_h = xyes)
if test x$have_f77_h = xyes; then
        AC_DEFINE([STARPU_HAVE_F77_H], [1], [Define to 1 if you have the <f77.h> header file.])
fi

# Check if icc is available
AC_CHECK_PROGS([ICC], [icc])

# If cuda and icc are both available, check they are compatible
if test "$enable_cuda" = "yes" -a "$ICC" != ""; then
   AC_MSG_CHECKING(whether CUDA and ICC are compatible)
   OLD_CC="$CC"
   CC="$ICC"
   OLD_CFLAGS="$CFLAGS"
   CFLAGS="-I$PWD/include -I$srcdir/include"
   AC_COMPILE_IFELSE(
       [AC_LANG_PROGRAM(
	   [[#include <cuda.h>
	   #include <starpu.h>]],
	   [[]]
	   )],
       AC_MSG_RESULT(yes),
       [ICC=""
           AC_MSG_RESULT(no)]
   )
   CC="$OLD_CC"
   CFLAGS="$OLD_CFLAGS"
fi

# Disable ICC on windows
if test "x$ICC" != "x" -a "$starpu_windows" = "yes" ; then
    ICC=""
fi
if test "x$ICC" != "x"; then
  AC_DEFINE(STARPU_HAVE_ICC, [], [Define this if icc is available])
fi
AM_CONDITIONAL([STARPU_HAVE_ICC], [test "x$ICC" != "x"])

# Do not generate manpages for the tools if we do not have help2man
AC_CHECK_PROGS([HELP2MAN], [help2man])
# Disable on windows
if test "$starpu_windows" = "yes" ; then
    HELP2MAN=""
fi
AM_CONDITIONAL([STARPU_HAVE_HELP2MAN], [test "x$HELP2MAN" != "x"])

AC_CHECK_MEMBER([struct cudaDeviceProp.pciDomainID],
  AC_DEFINE([STARPU_HAVE_DOMAINID],[1],[Define to 1 if CUDA device properties include DomainID]),
  , [[#include <cuda_runtime_api.h>]])

AC_CHECK_MEMBER([struct cudaDeviceProp.pciBusID],
  AC_DEFINE([STARPU_HAVE_BUSID],[1],[Define to 1 if CUDA device properties include BusID]),
  , [[#include <cuda_runtime_api.h>]])

dnl Set this condition when Automake 1.11 or later is being used.
dnl Automake 1.11 introduced `silent-rules', hence the check.
m4_ifdef([AM_SILENT_RULES],
  AM_CONDITIONAL([STARPU_HAVE_AM111], [true]),
  AM_CONDITIONAL([STARPU_HAVE_AM111], [false]))

###############################################################################
#                                                                             #
#                                Final settings                               #
#                                                                             #
###############################################################################

# these are the flags needed for static linking
LIBSTARPU_LDFLAGS="$STARPU_GLPK_LDFLAGS"
AC_SUBST([LIBSTARPU_LDFLAGS])

LIBSTARPU_LINK=libstarpu-$STARPU_EFFECTIVE_VERSION.la
if test x$enable_perf_debug = xyes; then
	LIBSTARPU_LINK=".libs/libstarpu-$STARPU_EFFECTIVE_VERSION.a $LIBSTARPU_LDFLAGS $HWLOC_LIBS $STARPU_CUDA_LDFLAGS $STARPU_OPENCL_LDFLAGS"
fi
AC_SUBST([LIBSTARPU_LINK])

# File configuration
AC_CONFIG_COMMANDS([executable-scripts], [
  chmod +x tests/regression/regression.sh
  chmod +x gcc-plugin/tests/run-test
  chmod +x tools/starpu_workers_activity
])

# Create links to ICD files in build/socl/vendors directory. SOCL will use this
# directory as the OCL_ICD_VENDORS directory
if test -d /etc/OpenCL/vendors; then
    for icd in /etc/OpenCL/vendors/*.icd ; do
        if test "$(basename $icd)" != "socl.icd" ; then
            new_icd=$(basename $icd)
 	    AC_CONFIG_LINKS([socl/vendors/$new_icd:$icd])
        fi
    done
fi

AC_CONFIG_FILES(tests/regression/regression.sh tests/regression/profiles tests/regression/profiles.build.only)
AC_CONFIG_HEADER(src/common/config.h include/starpu_config.h gcc-plugin/include/starpu-gcc/config.h starpu-top/config.h)

AC_OUTPUT([
	Makefile
	src/Makefile
	tools/Makefile
	tools/starpu_workers_activity
	socl/Makefile
	socl/src/Makefile
	socl/examples/Makefile
        socl/socl-1.0.pc
	socl/vendors/socl.icd
	libstarpu.pc
	starpu-1.0.pc
	mpi/libstarpumpi.pc
	mpi/starpumpi-1.0.pc
	starpufft/Makefile
	starpufft/libstarpufft.pc
	starpufft/starpufft-1.0.pc
	examples/Makefile
	examples/stencil/Makefile
	tests/Makefile
	doc/Makefile
	mpi/Makefile
	mpi/src/Makefile
	mpi/tests/Makefile
	mpi/examples/Makefile
	starpu-top/StarPU-Top.pro
	starpu-top/StarPU-Top-qwt-embed.pri
	starpu-top/StarPU-Top-qwt-system.pri
        gcc-plugin/Makefile
	gcc-plugin/src/Makefile
	gcc-plugin/tests/Makefile
	gcc-plugin/tests/run-test
	gcc-plugin/examples/Makefile
	sched_ctx_hypervisor/Makefile
	sched_ctx_hypervisor/src/Makefile
	sched_ctx_hypervisor/examples/Makefile
])

AC_MSG_NOTICE([

	CPUs   enabled: $enable_cpu
	CUDA   enabled: $enable_cuda
	OpenCL enabled: $enable_opencl
	Cell   enabled: $enable_gordon

	Compile-time limits
	(change these with --enable-maxcpus, --enable-maxcudadev,
	--enable-maxopencldev, --enable-maxbuffers)

	Maximum number of CPUs:           $maxcpus
	Maximum number of CUDA devices:   $nmaxcudadev
	Maximum number of OpenCL devices: $nmaxopencldev
	Maximum number of memory nodes:   $maxnodes
	Maximum number of task buffers:   $nmaxbuffers

	GPU-GPU transfers: $have_cuda_memcpy_peer
	Allocation cache:  $enable_allocation_cache

	Magma enabled: $have_magma
	BLAS library:  $blas_lib
	hwloc:         $have_valid_hwloc
	FxT trace enabled: $use_fxt
	StarPU-Top:        $build_starpu_top

	StarPU Extensions:
	       MPI enabled:   $use_mpi
	       MPI test suite: $running_mpi_check
	       FFT Support: $fft_support
	       GCC plug-in: $build_gcc_plugin
	       GCC plug-in test suite (requires GNU Guile): $run_gcc_plugin_test_suite
	       SOCL enabled:  $build_socl
<<<<<<< HEAD
               Scheduler Hypervisor: $build_sched_ctx_hypervisor
               SOCL test suite: $run_socl_check

=======
               SOCL test suite: $run_socl_check
>>>>>>> 87a3e563
])

if test "$build_socl" = "yes" -a "$run_socl_check" = "no" ; then
	AC_MSG_NOTICE([
WARNING: SOCL test suite will not be run as the environment variable SOCL_OCL_LIB_OPENCL is not defined.
To run the tests, you need to install the OCL implementation of ICD
(https://forge.imag.fr/projects/ocl-icd/ or Debian package ocl-icd-libopencl1)
and set the variable SOCL_OCL_LIB_OPENCL to the location of the libOpenCL.so.])
fi

if test x"$have_valid_hwloc" = xno
then
  AC_MSG_NOTICE([
WARNING: hwloc was not enabled.  If the target machine is hyperthreaded the
performance may be impacted a lot.  It is strongly recommended to install
hwloc])
fi<|MERGE_RESOLUTION|>--- conflicted
+++ resolved
@@ -1892,13 +1892,9 @@
 	       GCC plug-in: $build_gcc_plugin
 	       GCC plug-in test suite (requires GNU Guile): $run_gcc_plugin_test_suite
 	       SOCL enabled:  $build_socl
-<<<<<<< HEAD
                Scheduler Hypervisor: $build_sched_ctx_hypervisor
                SOCL test suite: $run_socl_check
 
-=======
-               SOCL test suite: $run_socl_check
->>>>>>> 87a3e563
 ])
 
 if test "$build_socl" = "yes" -a "$run_socl_check" = "no" ; then
