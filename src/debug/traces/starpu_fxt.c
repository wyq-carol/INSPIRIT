--- conflicted
+++ resolved
@@ -1695,19 +1695,18 @@
 			case _STARPU_FUT_MEMORY_FULL:
 				break;
 
-<<<<<<< HEAD
 			case _STARPU_FUT_SCHED_NODE_POP_PRIO:
 				break;
 
 			case _STARPU_FUT_SCHED_NODE_PUSH_PRIO:
-=======
+				break;
+
 			case _STARPU_FUT_HYPERVISOR_BEGIN:
 				handle_hyp_begin(&ev, options);
 				break;
 
 			case _STARPU_FUT_HYPERVISOR_END:
 				handle_hyp_end(&ev, options);
->>>>>>> e50c183f
 				break;
 
 			default:
