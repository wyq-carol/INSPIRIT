/* StarPU --- Runtime system for heterogeneous multicore architectures.
 *
 * Copyright (C) 2010, 2012-2014  Université de Bordeaux 1
<<<<<<< HEAD
 * Copyright (C) 2010, 2011, 2012, 2013  Centre National de la Recherche Scientifique
=======
 * Copyright (C) 2010, 2011, 2012, 2013, 2014  Centre National de la Recherche Scientifique
>>>>>>> 22503bc6
 *
 * StarPU is free software; you can redistribute it and/or modify
 * it under the terms of the GNU Lesser General Public License as published by
 * the Free Software Foundation; either version 2.1 of the License, or (at
 * your option) any later version.
 *
 * StarPU is distributed in the hope that it will be useful, but
 * WITHOUT ANY WARRANTY; without even the implied warranty of
 * MERCHANTABILITY or FITNESS FOR A PARTICULAR PURPOSE.
 *
 * See the GNU Lesser General Public License in COPYING.LGPL for more details.
 */

#include <starpu.h>
#include <core/simgrid.h>
#include <core/workers.h>

#ifdef STARPU_SIMGRID
#include <xbt/synchro_core.h>
#endif

#ifdef STARPU_SIMGRID

extern int _starpu_simgrid_thread_start(int argc, char *argv[]);

int starpu_pthread_create_on(char *name, starpu_pthread_t *thread, const starpu_pthread_attr_t *attr, void *(*start_routine) (void *), void *arg, int where)
{
	struct _starpu_pthread_args *_args = malloc(sizeof(*_args));
	xbt_dynar_t _hosts;
	_args->f = start_routine;
	_args->arg = arg;
	_hosts = MSG_hosts_as_dynar();
	MSG_process_create(name, _starpu_simgrid_thread_start, _args,
			   xbt_dynar_get_as(_hosts, (where), msg_host_t));
	xbt_dynar_free(&_hosts);
	return 0;
}

int starpu_pthread_create(starpu_pthread_t *thread, const starpu_pthread_attr_t *attr, void *(*start_routine) (void *), void *arg)
{
	return starpu_pthread_create_on("", thread, attr, start_routine, arg, 0);
}

int starpu_pthread_join(starpu_pthread_t thread, void **retval)
{
#ifdef STARPU_DEVEL
#warning TODO: use a simgrid_join when it becomes available
#endif
	MSG_process_sleep(1);
	return 0;
}

int starpu_pthread_exit(void *retval)
{
	MSG_process_kill(MSG_process_self());
	return 0;
}


int starpu_pthread_attr_init(starpu_pthread_attr_t *attr)
{
	return 0;
}

int starpu_pthread_attr_destroy(starpu_pthread_attr_t *attr)
{
	return 0;
}

int starpu_pthread_attr_setdetachstate(starpu_pthread_attr_t *attr, int detachstate)
{
	return 0;
}

int starpu_pthread_mutex_init(starpu_pthread_mutex_t *mutex, const starpu_pthread_mutexattr_t *mutexattr)
{
	*mutex = xbt_mutex_init();
	return 0;
}

int starpu_pthread_mutex_destroy(starpu_pthread_mutex_t *mutex)
{
	if (*mutex)
		xbt_mutex_destroy(*mutex);
	return 0;
}

int starpu_pthread_mutex_lock(starpu_pthread_mutex_t *mutex)
{
	_STARPU_TRACE_LOCKING_MUTEX();

	if (!*mutex) STARPU_PTHREAD_MUTEX_INIT(mutex, NULL);

	xbt_mutex_acquire(*mutex);

	_STARPU_TRACE_MUTEX_LOCKED();

	return 0;
}

int starpu_pthread_mutex_unlock(starpu_pthread_mutex_t *mutex)
{
	_STARPU_TRACE_UNLOCKING_MUTEX();

	xbt_mutex_release(*mutex);

	_STARPU_TRACE_MUTEX_UNLOCKED();

	return 0;
}

int starpu_pthread_mutex_trylock(starpu_pthread_mutex_t *mutex)
{
	_STARPU_TRACE_TRYLOCK_MUTEX();

	xbt_mutex_acquire(*mutex);

	_STARPU_TRACE_MUTEX_LOCKED();

	return 0;
}

int starpu_pthread_mutexattr_gettype(const starpu_pthread_mutexattr_t *attr, int *type)
{
	return 0;
}

int starpu_pthread_mutexattr_settype(starpu_pthread_mutexattr_t *attr, int type)
{
	return 0;
}

int starpu_pthread_mutexattr_destroy(starpu_pthread_mutexattr_t *attr)
{
	return 0;
}

int starpu_pthread_mutexattr_init(starpu_pthread_mutexattr_t *attr)
{
	return 0;
}


static int used_key[MAX_TSD];

int starpu_pthread_key_create(starpu_pthread_key_t *key, void (*destr_function) (void *))
{
	unsigned i;

	/* Note: no synchronization here, we are actually monothreaded anyway. */
	for (i = 0; i < MAX_TSD; i++)
		if (!used_key[i])
		{
			used_key[i] = 1;
			break;
		}
	STARPU_ASSERT(i < MAX_TSD);
	*key = i;
	return 0;
}

int starpu_pthread_key_delete(starpu_pthread_key_t key)
{
	used_key[key] = 0;
	return 0;
}

int starpu_pthread_setspecific(starpu_pthread_key_t key, const void *pointer)
{
	void **array = MSG_host_get_data(MSG_host_self());
	array[key] = pointer;
	return 0;
}

void* starpu_pthread_getspecific(starpu_pthread_key_t key)
{
	void **array = MSG_host_get_data(MSG_host_self());
	return array[key];
}

int starpu_pthread_cond_init(starpu_pthread_cond_t *cond, starpu_pthread_condattr_t *cond_attr)
{
	*cond = xbt_cond_init();
	return 0;
}

int starpu_pthread_cond_signal(starpu_pthread_cond_t *cond)
{
	if (!*cond)
		STARPU_PTHREAD_COND_INIT(cond, NULL);
	xbt_cond_signal(*cond);
	return 0;
}

int starpu_pthread_cond_broadcast(starpu_pthread_cond_t *cond)
{
	if (!*cond)
		STARPU_PTHREAD_COND_INIT(cond, NULL);
	xbt_cond_broadcast(*cond);
	return 0;
}

int starpu_pthread_cond_wait(starpu_pthread_cond_t *cond, starpu_pthread_mutex_t *mutex)
{
	_STARPU_TRACE_COND_WAIT_BEGIN();

	if (!*cond)
		STARPU_PTHREAD_COND_INIT(cond, NULL);
	xbt_cond_wait(*cond, *mutex);

	_STARPU_TRACE_COND_WAIT_END();

	return 0;
}

int starpu_pthread_cond_destroy(starpu_pthread_cond_t *cond)
{
	if (*cond)
		xbt_cond_destroy(*cond);
	return 0;
}

int starpu_pthread_rwlock_init(starpu_pthread_rwlock_t *restrict rwlock, const starpu_pthread_rwlockattr_t *restrict attr)
{
	return starpu_pthread_mutex_init(rwlock, NULL);
}

int starpu_pthread_rwlock_destroy(starpu_pthread_rwlock_t *rwlock)
{
	return starpu_pthread_mutex_destroy(rwlock);
}

int starpu_pthread_rwlock_rdlock(starpu_pthread_rwlock_t *rwlock)
{
	_STARPU_TRACE_RDLOCKING_RWLOCK();

 	int p_ret = starpu_pthread_mutex_lock(rwlock);

	_STARPU_TRACE_RWLOCK_RDLOCKED();

	return p_ret;
}

int starpu_pthread_rwlock_tryrdlock(starpu_pthread_rwlock_t *rwlock)
{
	int p_ret = starpu_pthread_mutex_trylock(rwlock);

	if (!p_ret)
		_STARPU_TRACE_RWLOCK_RDLOCKED();

	return p_ret;
}

int starpu_pthread_rwlock_wrlock(starpu_pthread_rwlock_t *rwlock)
{
	_STARPU_TRACE_WRLOCKING_RWLOCK();

 	int p_ret = starpu_pthread_mutex_lock(rwlock);

	_STARPU_TRACE_RWLOCK_WRLOCKED();

	return p_ret;
}

int starpu_pthread_rwlock_trywrlock(starpu_pthread_rwlock_t *rwlock)
{
	int p_ret =  starpu_pthread_mutex_trylock(rwlock);

	if (!p_ret)
		_STARPU_TRACE_RWLOCK_RDLOCKED();

	return p_ret;
}


int starpu_pthread_rwlock_unlock(starpu_pthread_rwlock_t *rwlock)
{
	_STARPU_TRACE_UNLOCKING_RWLOCK();

 	int p_ret = starpu_pthread_mutex_unlock(rwlock);

	_STARPU_TRACE_RWLOCK_UNLOCKED();

	return p_ret;
}
#endif /* STARPU_SIMGRID */

<<<<<<< HEAD
=======
#if defined(STARPU_SIMGRID) || !defined(STARPU_HAVE_PTHREAD_BARRIER)
>>>>>>> 22503bc6
int starpu_pthread_barrier_init(starpu_pthread_barrier_t *restrict barrier, const starpu_pthread_barrierattr_t *restrict attr, unsigned count)
{
	int ret = starpu_pthread_mutex_init(&barrier->mutex, NULL);
	if (!ret)
		ret = starpu_pthread_cond_init(&barrier->cond, NULL);
	barrier->count = count;
	barrier->done = 0;
	return ret;
}

int starpu_pthread_barrier_destroy(starpu_pthread_barrier_t *barrier)
{
	int ret = starpu_pthread_mutex_destroy(&barrier->mutex);
	if (!ret)
		ret = starpu_pthread_cond_destroy(&barrier->cond);
	return ret;
}

int starpu_pthread_barrier_wait(starpu_pthread_barrier_t *barrier)
{
	int ret = 0;
	_STARPU_TRACE_BARRIER_WAIT_BEGIN();

	starpu_pthread_mutex_lock(&barrier->mutex);
	barrier->done++;
	if (barrier->done == barrier->count)
	{
		barrier->done = 0;
		starpu_pthread_cond_broadcast(&barrier->cond);
		ret = STARPU_PTHREAD_BARRIER_SERIAL_THREAD;
	} else {
		starpu_pthread_cond_wait(&barrier->cond, &barrier->mutex);
	}

	starpu_pthread_mutex_unlock(&barrier->mutex);
<<<<<<< HEAD

	_STARPU_TRACE_BARRIER_WAIT_END();

	return ret;
}

#elif !defined(_MSC_VER) /* !STARPU_SIMGRID */
=======
>>>>>>> 22503bc6

	_STARPU_TRACE_BARRIER_WAIT_END();

	return ret;
}
#endif /* defined(STARPU_SIMGRID) || !defined(STARPU_HAVE_PTHREAD_BARRIER) */

#if !defined(STARPU_SIMGRID) && !defined(_MSC_VER) /* !STARPU_SIMGRID */
int starpu_pthread_mutex_lock(starpu_pthread_mutex_t *mutex)
{
	_STARPU_TRACE_LOCKING_MUTEX();

	int p_ret = pthread_mutex_lock(mutex);
	int workerid = starpu_worker_get_id();
	if(workerid != -1 && _starpu_worker_mutex_is_sched_mutex(workerid, mutex))
		_starpu_worker_set_flag_sched_mutex_locked(workerid, 1);

	_STARPU_TRACE_MUTEX_LOCKED();

	return p_ret;
}

int starpu_pthread_mutex_unlock(starpu_pthread_mutex_t *mutex)
{
	_STARPU_TRACE_UNLOCKING_MUTEX();

	int p_ret = pthread_mutex_unlock(mutex);
	int workerid = starpu_worker_get_id();
	if(workerid != -1 && _starpu_worker_mutex_is_sched_mutex(workerid, mutex))
		_starpu_worker_set_flag_sched_mutex_locked(workerid, 0);

	_STARPU_TRACE_MUTEX_UNLOCKED();

	return p_ret;
}

int starpu_pthread_mutex_trylock(starpu_pthread_mutex_t *mutex)
{
	int ret;
	_STARPU_TRACE_TRYLOCK_MUTEX();

	ret = pthread_mutex_trylock(mutex);

	if (!ret)
	{
		int workerid = starpu_worker_get_id();
		if(workerid != -1 && _starpu_worker_mutex_is_sched_mutex(workerid, mutex))
			_starpu_worker_set_flag_sched_mutex_locked(workerid, 1);

		_STARPU_TRACE_MUTEX_LOCKED();
	}

	return ret;
}

int starpu_pthread_cond_wait(starpu_pthread_cond_t *cond, starpu_pthread_mutex_t *mutex)
{
	_STARPU_TRACE_COND_WAIT_BEGIN();

 	int p_ret = pthread_cond_wait(cond, mutex);

	_STARPU_TRACE_COND_WAIT_END();

	return p_ret;
}

int starpu_pthread_rwlock_rdlock(starpu_pthread_rwlock_t *rwlock)
{
	_STARPU_TRACE_RDLOCKING_RWLOCK();

 	int p_ret = pthread_rwlock_rdlock(rwlock);

	_STARPU_TRACE_RWLOCK_RDLOCKED();

	return p_ret;
}

int starpu_pthread_rwlock_tryrdlock(starpu_pthread_rwlock_t *rwlock)
{
	_STARPU_TRACE_RDLOCKING_RWLOCK();

 	int p_ret = pthread_rwlock_tryrdlock(rwlock);

	if (!p_ret)
		_STARPU_TRACE_RWLOCK_RDLOCKED();

	return p_ret;
}

int starpu_pthread_rwlock_wrlock(starpu_pthread_rwlock_t *rwlock)
{
	_STARPU_TRACE_WRLOCKING_RWLOCK();

 	int p_ret = pthread_rwlock_wrlock(rwlock);

	_STARPU_TRACE_RWLOCK_WRLOCKED();

	return p_ret;
}

int starpu_pthread_rwlock_trywrlock(starpu_pthread_rwlock_t *rwlock)
{
	_STARPU_TRACE_WRLOCKING_RWLOCK();

 	int p_ret = pthread_rwlock_trywrlock(rwlock);

	if (!p_ret)
		_STARPU_TRACE_RWLOCK_WRLOCKED();

	return p_ret;
}

int starpu_pthread_rwlock_unlock(starpu_pthread_rwlock_t *rwlock)
{
	_STARPU_TRACE_UNLOCKING_RWLOCK();

 	int p_ret = pthread_rwlock_unlock(rwlock);

	_STARPU_TRACE_RWLOCK_UNLOCKED();

	return p_ret;
}
#endif

#if !defined(STARPU_SIMGRID) && !defined(_MSC_VER) && defined(STARPU_HAVE_PTHREAD_BARRIER)
int starpu_pthread_barrier_wait(starpu_pthread_barrier_t *barrier)
{
	int ret;
	_STARPU_TRACE_BARRIER_WAIT_BEGIN();

	ret = pthread_barrier_wait(barrier);

	_STARPU_TRACE_BARRIER_WAIT_END();

	return ret;
}
#endif /* STARPU_SIMGRID, _MSC_VER, STARPU_HAVE_PTHREAD_BARRIER */

<<<<<<< HEAD
int starpu_pthread_barrier_wait(starpu_pthread_barrier_t *barrier)
{
	int ret;
	_STARPU_TRACE_BARRIER_WAIT_BEGIN();

	ret = pthread_barrier_wait(barrier);

	_STARPU_TRACE_BARRIER_WAIT_END();

	return ret;
}

#endif /* STARPU_SIMGRID, _MSC_VER */
=======
#if defined(STARPU_SIMGRID) || !defined(HAVE_PTHREAD_SPIN_LOCK)

int starpu_pthread_spin_init(starpu_pthread_spinlock_t *lock, int pshared)
{
	lock->taken = 0;
	return 0;
}

int starpu_pthread_spin_destroy(starpu_pthread_spinlock_t *lock)
{
	/* we don't do anything */
	return 0;
}

int starpu_pthread_spin_lock(starpu_pthread_spinlock_t *lock)
{
#ifdef STARPU_SIMGRID
	while (1)
	{
		if (!lock->taken)
		{
			lock->taken = 1;
			return 0;
		}
		/* Give hand to another thread, hopefully the one which has the
		 * spinlock and probably just has also a short-lived mutex. */
		MSG_process_sleep(0.000001);
		STARPU_UYIELD();
	}
#else
	uint32_t prev;
	do
	{
		prev = STARPU_TEST_AND_SET(&lock->taken, 1);
		if (prev)
			STARPU_UYIELD();
	}
	while (prev);
	return 0;
#endif
}

int starpu_pthread_spin_trylock(starpu_pthread_spinlock_t *lock)
{
#ifdef STARPU_SIMGRID
	if (lock->taken)
		return EBUSY;
	lock->taken = 1;
	return 0;
#else
	uint32_t prev;
	prev = STARPU_TEST_AND_SET(&lock->taken, 1);
	return (prev == 0)?0:EBUSY;
#endif
}

int starpu_pthread_spin_unlock(starpu_pthread_spinlock_t *lock)
{
#ifdef STARPU_SIMGRID
	lock->taken = 0;
	return 0;
#else
	STARPU_RELEASE(&lock->taken);
	return 0;
#endif
}

#endif /* defined(STARPU_SIMGRID) || !defined(HAVE_PTHREAD_SPIN_LOCK) */

int _starpu_pthread_spin_checklocked(starpu_pthread_spinlock_t *lock)
{
#ifdef STARPU_SIMGRID
	STARPU_ASSERT(lock->taken);
	return !lock->taken;
#elif defined(HAVE_PTHREAD_SPIN_LOCK)
	int ret = pthread_spin_trylock((pthread_spinlock_t *)lock);
	STARPU_ASSERT(ret != 0);
	return ret == 0;
#else
	STARPU_ASSERT(lock->taken);
	return !lock->taken;
#endif
}
>>>>>>> 22503bc6
<|MERGE_RESOLUTION|>--- conflicted
+++ resolved
@@ -1,11 +1,7 @@
 /* StarPU --- Runtime system for heterogeneous multicore architectures.
  *
  * Copyright (C) 2010, 2012-2014  Université de Bordeaux 1
-<<<<<<< HEAD
- * Copyright (C) 2010, 2011, 2012, 2013  Centre National de la Recherche Scientifique
-=======
  * Copyright (C) 2010, 2011, 2012, 2013, 2014  Centre National de la Recherche Scientifique
->>>>>>> 22503bc6
  *
  * StarPU is free software; you can redistribute it and/or modify
  * it under the terms of the GNU Lesser General Public License as published by
@@ -293,10 +289,7 @@
 }
 #endif /* STARPU_SIMGRID */
 
-<<<<<<< HEAD
-=======
 #if defined(STARPU_SIMGRID) || !defined(STARPU_HAVE_PTHREAD_BARRIER)
->>>>>>> 22503bc6
 int starpu_pthread_barrier_init(starpu_pthread_barrier_t *restrict barrier, const starpu_pthread_barrierattr_t *restrict attr, unsigned count)
 {
 	int ret = starpu_pthread_mutex_init(&barrier->mutex, NULL);
@@ -332,16 +325,6 @@
 	}
 
 	starpu_pthread_mutex_unlock(&barrier->mutex);
-<<<<<<< HEAD
-
-	_STARPU_TRACE_BARRIER_WAIT_END();
-
-	return ret;
-}
-
-#elif !defined(_MSC_VER) /* !STARPU_SIMGRID */
-=======
->>>>>>> 22503bc6
 
 	_STARPU_TRACE_BARRIER_WAIT_END();
 
@@ -480,21 +463,6 @@
 }
 #endif /* STARPU_SIMGRID, _MSC_VER, STARPU_HAVE_PTHREAD_BARRIER */
 
-<<<<<<< HEAD
-int starpu_pthread_barrier_wait(starpu_pthread_barrier_t *barrier)
-{
-	int ret;
-	_STARPU_TRACE_BARRIER_WAIT_BEGIN();
-
-	ret = pthread_barrier_wait(barrier);
-
-	_STARPU_TRACE_BARRIER_WAIT_END();
-
-	return ret;
-}
-
-#endif /* STARPU_SIMGRID, _MSC_VER */
-=======
 #if defined(STARPU_SIMGRID) || !defined(HAVE_PTHREAD_SPIN_LOCK)
 
 int starpu_pthread_spin_init(starpu_pthread_spinlock_t *lock, int pshared)
@@ -578,4 +546,3 @@
 	return !lock->taken;
 #endif
 }
->>>>>>> 22503bc6
