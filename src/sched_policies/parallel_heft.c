/* StarPU --- Runtime system for heterogeneous multicore architectures.
 *
 * Copyright (C) 2012 INRIA
 * Copyright (C) 2010-2017  Université de Bordeaux
 * Copyright (C) 2011  Télécom-SudParis
 * Copyright (C) 2016, 2017  CNRS
 *
 * StarPU is free software; you can redistribute it and/or modify
 * it under the terms of the GNU Lesser General Public License as published by
 * the Free Software Foundation; either version 2.1 of the License, or (at
 * your option) any later version.
 *
 * StarPU is distributed in the hope that it will be useful, but
 * WITHOUT ANY WARRANTY; without even the implied warranty of
 * MERCHANTABILITY or FITNESS FOR A PARTICULAR PURPOSE.
 *
 * See the GNU Lesser General Public License in COPYING.LGPL for more details.
 */

/* Distributed queues using performance modeling to assign tasks */

#include <float.h>
#include <limits.h>
#include <core/workers.h>
#include <core/perfmodel/perfmodel.h>
#include <starpu_parameters.h>
#include <core/detect_combined_workers.h>
#include <core/sched_policy.h>
#include <core/task.h>

#ifndef DBL_MIN
#define DBL_MIN __DBL_MIN__
#endif

#ifndef DBL_MAX
#define DBL_MAX __DBL_MAX__
#endif

/* if no priority is set when creating the scheduling context, we use the following ones */
#define DEFAULT_MIN_PRIORITY 0
#define DEFAULT_MAX_PRIORITY 1

//static unsigned ncombinedworkers;
//static enum starpu_perfmodel_archtype applicable_perf_archtypes[STARPU_NARCH_VARIATIONS];
//static unsigned napplicable_perf_archtypes = 0;

/*
 * Here are the default values of alpha, beta, gamma
 */

#define _STARPU_SCHED_ALPHA_DEFAULT 1.0
#define _STARPU_SCHED_BETA_DEFAULT 1.0
#define _STARPU_SCHED_GAMMA_DEFAULT 1000.0

struct _starpu_pheft_data
{
	double alpha;
	double beta;
	double _gamma;
	double idle_power;
/* When we push a task on a combined worker we need all the cpu workers it contains
 * to be locked at once */
	starpu_pthread_mutex_t global_push_mutex;
};

static double worker_exp_start[STARPU_NMAXWORKERS];
static double worker_exp_end[STARPU_NMAXWORKERS];
static double worker_exp_len[STARPU_NMAXWORKERS];
static int ntasks[STARPU_NMAXWORKERS];


/*!!!!!!! It doesn't work with several contexts because the combined workers are constructed
  from the workers available to the program, and not to the context !!!!!!!!!!!!!!!!!!!!!!!
*/

static void parallel_heft_pre_exec_hook(struct starpu_task *task, unsigned sched_ctx_id STARPU_ATTRIBUTE_UNUSED)
{
	if (!task->cl || task->execute_on_a_specific_worker)
		return;

	unsigned workerid = starpu_worker_get_id_check();
	double model = task->predicted;
	double transfer_model = task->predicted_transfer;

	if (isnan(model))
		model = 0.0;

	if (isnan(transfer_model))
		transfer_model = 0.0;

	/* Once we have executed the task, we can update the predicted amount
	 * of work. */
	_starpu_worker_lock_self();
	worker_exp_len[workerid] -= model + transfer_model;
	worker_exp_start[workerid] = starpu_timing_now() + model;
	worker_exp_end[workerid] = worker_exp_start[workerid] + worker_exp_len[workerid];
	ntasks[workerid]--;
	_starpu_worker_unlock_self();
}

static int push_task_on_best_worker(struct starpu_task *task, int best_workerid, double exp_end_predicted, int prio, unsigned sched_ctx_id)
{
	/* make sure someone coule execute that task ! */
	STARPU_ASSERT(best_workerid != -1);

	struct _starpu_pheft_data *hd = (struct _starpu_pheft_data*)starpu_sched_ctx_get_policy_data(sched_ctx_id);

	/* Is this a basic worker or a combined worker ? */
	unsigned memory_node;
	memory_node = starpu_worker_get_memory_node(best_workerid);

	if (starpu_get_prefetch_flag())
		starpu_prefetch_task_input_on_node(task, memory_node);

	int ret = 0;

	if (!starpu_worker_is_combined_worker(best_workerid))
	{
		_starpu_worker_lock(best_workerid);
		task->predicted = exp_end_predicted - worker_exp_end[best_workerid];
		/* TODO */
		task->predicted_transfer = 0;
		worker_exp_len[best_workerid] += task->predicted;
		worker_exp_end[best_workerid] = exp_end_predicted;
		worker_exp_start[best_workerid] = exp_end_predicted - worker_exp_len[best_workerid];

		ntasks[best_workerid]++;
		_starpu_worker_unlock(best_workerid);

		/* We don't want it to interlace its task with a combined
		 * worker's one */
		STARPU_PTHREAD_MUTEX_LOCK(&hd->global_push_mutex);

		ret = starpu_push_local_task(best_workerid, task, prio);

		STARPU_PTHREAD_MUTEX_UNLOCK(&hd->global_push_mutex);
	}
	else
	{
		/* This task doesn't belong to an actual worker, it belongs
		 * to a combined worker and thus the scheduler doesn't care
		 * of its predicted values which are insignificant */
		task->predicted = 0;
		task->predicted_transfer = 0;

		starpu_parallel_task_barrier_init(task, best_workerid);
		int worker_size = 0;
		int *combined_workerid;
		starpu_combined_worker_get_description(best_workerid, &worker_size, &combined_workerid);

		/* All cpu workers must be locked at once */
		STARPU_PTHREAD_MUTEX_LOCK(&hd->global_push_mutex);

		/* This is a combined worker so we create task aliases */
		int i;
		for (i = 0; i < worker_size; i++)
		{
			struct starpu_task *alias = starpu_task_dup(task);
			int local_combined_workerid = combined_workerid[i];

			alias->predicted = exp_end_predicted - worker_exp_end[local_combined_workerid];
			/* TODO */
			alias->predicted_transfer = 0;
			alias->destroy = 1;
			_starpu_worker_lock(local_combined_workerid);
			worker_exp_len[local_combined_workerid] += alias->predicted;
			worker_exp_end[local_combined_workerid] = exp_end_predicted;
			worker_exp_start[local_combined_workerid] = exp_end_predicted - worker_exp_len[local_combined_workerid];

			ntasks[local_combined_workerid]++;
			_starpu_worker_unlock(local_combined_workerid);

			ret |= starpu_push_local_task(local_combined_workerid, alias, prio);
		}

		STARPU_PTHREAD_MUTEX_UNLOCK(&hd->global_push_mutex);

	}

	return ret;
}

static double compute_expected_end(int workerid, double length)
{
	starpu_pthread_mutex_t *sched_mutex;
	starpu_pthread_cond_t *sched_cond;

	starpu_worker_get_sched_condition(workerid, &sched_mutex, &sched_cond);

	if (!starpu_worker_is_combined_worker(workerid))
	{
		double res;
		/* This is a basic worker */

		/* Here helgrind would shout that this is unprotected, but we
		 * are fine with getting outdated values, this is just an
		 * estimation */
		res = worker_exp_start[workerid] + worker_exp_len[workerid] + length;

		return res;
	}
	else
	{
		/* This is a combined worker, the expected end is the end for the latest worker */
		int worker_size;
		int *combined_workerid;
		starpu_combined_worker_get_description(workerid, &worker_size, &combined_workerid);

		double exp_end = DBL_MIN;

		/* Here helgrind would shout that this is unprotected, but we
		 * are fine with getting outdated values, this is just an
		 * estimation */
		int i;
		for (i = 0; i < worker_size; i++)
		{
			double local_exp_start = worker_exp_start[combined_workerid[i]];
			double local_exp_len = worker_exp_len[combined_workerid[i]];
			double local_exp_end = local_exp_start + local_exp_len + length;
			exp_end = STARPU_MAX(exp_end, local_exp_end);
		}

		return exp_end;
	}
}

static double compute_ntasks_end(int workerid, unsigned sched_ctx_id)
{
	struct starpu_perfmodel_arch* perf_arch = starpu_worker_get_perf_archtype(workerid, sched_ctx_id);
	starpu_pthread_mutex_t *sched_mutex;
	starpu_pthread_cond_t *sched_cond;

	starpu_worker_get_sched_condition(workerid, &sched_mutex, &sched_cond);

	if (!starpu_worker_is_combined_worker(workerid))
	{
		double res;
		/* This is a basic worker */

		/* Here helgrind would shout that this is unprotected, but we
		 * are fine with getting outdated values, this is just an
		 * estimation */
		res = ntasks[workerid] / starpu_worker_get_relative_speedup(perf_arch);

		return res;
	}
	else
	{
		/* This is a combined worker, the expected end is the end for the latest worker */
		int worker_size;
		int *combined_workerid;
		starpu_combined_worker_get_description(workerid, &worker_size, &combined_workerid);

		int ntasks_end=0;

		/* Here helgrind would shout that this is unprotected, but we
		 * are fine with getting outdated values, this is just an
		 * estimation */
		int i;
		for (i = 0; i < worker_size; i++)
		{
			/* XXX: this is actually bogus: not all pushed tasks are necessarily parallel... */
			ntasks_end = STARPU_MAX(ntasks_end, (int) ((double) ntasks[combined_workerid[i]] / starpu_worker_get_relative_speedup(perf_arch)));
		}

		return ntasks_end;
	}
}

static int _parallel_heft_push_task(struct starpu_task *task, unsigned prio, unsigned sched_ctx_id)
{
	struct _starpu_pheft_data *hd = (struct _starpu_pheft_data*)starpu_sched_ctx_get_policy_data(sched_ctx_id);

	struct starpu_worker_collection *workers = starpu_sched_ctx_get_worker_collection(sched_ctx_id);
	unsigned nworkers_ctx = workers->nworkers;

	unsigned workerid, worker_ctx = 0;
	int best = -1, best_id_ctx = -1;

	/* this flag is set if the corresponding workerid is selected because
	   there is no performance prediction available yet */
	int forced_best = -1, forced_best_ctx = -1, forced_nimpl = -1;

	double local_task_length[nworkers_ctx][STARPU_MAXIMPLEMENTATIONS];
	double local_data_penalty[nworkers_ctx][STARPU_MAXIMPLEMENTATIONS];
	double local_energy[nworkers_ctx][STARPU_MAXIMPLEMENTATIONS];
	double local_exp_end[nworkers_ctx][STARPU_MAXIMPLEMENTATIONS];
	double fitness[nworkers_ctx][STARPU_MAXIMPLEMENTATIONS];

	double max_exp_end = 0.0;

	int skip_worker[nworkers_ctx][STARPU_MAXIMPLEMENTATIONS];

	double best_exp_end = DBL_MAX;
	//double penality_best = 0.0;

	int ntasks_best = -1, ntasks_best_ctx = -1, nimpl_best = -1;
	double ntasks_best_end = 0.0;
	int calibrating = 0;

	/* A priori, we know all estimations */
	int unknown = 0;
	struct starpu_sched_ctx_iterator it;

	double now = starpu_timing_now();

	memset(skip_worker, 0, nworkers_ctx*STARPU_MAXIMPLEMENTATIONS*sizeof(int));

	workers->init_iterator(workers, &it);
	while(workers->has_next(workers, &it))
	{
		workerid = workers->get_next(workers, &it);

		if(!starpu_worker_is_combined_worker(workerid))
		{
			/* Sometimes workers didn't take the tasks as early as we expected */
<<<<<<< HEAD
			_starpu_worker_lock(workerid);
			worker_exp_start[workerid] = STARPU_MAX(worker_exp_start[workerid], starpu_timing_now());
			worker_exp_end[workerid] = worker_exp_start[workerid] + worker_exp_len[workerid];
			if (worker_exp_end[workerid] > max_exp_end)
				max_exp_end = worker_exp_end[workerid];
			_starpu_worker_unlock(workerid);
=======
			STARPU_PTHREAD_MUTEX_LOCK_SCHED(sched_mutex);
			worker_exp_start[worker] = STARPU_MAX(worker_exp_start[worker], now);
			worker_exp_end[worker] = worker_exp_start[worker] + worker_exp_len[worker];
			if (worker_exp_end[worker] > max_exp_end)
				max_exp_end = worker_exp_end[worker];
			STARPU_PTHREAD_MUTEX_UNLOCK_SCHED(sched_mutex);
>>>>>>> 744903ea
		}
	}

	unsigned nimpl;
	worker_ctx = 0;
	while(workers->has_next(workers, &it))
	{
                workerid = workers->get_next(workers, &it);

		for (nimpl = 0; nimpl < STARPU_MAXIMPLEMENTATIONS; nimpl++)
		{
			if (!starpu_combined_worker_can_execute_task(workerid, task, nimpl))
			{
				/* no one on that queue may execute this task */
				skip_worker[worker_ctx][nimpl] = 1;
				continue;
			}
			else
			{
				skip_worker[worker_ctx][nimpl] = 0;
			}


			struct starpu_perfmodel_arch* perf_arch = starpu_worker_get_perf_archtype(workerid, sched_ctx_id);

			local_task_length[worker_ctx][nimpl] = starpu_task_expected_length(task, perf_arch,nimpl);

			unsigned memory_node = starpu_worker_get_memory_node(workerid);
			local_data_penalty[worker_ctx][nimpl] = starpu_task_expected_data_transfer_time(memory_node, task);

			double ntasks_end = compute_ntasks_end(workerid, sched_ctx_id);

			if (ntasks_best == -1
			    || (!calibrating && ntasks_end < ntasks_best_end) /* Not calibrating, take better task */
			    || (!calibrating && isnan(local_task_length[worker_ctx][nimpl])) /* Not calibrating but this workerid is being calibrated */
			    || (calibrating && isnan(local_task_length[worker_ctx][nimpl]) && ntasks_end < ntasks_best_end) /* Calibrating, compete this workerid with other non-calibrated */
					)
			{
				ntasks_best_end = ntasks_end;
				ntasks_best = workerid;
				ntasks_best_ctx = worker_ctx;
				nimpl_best = nimpl;
			}

			if (isnan(local_task_length[worker_ctx][nimpl]))
			{
				static int warned;
				if (!warned)
				{
					warned = 1;
					_STARPU_DISP("Warning: performance model for %s not finished calibrating on %u, using a dumb scheduling heuristic for now\n", starpu_task_get_name(task), workerid);
				}
				/* we are calibrating, we want to speed-up calibration time
				 * so we privilege non-calibrated tasks (but still
				 * greedily distribute them to avoid dumb schedules) */
				calibrating = 1;
			}

			if (isnan(local_task_length[worker_ctx][nimpl])
					|| _STARPU_IS_ZERO(local_task_length[worker_ctx][nimpl]))
				/* there is no prediction available for that task
				 * with that arch yet, so switch to a greedy strategy */
				unknown = 1;

			if (unknown)
				continue;

			local_exp_end[worker_ctx][nimpl] = compute_expected_end(workerid, local_task_length[worker_ctx][nimpl]);

			//fprintf(stderr, "WORKER %d -> length %e end %e\n", workerid, local_task_length[worker_ctx][nimpl], local_exp_end[workerid][nimpl]);

			if (local_exp_end[worker_ctx][nimpl] < best_exp_end)
			{
				/* a better solution was found */
				best_exp_end = local_exp_end[worker_ctx][nimpl];
				nimpl_best = nimpl;
			}


			local_energy[worker_ctx][nimpl] = starpu_task_expected_energy(task, perf_arch,nimpl);
			//_STARPU_DEBUG("Scheduler parallel heft: task length (%lf) local energy (%lf) workerid (%u) kernel (%u) \n", local_task_length[workerid],local_energy[workerid],workerid,nimpl);

			if (isnan(local_energy[worker_ctx][nimpl]))
				local_energy[worker_ctx][nimpl] = 0.;

		}
		worker_ctx++;
	}

	if (unknown)
	{
		forced_best = ntasks_best;
		forced_best_ctx = ntasks_best_ctx;
		forced_nimpl = nimpl_best;
	}


	if (forced_best == -1)
	{
		double best_fitness = -1;
		worker_ctx = 0;
		while(workers->has_next(workers, &it))
		{
			workerid = workers->get_next(workers, &it);

			for (nimpl = 0; nimpl < STARPU_MAXIMPLEMENTATIONS; nimpl++)
			{
				if (skip_worker[worker_ctx][nimpl])
				{
					/* no one on that queue may execute this task */
					continue;
				}

				fitness[worker_ctx][nimpl] = hd->alpha*(local_exp_end[worker_ctx][nimpl] - best_exp_end)
						+ hd->beta*(local_data_penalty[worker_ctx][nimpl])
						+ hd->_gamma*(local_energy[worker_ctx][nimpl]);

				if (local_exp_end[worker_ctx][nimpl] > max_exp_end)
					/* This placement will make the computation
					 * longer, take into account the idle
					 * consumption of other cpus */
					fitness[worker_ctx][nimpl] += hd->_gamma * hd->idle_power * (local_exp_end[worker_ctx][nimpl] - max_exp_end) / 1000000.0;

				if (best == -1 || fitness[worker_ctx][nimpl] < best_fitness)
				{
					/* we found a better solution */
					best_fitness = fitness[worker_ctx][nimpl];
					best = workerid;
					best_id_ctx = worker_ctx;
					nimpl_best = nimpl;
				}

			//	fprintf(stderr, "FITNESS workerid %d -> %e local_exp_end %e - local_data_penalty %e\n", workerid, fitness[workerid][nimpl], local_exp_end[workerid][nimpl] - best_exp_end, local_data_penalty[workerid][nimpl]);
			}
			worker_ctx++;
		}
	}

	STARPU_ASSERT(forced_best != -1 || best != -1);

	if (forced_best != -1)
	{
		/* there is no prediction available for that task
		 * with that arch we want to speed-up calibration time
		 * so we force this measurement */
		best = forced_best;
		best_id_ctx = forced_best_ctx;
		nimpl_best = forced_nimpl;
		//penality_best = 0.0;
		best_exp_end = compute_expected_end(best, 0);
	}
	else
	{
		//penality_best = local_data_penalty[best_id_ctx][nimpl_best];
		best_exp_end = local_exp_end[best_id_ctx][nimpl_best];
	}

	//_STARPU_DEBUG("Scheduler parallel heft: kernel (%u)\n", nimpl_best);
	starpu_task_set_implementation(task, nimpl_best);
	/* we should now have the best workerid in variable "best" */
	_STARPU_TASK_BREAK_ON(task, sched);
	return push_task_on_best_worker(task, best, best_exp_end, prio, sched_ctx_id);
}

static int parallel_heft_push_task(struct starpu_task *task)
{
	unsigned sched_ctx_id = task->sched_ctx;
	int ret_val = -1;

	if (task->priority == STARPU_MAX_PRIO)
	{
		ret_val = _parallel_heft_push_task(task, 1, sched_ctx_id);
                return ret_val;
        }

        ret_val = _parallel_heft_push_task(task, 0, sched_ctx_id);
	return ret_val;
}

static void parallel_heft_add_workers(__attribute__((unused)) unsigned sched_ctx_id, int *workerids, unsigned nworkers)
{
	unsigned i;
	double now = starpu_timing_now();
	for (i = 0; i < nworkers; i++)
	{
		int workerid = workerids[i];
		struct _starpu_worker *workerarg = _starpu_get_worker_struct(workerid);
		/* init these structures only once for each worker */
		if(!workerarg->has_prev_init)
		{
			worker_exp_start[workerid] = now;
			worker_exp_len[workerid] = 0.0;
			worker_exp_end[workerid] = worker_exp_start[workerid];
			ntasks[workerid] = 0;
			workerarg->has_prev_init = 1;
		}
	}
	_starpu_sched_find_worker_combinations(workerids, nworkers);

// start_unclear_part: not very clear where this is used
/* 	struct _starpu_machine_config *config = _starpu_get_machine_config(); */
/* 	ncombinedworkers = config->topology.ncombinedworkers; */

/* 	/\* We pre-compute an array of all the perfmodel archs that are applicable *\/ */
/* 	unsigned total_worker_count = nworkers + ncombinedworkers; */

/* 	unsigned used_perf_archtypes[STARPU_NARCH_VARIATIONS]; */
/* 	memset(used_perf_archtypes, 0, sizeof(used_perf_archtypes)); */

/* 	for (workerid = 0; workerid < total_worker_count; workerid++) */
/* 	{ */
/* 		enum starpu_perfmodel_archtype perf_archtype = starpu_worker_get_perf_archtype(workerid); */
/* 		used_perf_archtypes[perf_archtype] = 1; */
/* 	} */

// end_unclear_part

//	napplicable_perf_archtypes = 0;

//	int arch;
//	for (arch = 0; arch < STARPU_NARCH_VARIATIONS; arch++)
//	{
//		if (used_perf_archtypes[arch])
//			applicable_perf_archtypes[napplicable_perf_archtypes++] = arch;
//	}

}

static void initialize_parallel_heft_policy(unsigned sched_ctx_id)
{
	struct _starpu_pheft_data *hd;
	_STARPU_MALLOC(hd, sizeof(struct _starpu_pheft_data));

	if (starpu_sched_ctx_min_priority_is_set(sched_ctx_id) == 0)
		starpu_sched_ctx_set_min_priority(sched_ctx_id, DEFAULT_MIN_PRIORITY);
	if (starpu_sched_ctx_max_priority_is_set(sched_ctx_id) == 0)
		starpu_sched_ctx_set_max_priority(sched_ctx_id, DEFAULT_MAX_PRIORITY);
	STARPU_ASSERT_MSG(starpu_sched_ctx_get_min_priority(sched_ctx_id) < starpu_sched_ctx_get_max_priority(sched_ctx_id),
			  "Priority min %d should be lower than priority max %d\n",
			  starpu_sched_ctx_get_min_priority(sched_ctx_id), starpu_sched_ctx_get_max_priority(sched_ctx_id));

	starpu_sched_ctx_set_policy_data(sched_ctx_id, (void*)hd);

	hd->alpha = starpu_get_env_float_default("STARPU_SCHED_ALPHA", _STARPU_SCHED_ALPHA_DEFAULT);
	hd->beta = starpu_get_env_float_default("STARPU_SCHED_BETA", _STARPU_SCHED_BETA_DEFAULT);
	hd->_gamma = starpu_get_env_float_default("STARPU_SCHED_GAMMA", _STARPU_SCHED_GAMMA_DEFAULT);
	hd->idle_power = starpu_get_env_float_default("STARPU_IDLE_POWER", 0.0);

	STARPU_PTHREAD_MUTEX_INIT(&hd->global_push_mutex, NULL);

	/* Tell helgrind that we are fine with getting outdated values when
	 * estimating schedules */
	STARPU_HG_DISABLE_CHECKING(worker_exp_start);
	STARPU_HG_DISABLE_CHECKING(worker_exp_end);
	STARPU_HG_DISABLE_CHECKING(worker_exp_len);
	STARPU_HG_DISABLE_CHECKING(ntasks);
}

static void parallel_heft_deinit(unsigned sched_ctx_id)
{
	struct _starpu_pheft_data *hd = (struct _starpu_pheft_data*)starpu_sched_ctx_get_policy_data(sched_ctx_id);
	STARPU_PTHREAD_MUTEX_DESTROY(&hd->global_push_mutex);
	free(hd);
}

/* TODO: use post_exec_hook to fix the expected start */
struct starpu_sched_policy _starpu_sched_parallel_heft_policy =
{
	.init_sched = initialize_parallel_heft_policy,
	.deinit_sched = parallel_heft_deinit,
	.add_workers = parallel_heft_add_workers,
	.remove_workers = NULL,
	.push_task = parallel_heft_push_task,
	.pop_task = NULL,
	.pre_exec_hook = parallel_heft_pre_exec_hook,
	.post_exec_hook = NULL,
	.pop_every_task = NULL,
	.policy_name = "pheft",
	.policy_description = "parallel HEFT",
	.worker_type = STARPU_WORKER_LIST,
};<|MERGE_RESOLUTION|>--- conflicted
+++ resolved
@@ -314,21 +314,12 @@
 		if(!starpu_worker_is_combined_worker(workerid))
 		{
 			/* Sometimes workers didn't take the tasks as early as we expected */
-<<<<<<< HEAD
 			_starpu_worker_lock(workerid);
-			worker_exp_start[workerid] = STARPU_MAX(worker_exp_start[workerid], starpu_timing_now());
+			worker_exp_start[workerid] = STARPU_MAX(worker_exp_start[workerid], now);
 			worker_exp_end[workerid] = worker_exp_start[workerid] + worker_exp_len[workerid];
 			if (worker_exp_end[workerid] > max_exp_end)
 				max_exp_end = worker_exp_end[workerid];
 			_starpu_worker_unlock(workerid);
-=======
-			STARPU_PTHREAD_MUTEX_LOCK_SCHED(sched_mutex);
-			worker_exp_start[worker] = STARPU_MAX(worker_exp_start[worker], now);
-			worker_exp_end[worker] = worker_exp_start[worker] + worker_exp_len[worker];
-			if (worker_exp_end[worker] > max_exp_end)
-				max_exp_end = worker_exp_end[worker];
-			STARPU_PTHREAD_MUTEX_UNLOCK_SCHED(sched_mutex);
->>>>>>> 744903ea
 		}
 	}
 
