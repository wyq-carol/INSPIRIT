/* StarPU --- Runtime system for heterogeneous multicore architectures.
 *
 * Copyright (C) 2013-2014, 2016-2017  Université de Bordeaux
 * Copyright (C) 2013  INRIA
 * Copyright (C) 2013  Simon Archipoff
 *
 * StarPU is free software; you can redistribute it and/or modify
 * it under the terms of the GNU Lesser General Public License as published by
 * the Free Software Foundation; either version 2.1 of the License, or (at
 * your option) any later version.
 *
 * StarPU is distributed in the hope that it will be useful, but
 * WITHOUT ANY WARRANTY; without even the implied warranty of
 * MERCHANTABILITY or FITNESS FOR A PARTICULAR PURPOSE.
 *
 * See the GNU Lesser General Public License in COPYING.LGPL for more details.
 */

#include <starpu_sched_component.h>
#include "helper_mct.h"

/* Alpha, Beta and Gamma are MCT-specific values, which allows the
 * user to set more precisely the weight of each computing value.
 * Beta, for example, controls the weight of communications between
 * memories for the computation of the best component to choose. 
 */
#define _STARPU_SCHED_ALPHA_DEFAULT 1.0
#define _STARPU_SCHED_BETA_DEFAULT 1.0
#define _STARPU_SCHED_GAMMA_DEFAULT 1000.0

#ifdef STARPU_USE_TOP
static void param_modified(struct starpu_top_param* d)
{
	/* Just to show parameter modification. */
	_STARPU_MSG("%s has been modified : %f\n", d->name, *(double*) d->value);
}
#endif /* !STARPU_USE_TOP */

#ifdef STARPU_USE_TOP
static const float alpha_minimum=0;
static const float alpha_maximum=10.0;
static const float beta_minimum=0;
static const float beta_maximum=10.0;
static const float gamma_minimum=0;
static const float gamma_maximum=10000.0;
static const float idle_power_minimum=0;
static const float idle_power_maximum=10000.0;
#endif /* !STARPU_USE_TOP */

struct _starpu_mct_data *starpu_mct_init_parameters(struct starpu_sched_component_mct_data *params)
{
	struct _starpu_mct_data *data;
	_STARPU_MALLOC(data, sizeof(*data));
	if (params)
	{
		data->alpha = params->alpha;
		data->beta = params->beta;
		data->_gamma = params->_gamma;
		data->idle_power = params->idle_power;
	}
	else
	{
		data->alpha = starpu_get_env_float_default("STARPU_SCHED_ALPHA", _STARPU_SCHED_ALPHA_DEFAULT);
		data->beta = starpu_get_env_float_default("STARPU_SCHED_BETA", _STARPU_SCHED_BETA_DEFAULT);
		data->_gamma = starpu_get_env_float_default("STARPU_SCHED_GAMMA", _STARPU_SCHED_GAMMA_DEFAULT);
		data->idle_power = starpu_get_env_float_default("STARPU_IDLE_POWER", 0.0);
	}

#ifdef STARPU_USE_TOP
	starpu_top_register_parameter_float("MCT_ALPHA", &data->alpha,
					    alpha_minimum, alpha_maximum, param_modified);
	starpu_top_register_parameter_float("MCT_BETA", &data->beta,
					    beta_minimum, beta_maximum, param_modified);
	starpu_top_register_parameter_float("MCT_GAMMA", &data->_gamma,
					    gamma_minimum, gamma_maximum, param_modified);
	starpu_top_register_parameter_float("MCT_IDLE_POWER", &data->idle_power,
					    idle_power_minimum, idle_power_maximum, param_modified);
#endif /* !STARPU_USE_TOP */

	return data;
}

/* compute predicted_end by taking into account the case of the predicted transfer and the predicted_end overlap
 */
static double compute_expected_time(double now, double predicted_end, double predicted_length, double predicted_transfer)
{
<<<<<<< HEAD
	STARPU_ASSERT(!isnan(now + predicted_end + predicted_length + *predicted_transfer));
	STARPU_ASSERT_MSG(now >= 0.0 && predicted_end >= 0.0 && predicted_length >= 0.0 && *predicted_transfer >= 0.0, "now=%lf, predicted_end=%lf, predicted_length=%lf, *predicted_transfer=%lf\n", now, predicted_end, predicted_length, *predicted_transfer);
=======
	STARPU_ASSERT(!isnan(now + predicted_end + predicted_length + predicted_transfer));
	STARPU_ASSERT(now >= 0.0 && predicted_end >= 0.0 && predicted_length >= 0.0 && predicted_transfer >= 0.0);
>>>>>>> ad4a28fc

	/* TODO: actually schedule transfers */
	/* Compute the transfer time which will not be overlapped */
	/* However, no modification in calling function so that the whole transfer time is counted as a penalty */
	if (now + predicted_transfer < predicted_end)
	{
		/* We may hope that the transfer will be finished by
		 * the start of the task. */
		predicted_transfer = 0;
	}
	else
	{
		/* The transfer will not be finished by then, take the
		 * remainder into account */
		predicted_transfer -= (predicted_end - now);
	}

	predicted_end += predicted_transfer;
	predicted_end += predicted_length;

	return predicted_end;
}

double starpu_mct_compute_fitness(struct _starpu_mct_data * d, double exp_end, double min_exp_end, double max_exp_end, double transfer_len, double local_energy)
{
	/* Note: the expected end includes the data transfer duration, which we want to be able to tune separately */

	return d->alpha * (exp_end - min_exp_end)
		+ d->beta * transfer_len
		+ d->_gamma * local_energy
		+ d->_gamma * d->idle_power * (exp_end - max_exp_end);
}

int starpu_mct_compute_execution_times(struct starpu_sched_component *component, struct starpu_task *task,
				       double *estimated_lengths, double *estimated_transfer_length, int *suitable_components) 
{
	int nsuitable_components = 0;
	double now = starpu_timing_now();

	int i;
	for(i = 0; i < component->nchildren; i++)
	{
		struct starpu_sched_component * c = component->children[i];
		if(starpu_sched_component_execute_preds(c, task, estimated_lengths + i))
		{
			if(isnan(estimated_lengths[i]))
				/* The perfmodel had been purged since the task was pushed
				 * onto the mct component. */
				continue;
<<<<<<< HEAD
			STARPU_ASSERT_MSG(estimated_lengths[i]>=0, "component=%p, child[%d]=%p, estimated_lengths[%d]=%lf\n", component, i, c, i, estimated_lengths[i]);

			/* Estimated availability of worker */
			double estimated_end = c->estimated_end(c);
			if (estimated_end < now)
				estimated_end = now;
=======
>>>>>>> ad4a28fc
			estimated_transfer_length[i] = starpu_sched_component_transfer_length(c, task);
			suitable_components[nsuitable_components++] = i;
		}
	}
	return nsuitable_components;
}

void starpu_mct_compute_expected_times(struct starpu_sched_component *component, struct starpu_task *task,
		double *estimated_lengths, double *estimated_transfer_length, double *estimated_ends_with_task,
				       double *min_exp_end_with_task, double *max_exp_end_with_task, int *suitable_components, int nsuitable_components)
{
	int i;
	double now = starpu_timing_now();
	for(i = 0; i < nsuitable_components; i++)
	{
		int icomponent = suitable_components[i];
		struct starpu_sched_component * c = component->children[icomponent];
		/* Estimated availability of worker */
		double estimated_end = c->estimated_end(c);
		if (estimated_end < now)
			estimated_end = now;
		estimated_ends_with_task[icomponent] = compute_expected_time(now,
								    estimated_end,
								    estimated_lengths[icomponent],
								    estimated_transfer_length[icomponent]);
		if(estimated_ends_with_task[icomponent] < *min_exp_end_with_task)
			*min_exp_end_with_task = estimated_ends_with_task[icomponent];
		if(estimated_ends_with_task[icomponent] > *max_exp_end_with_task)
			*max_exp_end_with_task = estimated_ends_with_task[icomponent];
	}
}<|MERGE_RESOLUTION|>--- conflicted
+++ resolved
@@ -84,13 +84,8 @@
  */
 static double compute_expected_time(double now, double predicted_end, double predicted_length, double predicted_transfer)
 {
-<<<<<<< HEAD
-	STARPU_ASSERT(!isnan(now + predicted_end + predicted_length + *predicted_transfer));
-	STARPU_ASSERT_MSG(now >= 0.0 && predicted_end >= 0.0 && predicted_length >= 0.0 && *predicted_transfer >= 0.0, "now=%lf, predicted_end=%lf, predicted_length=%lf, *predicted_transfer=%lf\n", now, predicted_end, predicted_length, *predicted_transfer);
-=======
 	STARPU_ASSERT(!isnan(now + predicted_end + predicted_length + predicted_transfer));
-	STARPU_ASSERT(now >= 0.0 && predicted_end >= 0.0 && predicted_length >= 0.0 && predicted_transfer >= 0.0);
->>>>>>> ad4a28fc
+	STARPU_ASSERT_MSG(now >= 0.0 && predicted_end >= 0.0 && predicted_length >= 0.0 && predicted_transfer >= 0.0, "now=%lf, predicted_end=%lf, predicted_length=%lf, predicted_transfer=%lf\n", now, predicted_end, predicted_length, predicted_transfer);
 
 	/* TODO: actually schedule transfers */
 	/* Compute the transfer time which will not be overlapped */
@@ -128,7 +123,6 @@
 				       double *estimated_lengths, double *estimated_transfer_length, int *suitable_components) 
 {
 	int nsuitable_components = 0;
-	double now = starpu_timing_now();
 
 	int i;
 	for(i = 0; i < component->nchildren; i++)
@@ -140,15 +134,8 @@
 				/* The perfmodel had been purged since the task was pushed
 				 * onto the mct component. */
 				continue;
-<<<<<<< HEAD
 			STARPU_ASSERT_MSG(estimated_lengths[i]>=0, "component=%p, child[%d]=%p, estimated_lengths[%d]=%lf\n", component, i, c, i, estimated_lengths[i]);
 
-			/* Estimated availability of worker */
-			double estimated_end = c->estimated_end(c);
-			if (estimated_end < now)
-				estimated_end = now;
-=======
->>>>>>> ad4a28fc
 			estimated_transfer_length[i] = starpu_sched_component_transfer_length(c, task);
 			suitable_components[nsuitable_components++] = i;
 		}
