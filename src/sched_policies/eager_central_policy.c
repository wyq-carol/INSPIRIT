--- conflicted
+++ resolved
@@ -1,7 +1,7 @@
 /* StarPU --- Runtime system for heterogeneous multicore architectures.
  *
  * Copyright (C) 2010-2012  Université de Bordeaux 1
- * Copyright (C) 2010-2011  Centre National de la Recherche Scientifique
+ * Copyright (C) 2010-2012  Centre National de la Recherche Scientifique
  * Copyright (C) 2011  INRIA
  *
  * StarPU is free software; you can redistribute it and/or modify
@@ -30,7 +30,6 @@
 	pthread_cond_t sched_cond;
 } eager_center_policy_data;
 
-<<<<<<< HEAD
 static void eager_add_workers(unsigned sched_ctx_id, int *workerids, unsigned nworkers) 
 {
 	eager_center_policy_data *data = (eager_center_policy_data*)starpu_get_sched_ctx_policy_data(sched_ctx_id);
@@ -53,10 +52,6 @@
 		starpu_worker_set_sched_condition(sched_ctx_id, workerid, NULL, NULL);
 	}
 }
-=======
-static _starpu_pthread_cond_t sched_cond;
-static _starpu_pthread_mutex_t sched_mutex;
->>>>>>> 484e3330
 
 static void initialize_eager_center_policy(unsigned sched_ctx_id) 
 {
