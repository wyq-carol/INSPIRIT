/* StarPU --- Runtime system for heterogeneous multicore architectures.
 *
 * Copyright (C) 2010-2017  Université de Bordeaux
 * Copyright (C) 2010, 2011, 2012, 2013, 2015, 2016, 2017  CNRS
 * Copyright (C) 2011  Télécom-SudParis
 * Copyright (C) 2011-2012, 2016  INRIA
 * Copyright (C) 2016  Uppsala University
 *
 * StarPU is free software; you can redistribute it and/or modify
 * it under the terms of the GNU Lesser General Public License as published by
 * the Free Software Foundation; either version 2.1 of the License, or (at
 * your option) any later version.
 *
 * StarPU is distributed in the hope that it will be useful, but
 * WITHOUT ANY WARRANTY; without even the implied warranty of
 * MERCHANTABILITY or FITNESS FOR A PARTICULAR PURPOSE.
 *
 * See the GNU Lesser General Public License in COPYING.LGPL for more details.
 */

/* Distributed queues using performance modeling to assign tasks */

#include <starpu_config.h>
#include <starpu_scheduler.h>

#include <common/fxt.h>
#include <core/task.h>
#include <core/workers.h>
#include <core/sched_policy.h>
#include <core/debug.h>

#include <sched_policies/fifo_queues.h>
#include <limits.h>


#ifndef DBL_MIN
#define DBL_MIN __DBL_MIN__
#endif

#ifndef DBL_MAX
#define DBL_MAX __DBL_MAX__
#endif

struct _starpu_dmda_data
{
	double alpha;
	double beta;
	double _gamma;
	double idle_power;

	struct _starpu_fifo_taskq **queue_array;

	long int total_task_cnt;
	long int ready_task_cnt;
	long int eager_task_cnt; /* number of tasks scheduled without model */
	int num_priorities;
};

/* The dmda scheduling policy uses
 *
 * alpha * T_computation + beta * T_communication + gamma * Consumption
 *
 * Here are the default values of alpha, beta, gamma
 */

#define _STARPU_SCHED_ALPHA_DEFAULT 1.0
#define _STARPU_SCHED_BETA_DEFAULT 1.0
#define _STARPU_SCHED_GAMMA_DEFAULT 1000.0

#ifdef STARPU_USE_TOP
static double alpha = _STARPU_SCHED_ALPHA_DEFAULT;
static double beta = _STARPU_SCHED_BETA_DEFAULT;
static double _gamma = _STARPU_SCHED_GAMMA_DEFAULT;
static double idle_power = 0.0;
static const float alpha_minimum=0;
static const float alpha_maximum=10.0;
static const float beta_minimum=0;
static const float beta_maximum=10.0;
static const float gamma_minimum=0;
static const float gamma_maximum=10000.0;
static const float idle_power_minimum=0;
static const float idle_power_maximum=10000.0;
#endif /* !STARPU_USE_TOP */

static int count_non_ready_buffers(struct starpu_task *task, unsigned node)
{
	int cnt = 0;
	unsigned nbuffers = STARPU_TASK_GET_NBUFFERS(task);
	unsigned index;

	for (index = 0; index < nbuffers; index++)
	{
		starpu_data_handle_t handle;

		handle = STARPU_TASK_GET_HANDLE(task, index);

		int is_valid;
		starpu_data_query_status(handle, node, NULL, &is_valid, NULL);

		if (!is_valid)
			cnt++;
	}

	return cnt;
}

#ifdef STARPU_USE_TOP
static void param_modified(struct starpu_top_param* d)
{
#ifdef STARPU_DEVEL
#warning FIXME: get sched ctx to get alpha/beta/gamma/idle values
#endif
	/* Just to show parameter modification. */
	_STARPU_MSG("%s has been modified : "
		    "alpha=%f|beta=%f|gamma=%f|idle_power=%f !\n",
		    d->name, alpha,beta,_gamma, idle_power);
}
#endif /* !STARPU_USE_TOP */

static int _normalize_prio(int priority, int num_priorities, unsigned sched_ctx_id)
{
	int min = starpu_sched_ctx_get_min_priority(sched_ctx_id);
	int max = starpu_sched_ctx_get_max_priority(sched_ctx_id);
	return ((num_priorities-1)/(max-min)) * (priority - min);
}

/* This is called when a transfer request is actually pushed to the worker */
static void _starpu_fifo_task_transfer_started(struct _starpu_fifo_taskq *fifo, struct starpu_task *task, int num_priorities)
{
	double transfer_model = task->predicted_transfer;
	if (isnan(transfer_model))
		return;

	/* We now start the transfer, move it from predicted to pipelined */
	fifo->exp_len -= transfer_model;
	fifo->pipeline_len += transfer_model;
	fifo->exp_start = starpu_timing_now() + fifo->pipeline_len;
	fifo->exp_end = fifo->exp_start + fifo->exp_len;
	if(num_priorities != -1)
	{
		int i;
		int task_prio = _normalize_prio(task->priority, num_priorities, task->sched_ctx);
		for(i = 0; i <= task_prio; i++)
			fifo->exp_len_per_priority[i] -= transfer_model;
	}
}

/* This is called when a task is actually pushed to the worker (i.e. the transfer finished */
static void _starpu_fifo_task_started(struct _starpu_fifo_taskq *fifo, struct starpu_task *task, int num_priorities)
{
	double model = task->predicted;
	double transfer_model = task->predicted_transfer;
	if(!isnan(transfer_model))
		/* The transfer is over, remove it from pipelined */
		fifo->pipeline_len -= transfer_model;

	if(!isnan(model))
	{
		/* We now start the computation, move it from predicted to pipelined */
		fifo->exp_len -= model;
		fifo->pipeline_len += model;
		fifo->exp_start = starpu_timing_now() + fifo->pipeline_len;
                fifo->exp_end= fifo->exp_start + fifo->exp_len;
		if(num_priorities != -1)
		{
			int i;
			int task_prio = _normalize_prio(task->priority, num_priorities, task->sched_ctx);
			for(i = 0; i <= task_prio; i++)
				fifo->exp_len_per_priority[i] -= model;
		}
	}
}

/* This is called when a task is actually finished */
static void _starpu_fifo_task_finished(struct _starpu_fifo_taskq *fifo, struct starpu_task *task, int num_priorities STARPU_ATTRIBUTE_UNUSED)
{
	if(!isnan(task->predicted))
		/* The execution is over, remove it from pipelined */
		fifo->pipeline_len -= task->predicted;
	fifo->exp_start = STARPU_MAX(starpu_timing_now() + fifo->pipeline_len, fifo->exp_start);
	fifo->exp_end = fifo->exp_start + fifo->exp_len;
}



static struct starpu_task *_starpu_fifo_pop_first_ready_task(struct _starpu_fifo_taskq *fifo_queue, unsigned node, int num_priorities)
{
	struct starpu_task *task = NULL, *current;

	if (fifo_queue->ntasks == 0)
		return NULL;

	if (fifo_queue->ntasks > 0)
	{
		fifo_queue->ntasks--;

		task = starpu_task_list_front(&fifo_queue->taskq);
		if (STARPU_UNLIKELY(!task))
			return NULL;

		int first_task_priority = task->priority;

		current = task;

		int non_ready_best = INT_MAX;

		while (current)
		{
			int priority = current->priority;

			if (priority >= first_task_priority)
			{
				int non_ready = count_non_ready_buffers(current, node);
				if (non_ready < non_ready_best)
				{
					non_ready_best = non_ready;
					task = current;

					if (non_ready == 0)
						break;
				}
			}

			current = current->next;
		}

		if(num_priorities != -1)
		{
			int i;
			int task_prio = _normalize_prio(task->priority, num_priorities, task->sched_ctx);
			for(i = 0; i <= task_prio; i++)
				fifo_queue->ntasks_per_priority[i]--;
		}

		starpu_task_list_erase(&fifo_queue->taskq, task);
	}

	return task;
}

static struct starpu_task *dmda_pop_ready_task(unsigned sched_ctx_id)
{
	struct _starpu_dmda_data *dt = (struct _starpu_dmda_data*)starpu_sched_ctx_get_policy_data(sched_ctx_id);

	struct starpu_task *task;

	unsigned workerid = starpu_worker_get_id_check();
	struct _starpu_fifo_taskq *fifo = dt->queue_array[workerid];

	unsigned node = starpu_worker_get_memory_node(workerid);

	/* Take the opportunity to update start time */
	fifo->exp_start = STARPU_MAX(starpu_timing_now(), fifo->exp_start);
	fifo->exp_end = fifo->exp_start + fifo->exp_len;

	task = _starpu_fifo_pop_first_ready_task(fifo, node, dt->num_priorities);
	if (task)
	{
		_starpu_fifo_task_transfer_started(fifo, task, dt->num_priorities);

		starpu_sched_ctx_list_task_counters_decrement(sched_ctx_id, workerid);

#ifdef STARPU_VERBOSE
		if (task->cl)
		{
			int non_ready = count_non_ready_buffers(task, node);
			if (non_ready == 0)
				dt->ready_task_cnt++;
		}

		dt->total_task_cnt++;
#endif
	}

	return task;
}

static struct starpu_task *dmda_pop_task(unsigned sched_ctx_id)
{
	struct _starpu_dmda_data *dt = (struct _starpu_dmda_data*)starpu_sched_ctx_get_policy_data(sched_ctx_id);

	struct starpu_task *task;

	unsigned workerid = starpu_worker_get_id_check();
	struct _starpu_fifo_taskq *fifo = dt->queue_array[workerid];

	/* Take the opportunity to update start time */
	fifo->exp_start = STARPU_MAX(starpu_timing_now(), fifo->exp_start);
	fifo->exp_end = fifo->exp_start + fifo->exp_len;

	STARPU_ASSERT_MSG(fifo, "worker %u does not belong to ctx %u anymore.\n", workerid, sched_ctx_id);

	task = _starpu_fifo_pop_local_task(fifo);
	if (task)
	{
		_starpu_fifo_task_transfer_started(fifo, task, dt->num_priorities);

		starpu_sched_ctx_list_task_counters_decrement(sched_ctx_id, workerid);
		  
#ifdef STARPU_VERBOSE
		if (task->cl)
		{
			int non_ready = count_non_ready_buffers(task, starpu_worker_get_memory_node(workerid));
			if (non_ready == 0)
				dt->ready_task_cnt++;
		}

		dt->total_task_cnt++;
#endif
	}

	return task;
}

static struct starpu_task *dmda_pop_every_task(unsigned sched_ctx_id)
{
	struct _starpu_dmda_data *dt = (struct _starpu_dmda_data*)starpu_sched_ctx_get_policy_data(sched_ctx_id);

	struct starpu_task *new_list, *task;

	unsigned workerid = starpu_worker_get_id_check();
	struct _starpu_fifo_taskq *fifo = dt->queue_array[workerid];

	/* Take the opportunity to update start time */
	fifo->exp_start = STARPU_MAX(starpu_timing_now(), fifo->exp_start);
	fifo->exp_end = fifo->exp_start + fifo->exp_len;

	_starpu_worker_lock_self();
	new_list = _starpu_fifo_pop_every_task(fifo, workerid);
	_starpu_worker_unlock_self();

	starpu_sched_ctx_list_task_counters_reset(sched_ctx_id, workerid);

	for (task = new_list; task; task = task->next)
		_starpu_fifo_task_transfer_started(fifo, task, dt->num_priorities);

	return new_list;
}

static int push_task_on_best_worker(struct starpu_task *task, int best_workerid,
				    double predicted, double predicted_transfer,
				    int prio, unsigned sched_ctx_id)
{
	struct _starpu_dmda_data *dt = (struct _starpu_dmda_data*)starpu_sched_ctx_get_policy_data(sched_ctx_id);
	/* make sure someone could execute that task ! */
	STARPU_ASSERT(best_workerid != -1);
	unsigned child_sched_ctx = starpu_sched_ctx_worker_is_master_for_child_ctx(best_workerid, sched_ctx_id);

        if(child_sched_ctx != STARPU_NMAX_SCHED_CTXS)
        {
                starpu_sched_ctx_move_task_to_ctx(task, child_sched_ctx, 0, 1);
		starpu_sched_ctx_revert_task_counters(sched_ctx_id, task->flops);
                return 0;
        }

	struct _starpu_fifo_taskq *fifo = dt->queue_array[best_workerid];

<<<<<<< HEAD
=======
	double now = starpu_timing_now();

	starpu_pthread_mutex_t *sched_mutex;
	starpu_pthread_cond_t *sched_cond;
	starpu_worker_get_sched_condition(best_workerid, &sched_mutex, &sched_cond);

>>>>>>> 744903ea
#ifdef STARPU_USE_SC_HYPERVISOR
	starpu_sched_ctx_call_pushed_task_cb(best_workerid, sched_ctx_id);
#endif //STARPU_USE_SC_HYPERVISOR

	_starpu_worker_lock(best_workerid);

        /* Sometimes workers didn't take the tasks as early as we expected */
	fifo->exp_start = isnan(fifo->exp_start) ? now + fifo->pipeline_len : STARPU_MAX(fifo->exp_start, now);
	fifo->exp_end = fifo->exp_start + fifo->exp_len;

	if ((now + predicted_transfer) < fifo->exp_end)
	{
		/* We may hope that the transfer will be finished by
		 * the start of the task. */
		predicted_transfer = 0.0;
	}
	else
	{
		/* The transfer will not be finished by then, take the
		 * remainder into account */
		predicted_transfer = (now + predicted_transfer) - fifo->exp_end;
	}

	if(!isnan(predicted_transfer))
	{
		fifo->exp_len += predicted_transfer;
		if(dt->num_priorities != -1)
		{
			int i;
			int task_prio = _normalize_prio(task->priority, dt->num_priorities, task->sched_ctx);
			for(i = 0; i <= task_prio; i++)
				fifo->exp_len_per_priority[i] += predicted_transfer;
		}

	}

	if(!isnan(predicted))
	{
		fifo->exp_len += predicted;
		if(dt->num_priorities != -1)
		{
			int i;
			int task_prio = _normalize_prio(task->priority, dt->num_priorities, task->sched_ctx);
			for(i = 0; i <= task_prio; i++)
				fifo->exp_len_per_priority[i] += predicted;
		}

	}
	fifo->exp_end = fifo->exp_start + fifo->exp_len;

	_starpu_worker_unlock(best_workerid);

	task->predicted = predicted;
	task->predicted_transfer = predicted_transfer;

#ifdef STARPU_USE_TOP
	starpu_top_task_prevision(task, best_workerid,
				  (unsigned long long)(fifo->exp_end-predicted)/1000,
				  (unsigned long long)fifo->exp_end/1000);
#endif /* !STARPU_USE_TOP */

	if (starpu_get_prefetch_flag())
	{
		unsigned memory_node = starpu_worker_get_memory_node(best_workerid);
		starpu_prefetch_task_input_on_node(task, memory_node);
	}

	STARPU_AYU_ADDTOTASKQUEUE(starpu_task_get_job_id(task), best_workerid);
	unsigned stream_ctx_id = starpu_worker_get_sched_ctx_id_stream(best_workerid);
	if(stream_ctx_id != STARPU_NMAX_SCHED_CTXS)
	{
		starpu_sched_ctx_move_task_to_ctx(task, stream_ctx_id, 0, 0);
		starpu_sched_ctx_revert_task_counters(sched_ctx_id, task->flops);
	}

	int ret = 0;
	if (prio)
	{
		_starpu_worker_lock(best_workerid);
		ret =_starpu_fifo_push_sorted_task(dt->queue_array[best_workerid], task);
		if(dt->num_priorities != -1)
		{
			int i;
			int task_prio = _normalize_prio(task->priority, dt->num_priorities, task->sched_ctx);
			for(i = 0; i <= task_prio; i++)
				dt->queue_array[best_workerid]->ntasks_per_priority[i]++;
		}


#if !defined(STARPU_NON_BLOCKING_DRIVERS) || defined(STARPU_SIMGRID)
		starpu_wake_worker_locked(best_workerid);
#endif
		starpu_push_task_end(task);
		_starpu_worker_unlock(best_workerid);
	}
	else
	{
		_starpu_worker_lock(best_workerid);
		starpu_task_list_push_back (&dt->queue_array[best_workerid]->taskq, task);
		dt->queue_array[best_workerid]->ntasks++;
		dt->queue_array[best_workerid]->nprocessed++;
#if !defined(STARPU_NON_BLOCKING_DRIVERS) || defined(STARPU_SIMGRID)
		starpu_wake_worker_locked(best_workerid);
#endif
		starpu_push_task_end(task);
		_starpu_worker_unlock(best_workerid);
	}

	starpu_sched_ctx_list_task_counters_increment(sched_ctx_id, best_workerid);

	return ret;
}

/* TODO: factorize with dmda!! */
static int _dm_push_task(struct starpu_task *task, unsigned prio, unsigned sched_ctx_id)
{
	struct _starpu_dmda_data *dt = (struct _starpu_dmda_data*)starpu_sched_ctx_get_policy_data(sched_ctx_id);
	int best = -1;
	unsigned worker_ctx = 0;

	double best_exp_end = 0.0;
	double model_best = 0.0;
	double transfer_model_best = 0.0;

	int ntasks_best = -1;
	double ntasks_best_end = 0.0;
	int calibrating = 0;

	/* A priori, we know all estimations */
	int unknown = 0;

	unsigned best_impl = 0;
	struct starpu_worker_collection *workers = starpu_sched_ctx_get_worker_collection(sched_ctx_id);

	struct starpu_sched_ctx_iterator it;

	double now = starpu_timing_now();

	workers->init_iterator_for_parallel_tasks(workers, &it, task);
	while(workers->has_next(workers, &it))
	{
		unsigned nimpl;
		unsigned impl_mask;
		unsigned worker = workers->get_next(workers, &it);
		struct _starpu_fifo_taskq *fifo  = dt->queue_array[worker];
		unsigned memory_node = starpu_worker_get_memory_node(worker);
		struct starpu_perfmodel_arch* perf_arch = starpu_worker_get_perf_archtype(worker, sched_ctx_id);

		/* Sometimes workers didn't take the tasks as early as we expected */
		double exp_start = isnan(fifo->exp_start) ? now + fifo->pipeline_len : STARPU_MAX(fifo->exp_start, now);

		if (!starpu_worker_can_execute_task_impl(worker, task, &impl_mask))
			continue;

		for (nimpl = 0; nimpl < STARPU_MAXIMPLEMENTATIONS; nimpl++)
		{
			if (!(impl_mask & (1U << nimpl)))
			{
				/* no one on that queue may execute this task */
				//			worker_ctx++;
				continue;
			}

			double exp_end;
			double local_length = starpu_task_expected_length(task, perf_arch, nimpl);
			double local_penalty = starpu_task_expected_data_transfer_time(memory_node, task);
			double ntasks_end = fifo->ntasks / starpu_worker_get_relative_speedup(perf_arch);

			//_STARPU_DEBUG("Scheduler dm: task length (%lf) worker (%u) kernel (%u) \n", local_length,worker,nimpl);

			/*
			 * This implements a default greedy scheduler for the
			 * case of tasks which have no performance model, or
			 * whose performance model is not calibrated yet.
			 *
			 * It simply uses the number of tasks already pushed to
			 * the workers, divided by the relative performance of
			 * a CPU and of a GPU.
			 *
			 * This is always computed, but the ntasks_best
			 * selection is only really used if the task indeed has
			 * no performance model, or is not calibrated yet.
			 */
			if (ntasks_best == -1

			    /* Always compute the greedy decision, at least for
			     * the tasks with no performance model. */
			    || (!calibrating && ntasks_end < ntasks_best_end)

			    /* The performance model of this task is not
			     * calibrated on this worker, try to run it there
			     * to calibrate it there. */
			    || (!calibrating && isnan(local_length))

			    /* the performance model of this task is not
			     * calibrated on this worker either, rather run it
			     * there if this one is low on scheduled tasks. */
			    || (calibrating && isnan(local_length) && ntasks_end < ntasks_best_end)
				)
			{
				ntasks_best_end = ntasks_end;
				ntasks_best = worker;
				best_impl = nimpl;
			}

			if (isnan(local_length))
			{
				/* we are calibrating, we want to speed-up calibration time
				 * so we privilege non-calibrated tasks (but still
				 * greedily distribute them to avoid dumb schedules) */
				static int warned;
				if (!warned)
				{
					warned = 1;
					_STARPU_DISP("Warning: performance model for %s not finished calibrating on worker %u, using a dumb scheduling heuristic for now\n", starpu_task_get_name(task), worker);
				}
				calibrating = 1;
			}

			if (isnan(local_length) || _STARPU_IS_ZERO(local_length))
				/* there is no prediction available for that task
				 * with that arch yet, so switch to a greedy strategy */
				unknown = 1;

			if (unknown)
				continue;

			exp_end = exp_start + fifo->exp_len + local_length;

			if (best == -1 || exp_end < best_exp_end)
			{
				/* a better solution was found */
				best_exp_end = exp_end;
				best = worker;
				model_best = local_length;
				transfer_model_best = local_penalty;
				best_impl = nimpl;
			}
		}
		worker_ctx++;
	}

	if (unknown)
	{
		best = ntasks_best;
		model_best = 0.0;
		transfer_model_best = 0.0;
#ifdef STARPU_VERBOSE
		dt->eager_task_cnt++;
#endif
	}

	//_STARPU_DEBUG("Scheduler dm: kernel (%u)\n", best_impl);

	starpu_task_set_implementation(task, best_impl);

	_STARPU_TASK_BREAK_ON(task, sched);
	/* we should now have the best worker in variable "best" */
	return push_task_on_best_worker(task, best,
					model_best, transfer_model_best, prio, sched_ctx_id);
}

/* TODO: factorise CPU computations, expensive with a lot of cores */
static void compute_all_performance_predictions(struct starpu_task *task,
						unsigned nworkers,
						double local_task_length[nworkers][STARPU_MAXIMPLEMENTATIONS],
						double exp_end[nworkers][STARPU_MAXIMPLEMENTATIONS],
						double *max_exp_endp,
						double *best_exp_endp,
						double local_data_penalty[nworkers][STARPU_MAXIMPLEMENTATIONS],
						double local_energy[nworkers][STARPU_MAXIMPLEMENTATIONS],
						int *forced_worker, int *forced_impl, unsigned sched_ctx_id, unsigned sorted_decision)
{
	int calibrating = 0;
	double max_exp_end = DBL_MIN;
	double best_exp_end = DBL_MAX;
	int ntasks_best = -1;
	int nimpl_best = 0;
	double ntasks_best_end = 0.0;

	/* A priori, we know all estimations */
	int unknown = 0;
	unsigned worker_ctx = 0;

	int task_prio = 0;

	starpu_task_bundle_t bundle = task->bundle;
	struct _starpu_dmda_data *dt = (struct _starpu_dmda_data*)starpu_sched_ctx_get_policy_data(sched_ctx_id);

	if(sorted_decision && dt->num_priorities != -1)
		task_prio = _normalize_prio(task->priority, dt->num_priorities, sched_ctx_id);

	struct starpu_worker_collection *workers = starpu_sched_ctx_get_worker_collection(sched_ctx_id);
	double now = starpu_timing_now();

	struct starpu_sched_ctx_iterator it;
	workers->init_iterator_for_parallel_tasks(workers, &it, task);
	while(workers->has_next(workers, &it))
	{
		unsigned nimpl;
		unsigned impl_mask;
		unsigned workerid = workers->get_next(workers, &it);
		struct _starpu_fifo_taskq *fifo = dt->queue_array[workerid];
		struct starpu_perfmodel_arch* perf_arch = starpu_worker_get_perf_archtype(workerid, sched_ctx_id);
		unsigned memory_node = starpu_worker_get_memory_node(workerid);

		/* Sometimes workers didn't take the tasks as early as we expected */
		double exp_start = isnan(fifo->exp_start) ? now + fifo->pipeline_len : STARPU_MAX(fifo->exp_start, now);

		if (!starpu_worker_can_execute_task_impl(workerid, task, &impl_mask))
			continue;

		for (nimpl  = 0; nimpl < STARPU_MAXIMPLEMENTATIONS; nimpl++)
		{
			if (!(impl_mask & (1U << nimpl)))
			{
				/* no one on that queue may execute this task */
				continue;
			}
			STARPU_ASSERT_MSG(fifo != NULL, "workerid %u ctx %u\n", workerid, sched_ctx_id);

			int fifo_ntasks = fifo->ntasks;
			double prev_exp_len = fifo->exp_len;
			/* consider the priority of the task when deciding on which workerid to schedule,
			   compute the expected_end of the task if it is inserted before other tasks already scheduled */
			if(sorted_decision)
			{
				if(dt->num_priorities != -1)
				{
					prev_exp_len = fifo->exp_len_per_priority[task_prio];
					fifo_ntasks = fifo->ntasks_per_priority[task_prio];
				}
				else
				{
					_starpu_worker_lock(workerid);
					prev_exp_len = _starpu_fifo_get_exp_len_prev_task_list(fifo, task, workerid, nimpl, &fifo_ntasks);
					_starpu_worker_unlock(workerid);
				}
			}

			exp_end[worker_ctx][nimpl] = exp_start + prev_exp_len;
			if (exp_end[worker_ctx][nimpl] > max_exp_end)
				max_exp_end = exp_end[worker_ctx][nimpl];

			//_STARPU_DEBUG("Scheduler dmda: task length (%lf) workerid (%u) kernel (%u) \n", local_task_length[workerid][nimpl],workerid,nimpl);

			if (bundle)
			{
				/* TODO : conversion time */
				local_task_length[worker_ctx][nimpl] = starpu_task_bundle_expected_length(bundle, perf_arch, nimpl);
				local_data_penalty[worker_ctx][nimpl] = starpu_task_bundle_expected_data_transfer_time(bundle, memory_node);
				local_energy[worker_ctx][nimpl] = starpu_task_bundle_expected_energy(bundle, perf_arch,nimpl);

			}
			else
			{
				local_task_length[worker_ctx][nimpl] = starpu_task_expected_length(task, perf_arch, nimpl);
				local_data_penalty[worker_ctx][nimpl] = starpu_task_expected_data_transfer_time(memory_node, task);
				local_energy[worker_ctx][nimpl] = starpu_task_expected_energy(task, perf_arch,nimpl);
				double conversion_time = starpu_task_expected_conversion_time(task, perf_arch, nimpl);
				if (conversion_time > 0.0)
					local_task_length[worker_ctx][nimpl] += conversion_time;
			}
			double ntasks_end = fifo_ntasks / starpu_worker_get_relative_speedup(perf_arch);

			/*
			 * This implements a default greedy scheduler for the
			 * case of tasks which have no performance model, or
			 * whose performance model is not calibrated yet.
			 *
			 * It simply uses the number of tasks already pushed to
			 * the workers, divided by the relative performance of
			 * a CPU and of a GPU.
			 *
			 * This is always computed, but the ntasks_best
			 * selection is only really used if the task indeed has
			 * no performance model, or is not calibrated yet.
			 */
			if (ntasks_best == -1

			    /* Always compute the greedy decision, at least for
			     * the tasks with no performance model. */
			    || (!calibrating && ntasks_end < ntasks_best_end)

			    /* The performance model of this task is not
			     * calibrated on this workerid, try to run it there
			     * to calibrate it there. */
			    || (!calibrating && isnan(local_task_length[worker_ctx][nimpl]))

			    /* the performance model of this task is not
			     * calibrated on this workerid either, rather run it
			     * there if this one is low on scheduled tasks. */
			    || (calibrating && isnan(local_task_length[worker_ctx][nimpl]) && ntasks_end < ntasks_best_end)
				)
			{
				ntasks_best_end = ntasks_end;
				ntasks_best = workerid;
				nimpl_best = nimpl;
			}

			if (isnan(local_task_length[worker_ctx][nimpl]))
				/* we are calibrating, we want to speed-up calibration time
				 * so we privilege non-calibrated tasks (but still
				 * greedily distribute them to avoid dumb schedules) */
				calibrating = 1;

			if (isnan(local_task_length[worker_ctx][nimpl])
					|| _STARPU_IS_ZERO(local_task_length[worker_ctx][nimpl]))
				/* there is no prediction available for that task
				 * with that arch (yet or at all), so switch to a greedy strategy */
				unknown = 1;

			if (unknown)
				continue;

			double task_starting_time = STARPU_MAX(exp_start + prev_exp_len, now + local_data_penalty[worker_ctx][nimpl]); 

			exp_end[worker_ctx][nimpl] = task_starting_time + local_task_length[worker_ctx][nimpl];

			if (exp_end[worker_ctx][nimpl] < best_exp_end)
			{
				/* a better solution was found */
				best_exp_end = exp_end[worker_ctx][nimpl];
				nimpl_best = nimpl;
			}

			if (isnan(local_energy[worker_ctx][nimpl]))
				local_energy[worker_ctx][nimpl] = 0.;

		}
		worker_ctx++;
	}

	*forced_worker = unknown?ntasks_best:-1;
	*forced_impl = unknown?nimpl_best:-1;

#ifdef STARPU_VERBOSE
	if (unknown)
	{
		dt->eager_task_cnt++;
	}
#endif

	*best_exp_endp = best_exp_end;
	*max_exp_endp = max_exp_end;
}

static double _dmda_push_task(struct starpu_task *task, unsigned prio, unsigned sched_ctx_id, unsigned simulate, unsigned sorted_decision)
{
	/* find the queue */
	int best = -1, best_in_ctx = -1;
	int selected_impl = 0;
	double model_best = 0.0;
	double transfer_model_best = 0.0;

	/* this flag is set if the corresponding worker is selected because
	   there is no performance prediction available yet */
	int forced_best = -1;
	int forced_impl = -1;

	struct _starpu_dmda_data *dt = (struct _starpu_dmda_data*)starpu_sched_ctx_get_policy_data(sched_ctx_id);
	struct starpu_worker_collection *workers = starpu_sched_ctx_get_worker_collection(sched_ctx_id);
	unsigned nworkers_ctx = workers->nworkers;
	double local_task_length[nworkers_ctx][STARPU_MAXIMPLEMENTATIONS];
	double local_data_penalty[nworkers_ctx][STARPU_MAXIMPLEMENTATIONS];
	double local_energy[nworkers_ctx][STARPU_MAXIMPLEMENTATIONS];

	/* Expected end of this task on the workers */
	double exp_end[nworkers_ctx][STARPU_MAXIMPLEMENTATIONS];

	/* This is the minimum among the exp_end[] matrix */
	double best_exp_end;

	/* This is the maximum termination time of already-scheduled tasks over all workers */
	double max_exp_end = 0.0;

	double fitness[nworkers_ctx][STARPU_MAXIMPLEMENTATIONS];


	compute_all_performance_predictions(task,
					    nworkers_ctx,
					    local_task_length,
					    exp_end,
					    &max_exp_end,
					    &best_exp_end,
					    local_data_penalty,
					    local_energy,
					    &forced_best,
					    &forced_impl, sched_ctx_id, sorted_decision);


	if (forced_best == -1)
	{
		double best_fitness = -1;
		unsigned worker_ctx = 0;
		struct starpu_sched_ctx_iterator it;
		workers->init_iterator_for_parallel_tasks(workers, &it, task);
		while(workers->has_next(workers, &it))
		{
			unsigned worker = workers->get_next(workers, &it);
			unsigned nimpl;
			unsigned impl_mask;

			if (!starpu_worker_can_execute_task_impl(worker, task, &impl_mask))
				continue;

			for (nimpl = 0; nimpl < STARPU_MAXIMPLEMENTATIONS; nimpl++)
			{
				if (!(impl_mask & (1U << nimpl)))
				{
					/* no one on that queue may execute this task */
					continue;
				}
				fitness[worker_ctx][nimpl] = dt->alpha*(exp_end[worker_ctx][nimpl] - best_exp_end)
					+ dt->beta*(local_data_penalty[worker_ctx][nimpl])
					+ dt->_gamma*(local_energy[worker_ctx][nimpl]);

				if (exp_end[worker_ctx][nimpl] > max_exp_end)
				{
					/* This placement will make the computation
					 * longer, take into account the idle
					 * consumption of other cpus */
					fitness[worker_ctx][nimpl] += dt->_gamma * dt->idle_power * (exp_end[worker_ctx][nimpl] - max_exp_end) / 1000000.0;
				}

				if (best == -1 || fitness[worker_ctx][nimpl] < best_fitness)
				{
					/* we found a better solution */
					best_fitness = fitness[worker_ctx][nimpl];
					best = worker;
					best_in_ctx = worker_ctx;
					selected_impl = nimpl;

					//_STARPU_DEBUG("best fitness (worker %d) %e = alpha*(%e) + beta(%e) +gamma(%e)\n", worker, best_fitness, exp_end[worker][nimpl] - best_exp_end, local_data_penalty[worker][nimpl], local_energy[worker][nimpl]);

				}
			}
			worker_ctx++;
		}
	}
	STARPU_ASSERT(forced_best != -1 || best != -1);

	if (forced_best != -1)
	{
		/* there is no prediction available for that task
		 * with that arch we want to speed-up calibration time
		 * so we force this measurement */
		best = forced_best;
		selected_impl = forced_impl;
		model_best = 0.0;
		transfer_model_best = 0.0;
	}
	else if (task->bundle)
	{
		struct starpu_perfmodel_arch* perf_arch = starpu_worker_get_perf_archtype(best_in_ctx, sched_ctx_id);
		unsigned memory_node = starpu_worker_get_memory_node(best);
		model_best = starpu_task_expected_length(task, perf_arch, selected_impl);
		transfer_model_best = starpu_task_expected_data_transfer_time(memory_node, task);
	}
	else
	{
		model_best = local_task_length[best_in_ctx][selected_impl];
		transfer_model_best = local_data_penalty[best_in_ctx][selected_impl];
	}

	//_STARPU_DEBUG("Scheduler dmda: kernel (%u)\n", best_impl);
	starpu_task_set_implementation(task, selected_impl);

	_STARPU_TASK_BREAK_ON(task, sched);
	if(!simulate)
	{
		/* we should now have the best worker in variable "best" */
		return push_task_on_best_worker(task, best, model_best, transfer_model_best, prio, sched_ctx_id);
	}
	else
	{
		return exp_end[best_in_ctx][selected_impl] ;
	}
}

static int dmda_push_sorted_decision_task(struct starpu_task *task)
{
	return _dmda_push_task(task, 1, task->sched_ctx, 0, 1);
}

static int dmda_push_sorted_task(struct starpu_task *task)
{
#ifdef STARPU_DEVEL
#warning TODO: after defining a scheduling window, use that instead of empty_ctx_tasks
#endif
	return _dmda_push_task(task, 1, task->sched_ctx, 0, 0);
}

static int dm_push_task(struct starpu_task *task)
{
	return _dm_push_task(task, 0, task->sched_ctx);
}

static int dmda_push_task(struct starpu_task *task)
{
	STARPU_ASSERT(task);
	return _dmda_push_task(task, 0, task->sched_ctx, 0, 0);
}
static double dmda_simulate_push_task(struct starpu_task *task)
{
	STARPU_ASSERT(task);
	return _dmda_push_task(task, 0, task->sched_ctx, 1, 0);
}

static double dmda_simulate_push_sorted_task(struct starpu_task *task)
{
	STARPU_ASSERT(task);
	return _dmda_push_task(task, 1, task->sched_ctx, 1, 0);
}

static double dmda_simulate_push_sorted_decision_task(struct starpu_task *task)
{
	STARPU_ASSERT(task);
	return _dmda_push_task(task, 1, task->sched_ctx, 1, 1);
}

static void dmda_add_workers(unsigned sched_ctx_id, int *workerids, unsigned nworkers)
{
	struct _starpu_dmda_data *dt = (struct _starpu_dmda_data*)starpu_sched_ctx_get_policy_data(sched_ctx_id);

	unsigned i;
	for (i = 0; i < nworkers; i++)
	{
		struct _starpu_fifo_taskq *q;
		int workerid = workerids[i];
		/* if the worker has alreadry belonged to this context
		   the queue and the synchronization variables have been already initialized */
		q = dt->queue_array[workerid];
		if(q == NULL)
		{
			q = dt->queue_array[workerid] = _starpu_create_fifo();
			/* These are only stats, they can be read with races */
			STARPU_HG_DISABLE_CHECKING(q->exp_start);
			STARPU_HG_DISABLE_CHECKING(q->exp_len);
			STARPU_HG_DISABLE_CHECKING(q->exp_end);
		}

		if(dt->num_priorities != -1)
		{
			_STARPU_MALLOC(q->exp_len_per_priority, dt->num_priorities*sizeof(double));
			_STARPU_MALLOC(q->ntasks_per_priority, dt->num_priorities*sizeof(unsigned));
			int j;
			for(j = 0; j < dt->num_priorities; j++)
			{
				q->exp_len_per_priority[j] = 0.0;
				q->ntasks_per_priority[j] = 0;
			}
		}
	}
}

static void dmda_remove_workers(unsigned sched_ctx_id, int *workerids, unsigned nworkers)
{
	struct _starpu_dmda_data *dt = (struct _starpu_dmda_data*)starpu_sched_ctx_get_policy_data(sched_ctx_id);

	unsigned i;
	for (i = 0; i < nworkers; i++)
	{
		int workerid = workerids[i];
		if(dt->queue_array[workerid] != NULL)
		{
			if(dt->num_priorities != -1)
			{
				free(dt->queue_array[workerid]->exp_len_per_priority);
				free(dt->queue_array[workerid]->ntasks_per_priority);
			}

			_starpu_destroy_fifo(dt->queue_array[workerid]);
			dt->queue_array[workerid] = NULL;
		}
	}
}

static void initialize_dmda_policy(unsigned sched_ctx_id)
{
	struct _starpu_dmda_data *dt;
	_STARPU_CALLOC(dt, 1, sizeof(struct _starpu_dmda_data));

	starpu_sched_ctx_set_policy_data(sched_ctx_id, (void*)dt);

	_STARPU_MALLOC(dt->queue_array, STARPU_NMAXWORKERS*sizeof(struct _starpu_fifo_taskq*));

	int i;
	for(i = 0; i < STARPU_NMAXWORKERS; i++)
		dt->queue_array[i] = NULL;

	dt->alpha = starpu_get_env_float_default("STARPU_SCHED_ALPHA", _STARPU_SCHED_ALPHA_DEFAULT);
	dt->beta = starpu_get_env_float_default("STARPU_SCHED_BETA", _STARPU_SCHED_BETA_DEFAULT);
	dt->_gamma = starpu_get_env_float_default("STARPU_SCHED_GAMMA", _STARPU_SCHED_GAMMA_DEFAULT);
	dt->idle_power = starpu_get_env_float_default("STARPU_IDLE_POWER", 0.0);

	if(starpu_sched_ctx_min_priority_is_set(sched_ctx_id) != 0 && starpu_sched_ctx_max_priority_is_set(sched_ctx_id) != 0)
		dt->num_priorities = starpu_sched_ctx_get_max_priority(sched_ctx_id) - starpu_sched_ctx_get_min_priority(sched_ctx_id) + 1;
	else
		dt->num_priorities = -1;


#ifdef STARPU_USE_TOP
	/* FIXME: broken, needs to access context variable */
	starpu_top_register_parameter_float("DMDA_ALPHA", &alpha,
					    alpha_minimum, alpha_maximum, param_modified);
	starpu_top_register_parameter_float("DMDA_BETA", &beta,
					    beta_minimum, beta_maximum, param_modified);
	starpu_top_register_parameter_float("DMDA_GAMMA", &_gamma,
					    gamma_minimum, gamma_maximum, param_modified);
	starpu_top_register_parameter_float("DMDA_IDLE_POWER", &idle_power,
					    idle_power_minimum, idle_power_maximum, param_modified);
#endif /* !STARPU_USE_TOP */
}

static void initialize_dmda_sorted_policy(unsigned sched_ctx_id)
{
	initialize_dmda_policy(sched_ctx_id);

	/* The application may use any integer */
	if (starpu_sched_ctx_min_priority_is_set(sched_ctx_id) == 0)
		starpu_sched_ctx_set_min_priority(sched_ctx_id, INT_MIN);
	if (starpu_sched_ctx_max_priority_is_set(sched_ctx_id) == 0)
		starpu_sched_ctx_set_max_priority(sched_ctx_id, INT_MAX);
}

static void deinitialize_dmda_policy(unsigned sched_ctx_id)
{
	struct _starpu_dmda_data *dt = (struct _starpu_dmda_data*)starpu_sched_ctx_get_policy_data(sched_ctx_id);
#ifdef STARPU_VERBOSE
	{
	struct _starpu_sched_ctx *sched_ctx = _starpu_get_sched_ctx_struct(sched_ctx_id);
	long int modelled_task_cnt = dt->total_task_cnt - dt->eager_task_cnt;
	_STARPU_DEBUG("%s sched policy (sched_ctx %u): total_task_cnt %ld ready_task_cnt %ld (%.1f%%), modelled_task_cnt = %ld (%.1f%%)%s\n",
		sched_ctx->sched_policy?sched_ctx->sched_policy->policy_name:"<none>",
		sched_ctx_id,
		dt->total_task_cnt,
		dt->ready_task_cnt,
		(100.0f*dt->ready_task_cnt)/dt->total_task_cnt,
		modelled_task_cnt,
		(100.0f*modelled_task_cnt)/dt->total_task_cnt,
		modelled_task_cnt==0?" *** Check if performance models are enabled and converging on a per-codelet basis, or use an non-modeling scheduling policy. ***":"");
	}
#endif

	free(dt->queue_array);
	free(dt);
}

/* dmda_pre_exec_hook is called right after the data transfer is done and right
 * before the computation to begin, it is useful to update more precisely the
 * value of the expected start, end, length, etc... */
static void dmda_pre_exec_hook(struct starpu_task *task, unsigned sched_ctx_id)
{
	unsigned workerid = starpu_worker_get_id_check();
	struct _starpu_dmda_data *dt = (struct _starpu_dmda_data*)starpu_sched_ctx_get_policy_data(sched_ctx_id);
	struct _starpu_fifo_taskq *fifo = dt->queue_array[workerid];

	/* Once the task is executing, we can update the predicted amount
	 * of work. */
	_starpu_worker_lock_self();

	_starpu_fifo_task_started(fifo, task, dt->num_priorities);

	/* Take the opportunity to update start time */
	fifo->exp_start = STARPU_MAX(starpu_timing_now() + fifo->pipeline_len, fifo->exp_start);
	fifo->exp_end = fifo->exp_start + fifo->exp_len;

	_starpu_worker_unlock_self();
}

static void dmda_push_task_notify(struct starpu_task *task, int workerid, int perf_workerid, unsigned sched_ctx_id)
{
	struct _starpu_dmda_data *dt = (struct _starpu_dmda_data*)starpu_sched_ctx_get_policy_data(sched_ctx_id);
	struct _starpu_fifo_taskq *fifo = dt->queue_array[workerid];
	/* Compute the expected penality */
	struct starpu_perfmodel_arch *perf_arch = starpu_worker_get_perf_archtype(perf_workerid, sched_ctx_id);
	unsigned memory_node = starpu_worker_get_memory_node(workerid);

	double predicted = starpu_task_expected_length(task, perf_arch,
						       starpu_task_get_implementation(task));

	double predicted_transfer = starpu_task_expected_data_transfer_time(memory_node, task);
<<<<<<< HEAD
=======
	double now = starpu_timing_now();
	starpu_pthread_mutex_t *sched_mutex;
	starpu_pthread_cond_t *sched_cond;
	starpu_worker_get_sched_condition(workerid, &sched_mutex, &sched_cond);

>>>>>>> 744903ea

	/* Update the predictions */
	_starpu_worker_lock(workerid);
	/* Sometimes workers didn't take the tasks as early as we expected */
	fifo->exp_start = isnan(fifo->exp_start) ? now + fifo->pipeline_len : STARPU_MAX(fifo->exp_start, now);
	fifo->exp_end = fifo->exp_start + fifo->exp_len;

	/* If there is no prediction available, we consider the task has a null length */
	if (!isnan(predicted_transfer))
	{
		if (now + predicted_transfer < fifo->exp_end)
		{
			/* We may hope that the transfer will be finished by
			 * the start of the task. */
			predicted_transfer = 0;
		}
		else
		{
			/* The transfer will not be finished by then, take the
			 * remainder into account */
			predicted_transfer = (now + predicted_transfer) - fifo->exp_end;
		}
		task->predicted_transfer = predicted_transfer;
		fifo->exp_end += predicted_transfer;
		fifo->exp_len += predicted_transfer;
		if(dt->num_priorities != -1)
		{
			int i;
			int task_prio = _normalize_prio(task->priority, dt->num_priorities, task->sched_ctx);
			for(i = 0; i <= task_prio; i++)
				fifo->exp_len_per_priority[i] += predicted_transfer;
		}

	}

	/* If there is no prediction available, we consider the task has a null length */
	if (!isnan(predicted))
	{
		task->predicted = predicted;
		fifo->exp_end += predicted;
		fifo->exp_len += predicted;
		if(dt->num_priorities != -1)
		{
			int i;
			int task_prio = _normalize_prio(task->priority, dt->num_priorities, task->sched_ctx);
			for(i = 0; i <= task_prio; i++)
				fifo->exp_len_per_priority[i] += predicted;
		}

	}
	if(dt->num_priorities != -1)
	{
		int i;
		int task_prio = _normalize_prio(task->priority, dt->num_priorities, task->sched_ctx);
		for(i = 0; i <= task_prio; i++)
			fifo->ntasks_per_priority[i]++;
	}

	fifo->ntasks++;

	_starpu_worker_unlock(workerid);
}

static void dmda_post_exec_hook(struct starpu_task * task, unsigned sched_ctx_id)
{
	struct _starpu_dmda_data *dt = (struct _starpu_dmda_data*)starpu_sched_ctx_get_policy_data(sched_ctx_id);
	unsigned workerid = starpu_worker_get_id_check();
	struct _starpu_fifo_taskq *fifo = dt->queue_array[workerid];
	_starpu_worker_lock_self();
	_starpu_fifo_task_finished(fifo, task, dt->num_priorities);
	_starpu_worker_unlock_self();
}

struct starpu_sched_policy _starpu_sched_dm_policy =
{
	.init_sched = initialize_dmda_policy,
	.deinit_sched = deinitialize_dmda_policy,
	.add_workers = dmda_add_workers ,
	.remove_workers = dmda_remove_workers,
	.push_task = dm_push_task,
	.simulate_push_task = NULL,
	.pop_task = dmda_pop_task,
	.pre_exec_hook = dmda_pre_exec_hook,
	.post_exec_hook = dmda_post_exec_hook,
	.pop_every_task = dmda_pop_every_task,
	.policy_name = "dm",
	.policy_description = "performance model",
	.worker_type = STARPU_WORKER_LIST,
};

struct starpu_sched_policy _starpu_sched_dmda_policy =
{
	.init_sched = initialize_dmda_policy,
	.deinit_sched = deinitialize_dmda_policy,
	.add_workers = dmda_add_workers ,
	.remove_workers = dmda_remove_workers,
	.push_task = dmda_push_task,
	.simulate_push_task = dmda_simulate_push_task,
	.push_task_notify = dmda_push_task_notify,
	.pop_task = dmda_pop_task,
	.pre_exec_hook = dmda_pre_exec_hook,
	.post_exec_hook = dmda_post_exec_hook,
	.pop_every_task = dmda_pop_every_task,
	.policy_name = "dmda",
	.policy_description = "data-aware performance model",
	.worker_type = STARPU_WORKER_LIST,
};

struct starpu_sched_policy _starpu_sched_dmda_sorted_policy =
{
	.init_sched = initialize_dmda_sorted_policy,
	.deinit_sched = deinitialize_dmda_policy,
	.add_workers = dmda_add_workers ,
	.remove_workers = dmda_remove_workers,
	.push_task = dmda_push_sorted_task,
	.simulate_push_task = dmda_simulate_push_sorted_task,
	.push_task_notify = dmda_push_task_notify,
	.pop_task = dmda_pop_ready_task,
	.pre_exec_hook = dmda_pre_exec_hook,
	.post_exec_hook = dmda_post_exec_hook,
	.pop_every_task = dmda_pop_every_task,
	.policy_name = "dmdas",
	.policy_description = "data-aware performance model (sorted)",
	.worker_type = STARPU_WORKER_LIST,
};

struct starpu_sched_policy _starpu_sched_dmda_sorted_decision_policy =
{
	.init_sched = initialize_dmda_sorted_policy,
	.deinit_sched = deinitialize_dmda_policy,
	.add_workers = dmda_add_workers ,
	.remove_workers = dmda_remove_workers,
	.push_task = dmda_push_sorted_decision_task,
	.simulate_push_task = dmda_simulate_push_sorted_decision_task,
	.push_task_notify = dmda_push_task_notify,
	.pop_task = dmda_pop_ready_task,
	.pre_exec_hook = dmda_pre_exec_hook,
	.post_exec_hook = dmda_post_exec_hook,
	.pop_every_task = dmda_pop_every_task,
	.policy_name = "dmdasd",
	.policy_description = "data-aware performance model (sorted decision)",
	.worker_type = STARPU_WORKER_LIST,
};

struct starpu_sched_policy _starpu_sched_dmda_ready_policy =
{
	.init_sched = initialize_dmda_policy,
	.deinit_sched = deinitialize_dmda_policy,
	.add_workers = dmda_add_workers ,
	.remove_workers = dmda_remove_workers,
	.push_task = dmda_push_task,
	.simulate_push_task = dmda_simulate_push_task,
	.push_task_notify = dmda_push_task_notify,
	.pop_task = dmda_pop_ready_task,
	.pre_exec_hook = dmda_pre_exec_hook,
	.post_exec_hook = dmda_post_exec_hook,
	.pop_every_task = dmda_pop_every_task,
	.policy_name = "dmdar",
	.policy_description = "data-aware performance model (ready)",
	.worker_type = STARPU_WORKER_LIST,
};<|MERGE_RESOLUTION|>--- conflicted
+++ resolved
@@ -355,15 +355,12 @@
 
 	struct _starpu_fifo_taskq *fifo = dt->queue_array[best_workerid];
 
-<<<<<<< HEAD
-=======
 	double now = starpu_timing_now();
 
 	starpu_pthread_mutex_t *sched_mutex;
 	starpu_pthread_cond_t *sched_cond;
 	starpu_worker_get_sched_condition(best_workerid, &sched_mutex, &sched_cond);
 
->>>>>>> 744903ea
 #ifdef STARPU_USE_SC_HYPERVISOR
 	starpu_sched_ctx_call_pushed_task_cb(best_workerid, sched_ctx_id);
 #endif //STARPU_USE_SC_HYPERVISOR
@@ -1147,14 +1144,7 @@
 						       starpu_task_get_implementation(task));
 
 	double predicted_transfer = starpu_task_expected_data_transfer_time(memory_node, task);
-<<<<<<< HEAD
-=======
 	double now = starpu_timing_now();
-	starpu_pthread_mutex_t *sched_mutex;
-	starpu_pthread_cond_t *sched_cond;
-	starpu_worker_get_sched_condition(workerid, &sched_mutex, &sched_cond);
-
->>>>>>> 744903ea
 
 	/* Update the predictions */
 	_starpu_worker_lock(workerid);
