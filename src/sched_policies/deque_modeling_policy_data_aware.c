--- conflicted
+++ resolved
@@ -3,11 +3,7 @@
  * Copyright (C) 2010-2012  Université de Bordeaux 1
  * Copyright (C) 2010, 2011, 2012  Centre National de la Recherche Scientifique
  * Copyright (C) 2011  Télécom-SudParis
-<<<<<<< HEAD
- * Copyright (C) 2011  INRIA
-=======
- * Copyright (C) 2012  inria
->>>>>>> df0c7659
+ * Copyright (C) 2011-2012  INRIA
  *
  * StarPU is free software; you can redistribute it and/or modify
  * it under the terms of the GNU Lesser General Public License as published by
@@ -57,8 +53,6 @@
 	long int ready_task_cnt;
 } dmda_data;
 
-<<<<<<< HEAD
-=======
 #ifdef STARPU_USE_TOP
 static const float alpha_minimum=0;
 static const float alpha_maximum=10.0;
@@ -70,12 +64,6 @@
 static const float idle_power_maximum=10000.0;
 #endif /* !STARPU_USE_TOP */
 
-#ifdef STARPU_VERBOSE
-static long int total_task_cnt = 0;
-static long int ready_task_cnt = 0;
-#endif
->>>>>>> df0c7659
-
 static int count_non_ready_buffers(struct starpu_task *task, uint32_t node)
 {
 	int cnt = 0;
@@ -259,30 +247,29 @@
 
 
 
-<<<<<<< HEAD
-static int push_task_on_best_worker(struct starpu_task *task, int best_workerid, double predicted, int prio, unsigned sched_ctx_id)
-=======
 static int push_task_on_best_worker(struct starpu_task *task, int best_workerid,
 				    double predicted, double predicted_transfer,
-				    int prio)
->>>>>>> df0c7659
+				    int prio, unsigned sched_ctx_id)
 {
 	dmda_data *dt = (dmda_data*)starpu_get_sched_ctx_policy_data(sched_ctx_id);
 	/* make sure someone coule execute that task ! */
 	STARPU_ASSERT(best_workerid != -1);
 
-<<<<<<< HEAD
-	struct _starpu_fifo_taskq *fifo;
-	fifo = dt->queue_array[best_workerid];
-=======
-	struct _starpu_fifo_taskq *fifo = queue_array[best_workerid];
-
-	_STARPU_PTHREAD_MUTEX_LOCK(&sched_mutex[best_workerid]);
-
-	/* Sometimes workers didn't take the tasks as early as we expected */
+	struct _starpu_fifo_taskq *fifo = dt->queue_array[best_workerid];
+
+	pthread_mutex_t *sched_mutex;
+	pthread_cond_t *sched_cond;
+	starpu_worker_get_sched_condition(sched_ctx_id, best_workerid, &sched_mutex, &sched_cond);
+
+#ifdef STARPU_USE_SCHED_CTX_HYPERVISOR
+	starpu_call_pushed_task_cb(best_workerid, sched_ctx_id);
+#endif //STARPU_USE_SCHED_CTX_HYPERVISOR
+
+	_STARPU_PTHREAD_MUTEX_LOCK(sched_mutex);
+
+/* Sometimes workers didn't take the tasks as early as we expected */
 	fifo->exp_start = STARPU_MAX(fifo->exp_start, starpu_timing_now());
 	fifo->exp_end = fifo->exp_start + fifo->exp_len;
->>>>>>> df0c7659
 
 	fifo->exp_end += predicted;
 	fifo->exp_len += predicted;
@@ -304,7 +291,7 @@
 	fifo->exp_end += predicted_transfer;
 	fifo->exp_len += predicted_transfer;
 
-	_STARPU_PTHREAD_MUTEX_UNLOCK(&sched_mutex[best_workerid]);
+	_STARPU_PTHREAD_MUTEX_UNLOCK(sched_mutex);
 
 	task->predicted = predicted;
 	task->predicted_transfer = predicted_transfer;
@@ -328,14 +315,6 @@
 		AYU_event(AYU_ADDTASKTOQUEUE, _starpu_get_job_associated_to_task(task)->job_id, &id);
 	}
 #endif
-	pthread_mutex_t *sched_mutex;
-	pthread_cond_t *sched_cond;
-	starpu_worker_get_sched_condition(sched_ctx_id, best_workerid, &sched_mutex, &sched_cond);
-
-#ifdef STARPU_USE_SCHED_CTX_HYPERVISOR
-        starpu_call_pushed_task_cb(best_workerid, sched_ctx_id);
-#endif //STARPU_USE_SCHED_CTX_HYPERVISOR 
-
 	if (prio)
 		return _starpu_fifo_push_sorted_task(dt->queue_array[best_workerid],
 			sched_mutex, sched_cond, task);
@@ -349,12 +328,8 @@
 {
 	dmda_data *dt = (dmda_data*)starpu_get_sched_ctx_policy_data(sched_ctx_id);
 	/* find the queue */
-<<<<<<< HEAD
 	struct _starpu_fifo_taskq *fifo;
 	unsigned worker, worker_ctx = 0;
-=======
-	unsigned worker;
->>>>>>> df0c7659
 	int best = -1;
 
 	double best_exp_end = 0.0;
@@ -372,33 +347,18 @@
 	unsigned nimpl;
 	struct worker_collection *workers = starpu_get_worker_collection_of_sched_ctx(sched_ctx_id);
 
-<<<<<<< HEAD
 	if(workers->init_cursor)
                 workers->init_cursor(workers);
 
 	while(workers->has_next(workers))
         {
-                worker = workers->get_next(workers);
+	         worker = workers->get_next(workers);
+			struct _starpu_fifo_taskq *fifo  = dt->queue_array[worker];
+			unsigned memory_node = starpu_worker_get_memory_node(worker);
+			enum starpu_perf_archtype perf_arch = starpu_worker_get_perf_archtype(worker);
+	
 		for (nimpl = 0; nimpl < STARPU_MAXIMPLEMENTATIONS; nimpl++)
 		{
-			double exp_end;
-		
-			fifo = dt->queue_array[worker];
-
-			/* Sometimes workers didn't take the tasks as early as we expected */
-			fifo->exp_start = STARPU_MAX(fifo->exp_start, starpu_timing_now());
-			fifo->exp_end = fifo->exp_start + fifo->exp_len;
-
-=======
-	for (worker = 0; worker < nworkers; worker++)
-	{
-		struct _starpu_fifo_taskq *fifo  = queue_array[worker];
-		unsigned memory_node = starpu_worker_get_memory_node(worker);
-		enum starpu_perf_archtype perf_arch = starpu_worker_get_perf_archtype(worker);
-
-		for (nimpl = 0; nimpl < STARPU_MAXIMPLEMENTATIONS; nimpl++)
-		{
->>>>>>> df0c7659
 			if (!starpu_worker_can_execute_task(worker, task, nimpl))
 			{
 				/* no one on that queue may execute this task */
@@ -407,12 +367,16 @@
 			}
 
 			double exp_end;
+			pthread_mutex_t *sched_mutex;
+			pthread_cond_t *sched_cond;
+			starpu_worker_get_sched_condition(sched_ctx_id, workerid, &sched_mutex, &sched_cond);
 
 			/* Sometimes workers didn't take the tasks as early as we expected */
-			_STARPU_PTHREAD_MUTEX_LOCK(&sched_mutex[worker]);
+			_STARPU_PTHREAD_MUTEX_LOCK(sched_mutex);
 			fifo->exp_start = STARPU_MAX(fifo->exp_start, starpu_timing_now());
 			fifo->exp_end = fifo->exp_start + fifo->exp_len;
-			_STARPU_PTHREAD_MUTEX_UNLOCK(&sched_mutex[worker]);
+			_STARPU_PTHREAD_MUTEX_UNLOCK(sched_mutex);
+
 
 			double local_length = starpu_task_expected_length(task, perf_arch, nimpl);
 			double local_penalty = starpu_task_expected_data_transfer_time(memory_node, task);
@@ -475,12 +439,8 @@
 	 _starpu_get_job_associated_to_task(task)->nimpl = best_impl;
 
 	/* we should now have the best worker in variable "best" */
-<<<<<<< HEAD
-	return push_task_on_best_worker(task, best, model_best, prio, sched_ctx_id);
-=======
 	return push_task_on_best_worker(task, best,
-					model_best, transfer_model_best, prio);
->>>>>>> df0c7659
+					model_best, transfer_model_best, prio, sched_ctx_id);
 }
 
 static void compute_all_performance_predictions(struct starpu_task *task,
@@ -502,9 +462,9 @@
 	/* A priori, we know all estimations */
 	int unknown = 0;
 	unsigned worker, worker_ctx = 0;
-	
+
 	unsigned nimpl;
-	
+
 	starpu_task_bundle_t bundle = task->bundle;
 	dmda_data *dt = (dmda_data*)starpu_get_sched_ctx_policy_data(sched_ctx_id);
 	struct worker_collection *workers = starpu_get_worker_collection_of_sched_ctx(sched_ctx_id);
@@ -514,19 +474,10 @@
 	
 	while(workers->has_next(workers))
 	{
-<<<<<<< HEAD
 		worker = workers->get_next(workers);
 		fifo = dt->queue_array[worker];
 		for(nimpl  = 0; nimpl < STARPU_MAXIMPLEMENTATIONS; nimpl++)
 	 	{
-=======
-		struct _starpu_fifo_taskq *fifo = queue_array[worker];
-		enum starpu_perf_archtype perf_arch = starpu_worker_get_perf_archtype(worker);
-		unsigned memory_node = starpu_worker_get_memory_node(worker);
-
-		for (nimpl = 0; nimpl < STARPU_MAXIMPLEMENTATIONS; nimpl++)
-		{
->>>>>>> df0c7659
 			if (!starpu_worker_can_execute_task(worker, task, nimpl))
 			{
 				/* no one on that queue may execute this task */
@@ -539,20 +490,10 @@
 			starpu_worker_get_sched_condition(sched_ctx_id, worker, &sched_mutex, &sched_cond);
 			_STARPU_PTHREAD_MUTEX_LOCK(sched_mutex);
 			fifo->exp_start = STARPU_MAX(fifo->exp_start, starpu_timing_now());
-<<<<<<< HEAD
 			_STARPU_PTHREAD_MUTEX_UNLOCK(sched_mutex);
 			exp_end[worker_ctx][nimpl] = fifo->exp_start + fifo->exp_len;
 			if (exp_end[worker_ctx][nimpl] > max_exp_end)
 				max_exp_end = exp_end[worker_ctx][nimpl];
-			
-			enum starpu_perf_archtype perf_arch = starpu_worker_get_perf_archtype(worker);
-			unsigned memory_node = starpu_worker_get_memory_node(worker);
-=======
-			exp_end[worker][nimpl] = fifo->exp_start + fifo->exp_len;
-			_STARPU_PTHREAD_MUTEX_UNLOCK(&sched_mutex[worker]);
-			if (exp_end[worker][nimpl] > max_exp_end)
-				max_exp_end = exp_end[worker][nimpl];
->>>>>>> df0c7659
 
 			//_STARPU_DEBUG("Scheduler dmda: task length (%lf) worker (%u) kernel (%u) \n", local_task_length[worker][nimpl],worker,nimpl);
 
@@ -685,10 +626,12 @@
 					+ dt->_gamma*(local_power[worker_ctx][nimpl]);
 				
 				if (exp_end[worker_ctx][nimpl] > max_exp_end)
+				{
 					/* This placement will make the computation
 					 * longer, take into account the idle
 					 * consumption of other cpus */
 					fitness[worker_ctx][nimpl] += dt->_gamma * dt->idle_power * (exp_end[worker_ctx][nimpl] - max_exp_end) / 1000000.0;
+				}
 				
 				if (best == -1 || fitness[worker_ctx][nimpl] < best_fitness)
 				{
@@ -717,24 +660,15 @@
 	}
 	else if (task->bundle)
 	{
-<<<<<<< HEAD
 		enum starpu_perf_archtype perf_arch = starpu_worker_get_perf_archtype(best_in_ctx);
-=======
-		enum starpu_perf_archtype perf_arch = starpu_worker_get_perf_archtype(best);
 		unsigned memory_node = starpu_worker_get_memory_node(best);
->>>>>>> df0c7659
 		model_best = starpu_task_expected_length(task, perf_arch, selected_impl);
 		transfer_model_best = starpu_task_expected_data_transfer_time(memory_node, task);
 	}
 	else
 	{
-<<<<<<< HEAD
 		model_best = local_task_length[best_in_ctx][selected_impl];
-		//penality_best = local_data_penalty[best_in_ctx][best_impl];
-=======
-		model_best = local_task_length[best][selected_impl];
-		transfer_model_best = local_data_penalty[best][selected_impl];
->>>>>>> df0c7659
+		transfer_model_best = local_data_penalty[best_in_ctx][selected_impl];
 	}
 	
 	if (task->bundle)
@@ -746,12 +680,7 @@
 	 _starpu_get_job_associated_to_task(task)->nimpl = selected_impl;
 
 	/* we should now have the best worker in variable "best" */
-<<<<<<< HEAD
-	return push_task_on_best_worker(task, best, model_best, prio, sched_ctx_id);
-=======
-	return push_task_on_best_worker(task, best,
-					model_best, transfer_model_best, prio);
->>>>>>> df0c7659
+	return push_task_on_best_worker(task, best, model_best, transfer_model_best, prio, sched_ctx_id);
 }
 
 static int dmda_push_sorted_task(struct starpu_task *task)
@@ -816,7 +745,6 @@
 	return ret_val;
 }
 
-<<<<<<< HEAD
 static void dmda_add_workers(unsigned sched_ctx_id, int *workerids, unsigned nworkers) 
 {
 	dmda_data *dt = (dmda_data*)starpu_get_sched_ctx_policy_data(sched_ctx_id);
@@ -858,14 +786,6 @@
 	starpu_set_sched_ctx_policy_data(sched_ctx_id, (void*)dt);
 
 	dt->queue_array = (struct _starpu_fifo_taskq**)malloc(STARPU_NMAXWORKERS*sizeof(struct _starpu_fifo_taskq*));
-=======
-static void initialize_dmda_policy(struct starpu_machine_topology *topology,
-				   struct starpu_sched_policy *policy)
-{
-	(void) policy;
-
-	nworkers = topology->nworkers;
->>>>>>> df0c7659
 
 	const char *strval_alpha = getenv("STARPU_SCHED_ALPHA");
 	if (strval_alpha)
@@ -881,10 +801,7 @@
 
 	const char *strval_idle_power = getenv("STARPU_IDLE_POWER");
 	if (strval_idle_power)
-<<<<<<< HEAD
 		dt->idle_power = atof(strval_idle_power);
-=======
-		idle_power = atof(strval_idle_power);
 
 #ifdef STARPU_USE_TOP
 	starpu_top_register_parameter_float("DMDA_ALPHA", &alpha,
@@ -896,52 +813,23 @@
 	starpu_top_register_parameter_float("DMDA_IDLE_POWER", &idle_power,
 		idle_power_minimum, idle_power_maximum, param_modified);
 #endif /* !STARPU_USE_TOP */
-
-	unsigned workerid;
-	for (workerid = 0; workerid < nworkers; workerid++)
-	{
-		queue_array[workerid] = _starpu_create_fifo();
->>>>>>> df0c7659
-
-}
-
-<<<<<<< HEAD
+}
+
 static void initialize_dmda_sorted_policy(unsigned sched_ctx_id)
 {
 	initialize_dmda_policy(sched_ctx_id);
-=======
-static void initialize_dmda_sorted_policy(struct starpu_machine_topology *topology,
-					struct starpu_sched_policy *policy)
-{
-	initialize_dmda_policy(topology, policy);
->>>>>>> df0c7659
 
 	/* The application may use any integer */
 	starpu_sched_set_min_priority(INT_MIN);
 	starpu_sched_set_max_priority(INT_MAX);
 }
 
-<<<<<<< HEAD
 static void deinitialize_dmda_policy(unsigned sched_ctx_id) 
 {
 	dmda_data *dt = (dmda_data*)starpu_get_sched_ctx_policy_data(sched_ctx_id);
 	free(dt->queue_array);
 	free(dt);
 	starpu_delete_worker_collection_for_sched_ctx(sched_ctx_id);
-=======
-static void deinitialize_dmda_policy(struct starpu_machine_topology *topology,
-				     struct starpu_sched_policy *policy)
-{
-	(void) policy;
-
-	unsigned workerid;
-	for (workerid = 0; workerid < topology->nworkers; workerid++)
-	{
-		_starpu_destroy_fifo(queue_array[workerid]);
-		_STARPU_PTHREAD_MUTEX_DESTROY(&sched_mutex[workerid]);
-		_STARPU_PTHREAD_COND_DESTROY(&sched_cond[workerid]);
-	}
->>>>>>> df0c7659
 
 	_STARPU_DEBUG("total_task_cnt %ld ready_task_cnt %ld -> %f\n", dt->total_task_cnt, dt->ready_task_cnt, (100.0f*dt->ready_task_cnt)/dt->total_task_cnt);
 }
@@ -951,24 +839,30 @@
  * value of the expected start, end, length, etc... */
 static void dmda_pre_exec_hook(struct starpu_task *task)
 {
+	unsigned sched_ctx_id = task->sched_ctx;
 	int workerid = starpu_worker_get_id();
-	struct _starpu_fifo_taskq *fifo = queue_array[workerid];
+	dmda_data *dt = (dmda_data*)starpu_get_sched_ctx_policy_data(sched_ctx_id);
+	struct _starpu_fifo_taskq *fifo = dt->queue_array[workerid];
 	double model = task->predicted;
 	double transfer_model = task->predicted_transfer;
 
-	/* Once the task is executing, we can update the predicted amount of
- 	 * work. */
-	_STARPU_PTHREAD_MUTEX_LOCK(&sched_mutex[workerid]);
+	pthread_mutex_t *sched_mutex;
+	pthread_cond_t *sched_cond;
+	starpu_worker_get_sched_condition(sched_ctx_id, workerid, &sched_mutex, &sched_cond);
+	/* Once the task is executing, we can update the predicted amount
+	 * of work. */
+	_STARPU_PTHREAD_MUTEX_LOCK(sched_mutex);
 	fifo->exp_len-= transfer_model;
 	fifo->exp_start = starpu_timing_now() + model;
 	fifo->exp_end= fifo->exp_start + fifo->exp_len;
-	_STARPU_PTHREAD_MUTEX_UNLOCK(&sched_mutex[workerid]);
+	_STARPU_PTHREAD_MUTEX_UNLOCK(sched_mutex);
 }
 
 static void dmda_push_task_notify(struct starpu_task *task, int workerid)
 {
-	struct _starpu_fifo_taskq *fifo = queue_array[workerid];
-
+	unsigned sched_ctx_id = task->sched_ctx;
+	dmda_data *dt = (heft_data*)starpu_get_sched_ctx_policy_data(sched_ctx_id);
+	struct _starpu_fifo_taskq *fifo = dt->queue_array[workerid];
 	/* Compute the expected penality */
 	enum starpu_perf_archtype perf_arch = starpu_worker_get_perf_archtype(workerid);
 	unsigned memory_node = starpu_worker_get_memory_node(workerid);
@@ -977,10 +871,13 @@
 			_starpu_get_job_associated_to_task(task)->nimpl);
 
 	double predicted_transfer = starpu_task_expected_data_transfer_time(memory_node, task);
+	pthread_mutex_t *sched_mutex;
+	pthread_cond_t *sched_cond;
+	starpu_worker_get_sched_condition(sched_ctx_id, workerid, &sched_mutex, &sched_cond);
+
 
 	/* Update the predictions */
-	_STARPU_PTHREAD_MUTEX_LOCK(&sched_mutex[workerid]);
-
+	_STARPU_PTHREAD_MUTEX_LOCK(sched_mutex);
 	/* Sometimes workers didn't take the tasks as early as we expected */
 	fifo->exp_start = STARPU_MAX(fifo->exp_start, starpu_timing_now());
 	fifo->exp_end = fifo->exp_start + fifo->exp_len;
@@ -1015,7 +912,7 @@
 
 	fifo->ntasks++;
 
-	_STARPU_PTHREAD_MUTEX_UNLOCK(&sched_mutex[workerid]);
+	_STARPU_PTHREAD_MUTEX_UNLOCK(sched_mutex);
 }
 
 /* TODO: use post_exec_hook to fix the expected start */
