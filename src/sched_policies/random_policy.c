/* StarPU --- Runtime system for heterogeneous multicore architectures.
 *
 * Copyright (C) 2010-2012  Université de Bordeaux 1
 * Copyright (C) 2010, 2011, 2012  Centre National de la Recherche Scientifique
 *
 * StarPU is free software; you can redistribute it and/or modify
 * it under the terms of the GNU Lesser General Public License as published by
 * the Free Software Foundation; either version 2.1 of the License, or (at
 * your option) any later version.
 *
 * StarPU is distributed in the hope that it will be useful, but
 * WITHOUT ANY WARRANTY; without even the implied warranty of
 * MERCHANTABILITY or FITNESS FOR A PARTICULAR PURPOSE.
 *
 * See the GNU Lesser General Public License in COPYING.LGPL for more details.
 */

/* Policy attributing tasks randomly to workers */

#include <starpu_rand.h>
#include <core/workers.h>
#include <core/sched_ctx.h>
#include <sched_policies/fifo_queues.h>
#include <core/debug.h>

<<<<<<< HEAD
=======
static unsigned nworkers;

static _starpu_pthread_cond_t sched_cond[STARPU_NMAXWORKERS];
static _starpu_pthread_mutex_t sched_mutex[STARPU_NMAXWORKERS];

>>>>>>> 484e3330
static int _random_push_task(struct starpu_task *task, unsigned prio)
{
	/* find the queue */

	unsigned selected = 0;

	double alpha_sum = 0.0;

	unsigned sched_ctx_id = task->sched_ctx;
	struct worker_collection *workers = starpu_get_worker_collection_of_sched_ctx(sched_ctx_id);
        int worker;
        if(workers->init_cursor)
                workers->init_cursor(workers);

        while(workers->has_next(workers))
	{
                worker = workers->get_next(workers);

		enum starpu_perf_archtype perf_arch = starpu_worker_get_perf_archtype(worker);
		alpha_sum += starpu_worker_get_relative_speedup(perf_arch);
	}

	double random = starpu_drand48()*alpha_sum;
//	_STARPU_DEBUG("my rand is %e\n", random);

	double alpha = 0.0;
	while(workers->has_next(workers))
        {
                worker = workers->get_next(workers);

		enum starpu_perf_archtype perf_arch = starpu_worker_get_perf_archtype(worker);
		double worker_alpha = starpu_worker_get_relative_speedup(perf_arch);

		if (alpha + worker_alpha > random && starpu_worker_can_execute_task(worker, task, 0))
		{
			/* we found the worker */
			selected = worker;
			break;
		}

		alpha += worker_alpha;
	}

<<<<<<< HEAD
	if(workers->init_cursor)
                workers->deinit_cursor(workers);

=======
#ifdef HAVE_AYUDAME_H
	if (AYU_event) {
		int id = selected;
		AYU_event(AYU_ADDTASKTOQUEUE, _starpu_get_job_associated_to_task(task)->job_id, &id);
	}
#endif
>>>>>>> 484e3330
	/* we should now have the best worker in variable "selected" */
	int n = starpu_push_local_task(selected, task, prio);
	return n;
}


static int random_push_task(struct starpu_task *task)
{
	unsigned sched_ctx_id = task->sched_ctx;
	pthread_mutex_t *changing_ctx_mutex = starpu_get_changing_ctx_mutex(sched_ctx_id);
	unsigned nworkers;
        int ret_val = -1;

        _STARPU_PTHREAD_MUTEX_LOCK(changing_ctx_mutex);
	nworkers = starpu_get_nworkers_of_sched_ctx(sched_ctx_id);
        if(nworkers == 0)
        {
		_STARPU_PTHREAD_MUTEX_UNLOCK(changing_ctx_mutex);
                return ret_val;
        }

        ret_val = _random_push_task(task, !!task->priority);
        _STARPU_PTHREAD_MUTEX_UNLOCK(changing_ctx_mutex);
        return ret_val;
}

static void random_add_workers(unsigned sched_ctx_id, int *workerids, unsigned nworkers) 
{
	unsigned i;
	int workerid;
	for (i = 0; i < nworkers; i++)
	{
		workerid = workerids[i];
		struct _starpu_worker *workerarg = _starpu_get_worker_struct(workerid);
		starpu_worker_set_sched_condition(sched_ctx_id, workerid, &workerarg->sched_mutex, &workerarg->sched_cond);
	}
}

static void random_remove_workers(unsigned sched_ctx_id, int *workerids, unsigned nworkers)
{
	unsigned i;
	int workerid;
	for (i = 0; i < nworkers; i++)
	{
		workerid = workerids[i];
		starpu_worker_set_sched_condition(sched_ctx_id, workerid, NULL, NULL);
	}

}

static void initialize_random_policy(unsigned sched_ctx_id) 
{
	starpu_create_worker_collection_for_sched_ctx(sched_ctx_id, WORKER_LIST);
	starpu_srand48(time(NULL));
}

static void deinitialize_random_policy(unsigned sched_ctx_id) 
{
	starpu_delete_worker_collection_for_sched_ctx(sched_ctx_id);
}

struct starpu_sched_policy _starpu_sched_random_policy =
{
	.init_sched = initialize_random_policy,
	.add_workers = random_add_workers,
	.remove_workers = random_remove_workers,
	.deinit_sched = deinitialize_random_policy,
	.push_task = random_push_task,
	.pop_task = NULL,
	.pre_exec_hook = NULL,
	.post_exec_hook = NULL,
	.pop_every_task = NULL,
	.policy_name = "random",
	.policy_description = "weighted random"
};
<|MERGE_RESOLUTION|>--- conflicted
+++ resolved
@@ -21,16 +21,7 @@
 #include <core/workers.h>
 #include <core/sched_ctx.h>
 #include <sched_policies/fifo_queues.h>
-#include <core/debug.h>
 
-<<<<<<< HEAD
-=======
-static unsigned nworkers;
-
-static _starpu_pthread_cond_t sched_cond[STARPU_NMAXWORKERS];
-static _starpu_pthread_mutex_t sched_mutex[STARPU_NMAXWORKERS];
-
->>>>>>> 484e3330
 static int _random_push_task(struct starpu_task *task, unsigned prio)
 {
 	/* find the queue */
@@ -74,23 +65,19 @@
 		alpha += worker_alpha;
 	}
 
-<<<<<<< HEAD
-	if(workers->init_cursor)
-                workers->deinit_cursor(workers);
-
-=======
 #ifdef HAVE_AYUDAME_H
 	if (AYU_event) {
 		int id = selected;
 		AYU_event(AYU_ADDTASKTOQUEUE, _starpu_get_job_associated_to_task(task)->job_id, &id);
 	}
 #endif
->>>>>>> 484e3330
+	if(workers->init_cursor)
+                workers->deinit_cursor(workers);
+
 	/* we should now have the best worker in variable "selected" */
 	int n = starpu_push_local_task(selected, task, prio);
 	return n;
 }
-
 
 static int random_push_task(struct starpu_task *task)
 {
@@ -160,4 +147,4 @@
 	.pop_every_task = NULL,
 	.policy_name = "random",
 	.policy_description = "weighted random"
-};
+};