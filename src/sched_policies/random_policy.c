/* StarPU --- Runtime system for heterogeneous multicore architectures.
 *
 * Copyright (C) 2010-2014  Université de Bordeaux
 * Copyright (C) 2010, 2011, 2012, 2013  Centre National de la Recherche Scientifique
 *
 * StarPU is free software; you can redistribute it and/or modify
 * it under the terms of the GNU Lesser General Public License as published by
 * the Free Software Foundation; either version 2.1 of the License, or (at
 * your option) any later version.
 *
 * StarPU is distributed in the hope that it will be useful, but
 * WITHOUT ANY WARRANTY; without even the implied warranty of
 * MERCHANTABILITY or FITNESS FOR A PARTICULAR PURPOSE.
 *
 * See the GNU Lesser General Public License in COPYING.LGPL for more details.
 */

/* Policy attributing tasks randomly to workers */

#include <starpu_rand.h>
#include <core/workers.h>
#include <core/sched_ctx.h>
#include <sched_policies/fifo_queues.h>
#ifdef HAVE_AYUDAME_H
#include <Ayudame.h>
#endif

static int _random_push_task(struct starpu_task *task, unsigned prio)
{
	/* find the queue */


	double alpha_sum = 0.0;

	unsigned sched_ctx_id = task->sched_ctx;
	struct starpu_worker_collection *workers = starpu_sched_ctx_get_worker_collection(sched_ctx_id);
        int worker;
	int worker_arr[STARPU_NMAXWORKERS];
	double speedup_arr[STARPU_NMAXWORKERS];
	int size = 0;
	struct starpu_sched_ctx_iterator it;

	workers->init_iterator(workers, &it);
	while(workers->has_next(workers, &it))
	{
                worker = workers->get_next(workers, &it);
		unsigned impl;
		if(starpu_worker_can_execute_task_first_impl(worker, task, &impl))
		{
<<<<<<< HEAD
			if(starpu_worker_can_execute_task(worker, task, impl))
			{
				struct starpu_perfmodel_arch* perf_arch = starpu_worker_get_perf_archtype(worker, sched_ctx_id);
				double speedup = starpu_worker_get_relative_speedup(perf_arch);
				alpha_sum += speedup;
				speedup_arr[size] = speedup;
				worker_arr[size++] = worker;
				break;
			}
=======
			struct starpu_perfmodel_arch* perf_arch = starpu_worker_get_perf_archtype(worker);
			double speedup = starpu_worker_get_relative_speedup(perf_arch);
			alpha_sum += speedup;
			speedup_arr[size] = speedup;
			worker_arr[size++] = worker;
			break;
>>>>>>> 0760bdef
		}
	}

	double random = starpu_drand48()*alpha_sum;
//	_STARPU_DEBUG("my rand is %e\n", random);

	if(size == 0)
		return -ENODEV;

	unsigned selected = worker_arr[size - 1];

	double alpha = 0.0;
	int i;
	for(i = 0; i < size; i++)
	{
                worker = worker_arr[i];
		double worker_alpha = speedup_arr[i];
		
		if (alpha + worker_alpha >= random)
		{
			/* we found the worker */
			selected = worker;
			break;
		}
		
		alpha += worker_alpha;
	}


#ifdef HAVE_AYUDAME_H
	if (AYU_event)
	{
		intptr_t id = selected;
		AYU_event(AYU_ADDTASKTOQUEUE, _starpu_get_job_associated_to_task(task)->job_id, &id);
	}
#endif

	return starpu_push_local_task(selected, task, prio);
}

static int random_push_task(struct starpu_task *task)
{
        return _random_push_task(task, !!task->priority);
}

static void initialize_random_policy(unsigned sched_ctx_id)
{
	starpu_sched_ctx_create_worker_collection(sched_ctx_id, STARPU_WORKER_LIST);
	starpu_srand48(time(NULL));
}

static void deinitialize_random_policy(unsigned sched_ctx_id)
{
	starpu_sched_ctx_delete_worker_collection(sched_ctx_id);
}

struct starpu_sched_policy _starpu_sched_random_policy =
{
	.init_sched = initialize_random_policy,
	.add_workers = NULL,
	.remove_workers = NULL,
	.deinit_sched = deinitialize_random_policy,
	.push_task = random_push_task,
	.pop_task = NULL,
	.pre_exec_hook = NULL,
	.post_exec_hook = NULL,
	.pop_every_task = NULL,
	.policy_name = "random",
	.policy_description = "weighted random based on worker overall performance"
};<|MERGE_RESOLUTION|>--- conflicted
+++ resolved
@@ -1,7 +1,7 @@
 /* StarPU --- Runtime system for heterogeneous multicore architectures.
  *
  * Copyright (C) 2010-2014  Université de Bordeaux
- * Copyright (C) 2010, 2011, 2012, 2013  Centre National de la Recherche Scientifique
+ * Copyright (C) 2010, 2011, 2012, 2013, 2014  Centre National de la Recherche Scientifique
  *
  * StarPU is free software; you can redistribute it and/or modify
  * it under the terms of the GNU Lesser General Public License as published by
@@ -47,24 +47,12 @@
 		unsigned impl;
 		if(starpu_worker_can_execute_task_first_impl(worker, task, &impl))
 		{
-<<<<<<< HEAD
-			if(starpu_worker_can_execute_task(worker, task, impl))
-			{
-				struct starpu_perfmodel_arch* perf_arch = starpu_worker_get_perf_archtype(worker, sched_ctx_id);
-				double speedup = starpu_worker_get_relative_speedup(perf_arch);
-				alpha_sum += speedup;
-				speedup_arr[size] = speedup;
-				worker_arr[size++] = worker;
-				break;
-			}
-=======
-			struct starpu_perfmodel_arch* perf_arch = starpu_worker_get_perf_archtype(worker);
+			struct starpu_perfmodel_arch* perf_arch = starpu_worker_get_perf_archtype(worker, sched_ctx_id);
 			double speedup = starpu_worker_get_relative_speedup(perf_arch);
 			alpha_sum += speedup;
 			speedup_arr[size] = speedup;
 			worker_arr[size++] = worker;
 			break;
->>>>>>> 0760bdef
 		}
 	}
 
