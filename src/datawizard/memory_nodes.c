/* StarPU --- Runtime system for heterogeneous multicore architectures.
 *
 * Copyright (C) 2009-2013  Université de Bordeaux 1
 * Copyright (C) 2010, 2011, 2012, 2013  Centre National de la Recherche Scientifique
 *
 * StarPU is free software; you can redistribute it and/or modify
 * it under the terms of the GNU Lesser General Public License as published by
 * the Free Software Foundation; either version 2.1 of the License, or (at
 * your option) any later version.
 *
 * StarPU is distributed in the hope that it will be useful, but
 * WITHOUT ANY WARRANTY; without even the implied warranty of
 * MERCHANTABILITY or FITNESS FOR A PARTICULAR PURPOSE.
 *
 * See the GNU Lesser General Public License in COPYING.LGPL for more details.
 */

#include <common/config.h>
#include <core/sched_policy.h>
#include <datawizard/datastats.h>
#include <datawizard/memory_manager.h>
#include <common/fxt.h>
#include "copy_driver.h"
#include "memalloc.h"

static struct _starpu_memory_node_descr descr;
static starpu_pthread_key_t memory_node_key;

void _starpu_memory_nodes_init(void)
{
	/* there is no node yet, subsequent nodes will be
	 * added using _starpu_memory_node_register */
	descr.nnodes = 0;

	STARPU_PTHREAD_KEY_CREATE(&memory_node_key, NULL);

	unsigned i;
	for (i = 0; i < STARPU_MAXNODES; i++)
	{
		descr.nodes[i] = STARPU_UNUSED;
		descr.nworkers[i] = 0;
	}

	_starpu_init_mem_chunk_lists();
	_starpu_init_data_request_lists();
	_starpu_memory_manager_init();

	STARPU_PTHREAD_RWLOCK_INIT(&descr.conditions_rwlock, NULL);
	descr.total_condition_count = 0;
}

void _starpu_memory_nodes_deinit(void)
{
	_starpu_deinit_data_request_lists();
	_starpu_deinit_mem_chunk_lists();

	STARPU_PTHREAD_RWLOCK_DESTROY(&descr.conditions_rwlock);
	STARPU_PTHREAD_KEY_DELETE(memory_node_key);
}

void _starpu_memory_node_set_local_key(unsigned *node)
{
	STARPU_PTHREAD_SETSPECIFIC(memory_node_key, node);
}

unsigned _starpu_memory_node_get_local_key(void)
{
	unsigned *memory_node;
	memory_node = (unsigned *) STARPU_PTHREAD_GETSPECIFIC(memory_node_key);

	/* in case this is called by the programmer, we assume the RAM node
	   is the appropriate memory node ... so we return 0 XXX */
	if (STARPU_UNLIKELY(!memory_node))
		return 0;

	return *memory_node;
}

void _starpu_memory_node_add_nworkers(unsigned node)
{
	descr.nworkers[node]++;
}

unsigned _starpu_memory_node_get_nworkers(unsigned node)
{
	return descr.nworkers[node];
}

struct _starpu_memory_node_descr *_starpu_memory_node_get_description(void)
{
	return &descr;
}

enum starpu_node_kind starpu_node_get_kind(unsigned node)
{
	return descr.nodes[node];
}

int _starpu_memory_node_get_devid(unsigned node)
{
	return descr.devid[node];
}

unsigned starpu_memory_nodes_get_count(void)
{
	return descr.nnodes;
}

unsigned _starpu_memory_node_register(enum starpu_node_kind kind, int devid)
{
	unsigned node;
	/* ATOMIC_ADD returns the new value ... */
<<<<<<< HEAD
	nnodes = STARPU_ATOMIC_ADD(&descr.nnodes, 1);
	STARPU_ASSERT_MSG(nnodes < STARPU_MAXNODES,"Too many nodes !");
=======
	node = STARPU_ATOMIC_ADD(&descr.nnodes, 1) - 1;
	STARPU_ASSERT_MSG(node < STARPU_MAXNODES,"Too many nodes (%u)!", node);
>>>>>>> 9be335cc

	descr.nodes[node] = kind;
	_STARPU_TRACE_NEW_MEM_NODE(node);

	descr.devid[node] = devid;

	/* for now, there is no condition associated to that newly created node */
	descr.condition_count[node] = 0;

<<<<<<< HEAD
	return (nnodes-1);

=======
	return node;
>>>>>>> 9be335cc
}

#ifdef STARPU_SIMGRID
void _starpu_simgrid_memory_node_set_host(unsigned node, msg_host_t host)
{
	descr.host[node] = host;
}

msg_host_t _starpu_simgrid_memory_node_get_host(unsigned node)
{
	return descr.host[node];
}
#endif

/* TODO move in a more appropriate file  !! */
/* Register a condition variable associated to worker which is associated to a
 * memory node itself. */
void _starpu_memory_node_register_condition(starpu_pthread_cond_t *cond, starpu_pthread_mutex_t *mutex, unsigned nodeid)
{
	unsigned cond_id;
	unsigned nconds_total, nconds;

	STARPU_PTHREAD_RWLOCK_WRLOCK(&descr.conditions_rwlock);

	/* we only insert the queue if it's not already in the list */
	nconds = descr.condition_count[nodeid];
	for (cond_id = 0; cond_id < nconds; cond_id++)
	{
		if (descr.conditions_attached_to_node[nodeid][cond_id].cond == cond)
		{
			STARPU_ASSERT(descr.conditions_attached_to_node[nodeid][cond_id].mutex == mutex);

			/* the condition is already in the list */
			STARPU_PTHREAD_RWLOCK_UNLOCK(&descr.conditions_rwlock);
			return;
		}
	}

	/* it was not found locally */
	descr.conditions_attached_to_node[nodeid][cond_id].cond = cond;
	descr.conditions_attached_to_node[nodeid][cond_id].mutex = mutex;
	descr.condition_count[nodeid]++;

	/* do we have to add it in the global list as well ? */
	nconds_total = descr.total_condition_count;
	for (cond_id = 0; cond_id < nconds_total; cond_id++)
	{
		if (descr.conditions_all[cond_id].cond == cond)
		{
			/* the queue is already in the global list */
			STARPU_PTHREAD_RWLOCK_UNLOCK(&descr.conditions_rwlock);
			return;
		}
	}

	/* it was not in the global list either */
	descr.conditions_all[nconds_total].cond = cond;
	descr.conditions_all[nconds_total].mutex = mutex;
	descr.total_condition_count++;

	STARPU_PTHREAD_RWLOCK_UNLOCK(&descr.conditions_rwlock);
}

unsigned starpu_worker_get_memory_node(unsigned workerid)
{
	struct _starpu_machine_config *config = _starpu_get_machine_config();

	/* This workerid may either be a basic worker or a combined worker */
	unsigned nworkers = config->topology.nworkers;

	if (workerid < config->topology.nworkers)
		return config->workers[workerid].memory_node;

	/* We have a combined worker */
	unsigned ncombinedworkers = config->topology.ncombinedworkers;
	STARPU_ASSERT_MSG(workerid < ncombinedworkers + nworkers, "Bad workerid %u, maximum %u", workerid, ncombinedworkers + nworkers);
	return config->combined_workers[workerid - nworkers].memory_node;

}<|MERGE_RESOLUTION|>--- conflicted
+++ resolved
@@ -110,13 +110,9 @@
 {
 	unsigned node;
 	/* ATOMIC_ADD returns the new value ... */
-<<<<<<< HEAD
-	nnodes = STARPU_ATOMIC_ADD(&descr.nnodes, 1);
-	STARPU_ASSERT_MSG(nnodes < STARPU_MAXNODES,"Too many nodes !");
-=======
 	node = STARPU_ATOMIC_ADD(&descr.nnodes, 1) - 1;
 	STARPU_ASSERT_MSG(node < STARPU_MAXNODES,"Too many nodes (%u)!", node);
->>>>>>> 9be335cc
+	STARPU_ASSERT_MSG(nnodes < STARPU_MAXNODES,"Too many nodes !");
 
 	descr.nodes[node] = kind;
 	_STARPU_TRACE_NEW_MEM_NODE(node);
@@ -126,12 +122,8 @@
 	/* for now, there is no condition associated to that newly created node */
 	descr.condition_count[node] = 0;
 
-<<<<<<< HEAD
-	return (nnodes-1);
-
-=======
 	return node;
->>>>>>> 9be335cc
+
 }
 
 #ifdef STARPU_SIMGRID
