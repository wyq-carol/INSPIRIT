--- conflicted
+++ resolved
@@ -388,16 +388,12 @@
 
 int starpu_free_flags(void *A, size_t dim, int flags)
 {
-<<<<<<< HEAD
 	return _starpu_free_flags_on_node(STARPU_MAIN_RAM, A, dim, flags);
 }
 
 int _starpu_free_flags_on_node(unsigned dst_node, void *A, size_t dim, int flags)
 {
 #if 0 //ndef STARPU_SIMGRID
-=======
-#ifndef STARPU_SIMGRID
->>>>>>> 6e7016a2
 	if (flags & STARPU_MALLOC_PINNED && disable_pinning <= 0 && STARPU_RUNNING_ON_VALGRIND == 0)
 	{
 		if (_starpu_can_submit_cuda_task())
