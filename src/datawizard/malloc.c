--- conflicted
+++ resolved
@@ -418,14 +418,12 @@
 #endif
 			}
 #endif
-<<<<<<< HEAD
 	        case STARPU_DISK_RAM:
 		{
 			addr = (uintptr_t) starpu_disk_alloc(dst_node, size);
 			break;
 		}
 			
-=======
 #ifdef STARPU_USE_MIC
 		case STARPU_MIC_RAM:
 			if (_starpu_mic_allocate_memory((void **)(&addr), size, dst_node))
@@ -438,7 +436,6 @@
 				addr = 0;
 			break;
 #endif
->>>>>>> a0a8012c
 		default:
 			STARPU_ABORT();
 	}
@@ -494,14 +491,12 @@
                         break;
 		}
 #endif
-<<<<<<< HEAD
 	        case STARPU_DISK_RAM:
 		{
 			starpu_disk_free (dst_node, (void *) addr , size);
 			break;
 		}
 
-=======
 #ifdef STARPU_USE_MIC
 		case STARPU_MIC_RAM:
 			_starpu_mic_free_memory((void*) addr, size, dst_node);
@@ -512,7 +507,6 @@
 			_starpu_scc_free_memory((void *) addr, dst_node);
 			break;
 #endif
->>>>>>> a0a8012c
 		default:
 			STARPU_ABORT();
 	}
