/* StarPU --- Runtime system for heterogeneous multicore architectures.
 *
 * Copyright (C) 2009-2010, 2012-2017  Université de Bordeaux
 * Copyright (C) 2010, 2011, 2012, 2013, 2014, 2015, 2016, 2017  CNRS
 * Copyright (C) 2017  Inria
 *
 * StarPU is free software; you can redistribute it and/or modify
 * it under the terms of the GNU Lesser General Public License as published by
 * the Free Software Foundation; either version 2.1 of the License, or (at
 * your option) any later version.
 *
 * StarPU is distributed in the hope that it will be useful, but
 * WITHOUT ANY WARRANTY; without even the implied warranty of
 * MERCHANTABILITY or FITNESS FOR A PARTICULAR PURPOSE.
 *
 * See the GNU Lesser General Public License in COPYING.LGPL for more details.
 */

#include <errno.h>

#include <core/workers.h>
#include <core/disk.h>
#include <common/config.h>
#include <common/fxt.h>
#include <starpu.h>
#include <drivers/opencl/driver_opencl.h>
#include <datawizard/memory_manager.h>
#include <datawizard/memory_nodes.h>
#include <datawizard/malloc.h>
#include <core/simgrid.h>
#include <core/task.h>

#ifdef STARPU_SIMGRID
#include <sys/mman.h>
#include <fcntl.h>
#include <smpi/smpi.h>
#endif

#ifndef O_BINARY
#define O_BINARY 0
#endif

#ifndef MAP_POPULATE
#define MAP_POPULATE 0
#endif

static size_t _malloc_align = sizeof(void*);
static int disable_pinning;
static int malloc_on_node_default_flags[STARPU_MAXNODES];

/* This file is used for implementing "folded" allocation */
#ifdef STARPU_SIMGRID
#if SIMGRID_VERSION_MAJOR < 3 || (SIMGRID_VERSION_MAJOR == 3 && SIMGRID_VERSION_MINOR < 15)
/* TODO: drop when simgrid 3.15 is reasonably largely used by people who need the feature */
static int bogusfile = -1;
static unsigned long _starpu_malloc_simulation_fold;
#endif
#endif

void starpu_malloc_set_align(size_t align)
{
	STARPU_ASSERT_MSG(!(align & (align - 1)), "Alignment given to starpu_malloc_set_align (%lu) must be a power of two", (unsigned long) align);
	if (_malloc_align < align)
		_malloc_align = align;
}

#if (defined(STARPU_USE_CUDA) && !defined(HAVE_CUDA_MEMCPY_PEER))// || defined(STARPU_USE_OPENCL)
struct malloc_pinned_codelet_struct
{
	void **ptr;
	size_t dim;
};
#endif

/* Would be difficult to do it this way, we need to remember the cl_mem to be able to free it later... */

//#ifdef STARPU_USE_OPENCL
//static void malloc_pinned_opencl_codelet(void *buffers[] STARPU_ATTRIBUTE_UNUSED, void *arg)
//{
//	struct malloc_pinned_codelet_struct *s = arg;
//        //        _STARPU_MALLOC(*(s->ptr), s->dim);
//        starpu_opencl_allocate_memory(devid, (void **)(s->ptr), s->dim, CL_MEM_READ_WRITE|CL_MEM_ALLOC_HOST_PTR);
//}
//#endif

#if defined(STARPU_USE_CUDA) && !defined(HAVE_CUDA_MEMCPY_PEER) && !defined(STARPU_SIMGRID)
static void malloc_pinned_cuda_codelet(void *buffers[] STARPU_ATTRIBUTE_UNUSED, void *arg)
{
	struct malloc_pinned_codelet_struct *s = arg;

	cudaError_t cures;
	cures = cudaHostAlloc((void **)(s->ptr), s->dim, cudaHostAllocPortable);
	if (STARPU_UNLIKELY(cures))
		STARPU_CUDA_REPORT_ERROR(cures);
}
#endif

#if (defined(STARPU_USE_CUDA) && !defined(HAVE_CUDA_MEMCPY_PEER)) && !defined(STARPU_SIMGRID)// || defined(STARPU_USE_OPENCL)
static struct starpu_perfmodel malloc_pinned_model =
{
	.type = STARPU_HISTORY_BASED,
	.symbol = "malloc_pinned"
};

static struct starpu_codelet malloc_pinned_cl =
{
	.cuda_funcs = {malloc_pinned_cuda_codelet},
//#ifdef STARPU_USE_OPENCL
//	.opencl_funcs = {malloc_pinned_opencl_codelet},
//#endif
	.nbuffers = 0,
	.model = &malloc_pinned_model
};
#endif

/* Allocation in CPU RAM */
int starpu_malloc_flags(void **A, size_t dim, int flags)
{
	return _starpu_malloc_flags_on_node(STARPU_MAIN_RAM, A, dim, flags);
}

int _starpu_malloc_flags_on_node(unsigned dst_node, void **A, size_t dim, int flags)
{
	int ret=0;

	STARPU_ASSERT(A);

	if (flags & STARPU_MALLOC_COUNT)
	{
		if (!(flags & STARPU_MALLOC_NORECLAIM))
			while (starpu_memory_allocate(dst_node, dim, flags) != 0)
			{
				size_t freed;
				size_t reclaim = 2 * dim;
<<<<<<< HEAD
				_STARPU_DEBUG("There is not enough memory left, we are going to reclaim %ld\n", reclaim);
				_STARPU_TRACE_START_MEMRECLAIM(dst_node,0);
				freed = _starpu_memory_reclaim_generic(dst_node, 0, reclaim);
				_STARPU_TRACE_END_MEMRECLAIM(dst_node,0);
=======
				_STARPU_DEBUG("There is not enough memory left, we are going to reclaim %ld\n", (long)reclaim);
				_STARPU_TRACE_START_MEMRECLAIM(STARPU_MAIN_RAM,0);
				freed = _starpu_memory_reclaim_generic(STARPU_MAIN_RAM, 0, reclaim);
				_STARPU_TRACE_END_MEMRECLAIM(STARPU_MAIN_RAM,0);
>>>>>>> 73b6f1ea
				if (freed < dim && !(flags & STARPU_MEMORY_WAIT))
				{
					// We could not reclaim enough memory
					*A = NULL;
					return -ENOMEM;
				}
			}
		else if (flags & STARPU_MEMORY_WAIT)
			starpu_memory_allocate(dst_node, dim, flags);
		else
			starpu_memory_allocate(dst_node, dim, flags | STARPU_MEMORY_OVERFLOW);
	}

	if (flags & STARPU_MALLOC_PINNED && disable_pinning <= 0 && STARPU_RUNNING_ON_VALGRIND == 0)
	{
		if (_starpu_can_submit_cuda_task())
		{
#ifdef STARPU_SIMGRID
		/* FIXME: CUDA seems to be taking 650µs every 1MiB.
		 * Ideally we would simulate this batching in 1MiB requests
		 * instead of computing an average value.
		 */
			if (_starpu_simgrid_cuda_malloc_cost())
				MSG_process_sleep((float) dim * 0.000650 / 1048576.);
#else /* STARPU_SIMGRID */
#ifdef STARPU_USE_CUDA
#ifdef HAVE_CUDA_MEMCPY_PEER
			cudaError_t cures;
			cures = cudaHostAlloc(A, dim, cudaHostAllocPortable);
			if (STARPU_UNLIKELY(cures))
			{
				STARPU_CUDA_REPORT_ERROR(cures);
				ret = -ENOMEM;
			}
			goto end;
#else
			int push_res;

			/* Old versions of CUDA are not thread-safe, we have to
			 * run cudaHostAlloc from CUDA workers */
			STARPU_ASSERT_MSG(_starpu_worker_may_perform_blocking_calls(), "without CUDA peer allocation support, pinned allocation must not be done from task or callback");

			struct malloc_pinned_codelet_struct s =
			{
				.ptr = A,
				.dim = dim
			};

			malloc_pinned_cl.where = STARPU_CUDA;
			struct starpu_task *task = starpu_task_create();
			task->name = "cuda_malloc_pinned";
			task->callback_func = NULL;
			task->cl = &malloc_pinned_cl;
			task->cl_arg = &s;

			task->synchronous = 1;

			_starpu_exclude_task_from_dag(task);

			push_res = _starpu_task_submit_internally(task);
			STARPU_ASSERT(push_res != -ENODEV);
			goto end;
#endif /* HAVE_CUDA_MEMCPY_PEER */
#endif /* STARPU_USE_CUDA */
//		}
//		else if (_starpu_can_submit_opencl_task())
//		{
//#ifdef STARPU_USE_OPENCL
//			int push_res;
//
//			STARPU_ASSERT_MSG(_starpu_worker_may_perform_blocking_calls(), "pinned OpenCL allocation must not be done from task or callback");
//
//			struct malloc_pinned_codelet_struct s =
//				{
//					.ptr = A,
//					.dim = dim
//				};
//
//			malloc_pinned_cl.where = STARPU_OPENCL;
//			struct starpu_task *task = starpu_task_create();
//		        task->name = "opencl_malloc_pinned";
//			task->callback_func = NULL;
//			task->cl = &malloc_pinned_cl;
//			task->cl_arg = &s;
//			task->synchronous = 1;
//
//			_starpu_exclude_task_from_dag(task);
//
//			push_res = _starpu_task_submit_internally(task);
//			STARPU_ASSERT(push_res != -ENODEV);
//			goto end;
//#endif /* STARPU_USE_OPENCL */
#endif /* STARPU_SIMGRID */
		}
	}

#ifdef STARPU_SIMGRID
	if (flags & STARPU_MALLOC_SIMULATION_FOLDED)
	{
#if SIMGRID_VERSION_MAJOR > 3 || (SIMGRID_VERSION_MAJOR == 3 && SIMGRID_VERSION_MINOR >= 15)
		*A = SMPI_SHARED_MALLOC(dim);
#else
		/* TODO: drop when simgrid 3.15 is reasonably largely used by people who need the feature */
		/* Use "folded" allocation: the same file is mapped several
		 * times contiguously, to get a memory area one can read/write,
		 * without consuming memory */

		/* First reserve memory area */
		void *buf = mmap (NULL, dim, PROT_READ|PROT_WRITE, MAP_ANONYMOUS|MAP_PRIVATE, -1, 0);
		unsigned i;
		if (buf == MAP_FAILED)
		{
			_STARPU_DISP("Warning: could not allocate %luMiB of memory, you need to run \"sysctl vm.overcommit_memory=1\" as root to allow so big allocations\n", (unsigned long) (dim >> 20));
			ret = -ENOMEM;
			*A = NULL;
		}
		else
		{
			if (bogusfile == -1)
			{
				char *path = starpu_getenv("TMPDIR");
				if (!path)
					path = starpu_getenv("TEMP");
				if (!path)
					path = starpu_getenv("TMP");
				if (!path)
					path = "/tmp";
				/* Create bogus file if not done already */
				char *name = _starpu_mktemp(path, O_RDWR | O_BINARY, &bogusfile);
				char *dumb;
				if (!name)
				{
					ret = errno;
					munmap(buf, dim);
					*A = NULL;
					goto end;
				}
				unlink(name);
				free(name);
				_STARPU_CALLOC(dumb, 1,_starpu_malloc_simulation_fold);
				write(bogusfile, dumb, _starpu_malloc_simulation_fold);
				free(dumb);
			}
			/* Map the bogus file in place of the anonymous memory */
			for (i = 0; i < dim / _starpu_malloc_simulation_fold; i++)
			{
				void *pos = (void*) ((unsigned long) buf + i * _starpu_malloc_simulation_fold);
				void *res = mmap(pos, _starpu_malloc_simulation_fold, PROT_READ|PROT_WRITE, MAP_FIXED|MAP_SHARED|MAP_POPULATE, bogusfile, 0);
				STARPU_ASSERT_MSG(res == pos, "Could not map folded virtual memory (%s). Do you perhaps need to increase the STARPU_MALLOC_SIMULATION_FOLD environment variable or the sysctl vm.max_map_count?", strerror(errno));
			}

			if (dim % _starpu_malloc_simulation_fold)
			{
				void *pos = (void*) ((unsigned long) buf + i * _starpu_malloc_simulation_fold);
				void *res = mmap(pos, dim % _starpu_malloc_simulation_fold, PROT_READ|PROT_WRITE, MAP_FIXED|MAP_SHARED|MAP_POPULATE, bogusfile, 0);
				STARPU_ASSERT_MSG(res == pos, "Could not map folded virtual memory (%s). Do you perhaps need to increase the STARPU_MALLOC_SIMULATION_FOLD environment variable or the sysctl vm.max_map_count?", strerror(errno));
			}
			*A = buf;
		}
#endif
	}
	else
#endif
	if (_starpu_can_submit_scc_task())
	{
#ifdef STARPU_USE_SCC
		_starpu_scc_allocate_shared_memory(A, dim);
#endif
	}
#ifdef STARPU_HAVE_HWLOC
	if (starpu_memory_nodes_get_numa_count() > 1) {
		struct _starpu_machine_config *config = _starpu_get_machine_config();
		hwloc_topology_t hwtopology = config->topology.hwtopology;
		hwloc_obj_t numa_node_obj = hwloc_get_obj_by_type(hwtopology, HWLOC_OBJ_NODE, starpu_memory_nodes_numa_id_to_hwloclogid(dst_node));
		hwloc_bitmap_t nodeset = numa_node_obj->nodeset;
		*A = hwloc_alloc_membind_nodeset(hwtopology, dim, nodeset, HWLOC_MEMBIND_BIND | HWLOC_MEMBIND_NOCPUBIND, flags);
		//fprintf(stderr, "Allocation %lu bytes on NUMA node %d [%p]\n", (unsigned long) dim, starpu_memnode_get_numaphysid(dst_node), *A);
		if (!*A)
			ret = -ENOMEM;
	}
#endif /* STARPU_HAVE_HWLOC */
	else
#ifdef STARPU_HAVE_POSIX_MEMALIGN
	if (_malloc_align != sizeof(void*))
	{
		if (posix_memalign(A, _malloc_align, dim))
		{
			ret = -ENOMEM;
			*A = NULL;
		}
	}
	else
#elif defined(STARPU_HAVE_MEMALIGN)
		if (_malloc_align != sizeof(void*))
		{
			*A = memalign(_malloc_align, dim);
			if (!*A)
				ret = -ENOMEM;
		}
		else
#endif /* STARPU_HAVE_POSIX_MEMALIGN */
		{
			*A = malloc(dim);
			if (!*A)
				ret = -ENOMEM;
		}

#if defined(STARPU_SIMGRID) || defined(STARPU_USE_CUDA)
end:
#endif
	if (ret == 0)
	{
		STARPU_ASSERT_MSG(*A, "Failed to allocated memory of size %lu b\n", (unsigned long)dim);
	}
	else if (flags & STARPU_MALLOC_COUNT)
	{
		starpu_memory_deallocate(dst_node, dim);
	}

	return ret;
}

int starpu_malloc(void **A, size_t dim)
{
	return starpu_malloc_flags(A, dim, STARPU_MALLOC_PINNED);
}

#if defined(STARPU_USE_CUDA) && !defined(HAVE_CUDA_MEMCPY_PEER) && !defined(STARPU_SIMGRID)
static void free_pinned_cuda_codelet(void *buffers[] STARPU_ATTRIBUTE_UNUSED, void *arg)
{
	cudaError_t cures;
	cures = cudaFreeHost(arg);
	if (STARPU_UNLIKELY(cures))
		STARPU_CUDA_REPORT_ERROR(cures);
}
#endif

//#ifdef STARPU_USE_OPENCL
//static void free_pinned_opencl_codelet(void *buffers[] STARPU_ATTRIBUTE_UNUSED, void *arg)
//{
//        //        free(arg);
//        int err = clReleaseMemObject(arg);
//        if (err != CL_SUCCESS) STARPU_OPENCL_REPORT_ERROR(err);
//}
//#endif

#if defined(STARPU_USE_CUDA) && !defined(HAVE_CUDA_MEMCPY_PEER) && !defined(STARPU_SIMGRID) // || defined(STARPU_USE_OPENCL)
static struct starpu_perfmodel free_pinned_model =
{
	.type = STARPU_HISTORY_BASED,
	.symbol = "free_pinned"
};

static struct starpu_codelet free_pinned_cl =
{
	.cuda_funcs = {free_pinned_cuda_codelet},
//#ifdef STARPU_USE_OPENCL
//	.opencl_funcs = {free_pinned_opencl_codelet},
//#endif
	.nbuffers = 0,
	.model = &free_pinned_model
};
#endif

int starpu_free_flags(void *A, size_t dim, int flags)
{
	return _starpu_free_flags_on_node(STARPU_MAIN_RAM, A, dim, flags);
}

int _starpu_free_flags_on_node(unsigned dst_node, void *A, size_t dim, int flags)
{
	if (flags & STARPU_MALLOC_PINNED && disable_pinning <= 0 && STARPU_RUNNING_ON_VALGRIND == 0)
	{
		if (_starpu_can_submit_cuda_task())
		{
#ifdef STARPU_SIMGRID
			/* TODO: simulate CUDA barrier */
#else /* !STARPU_SIMGRID */
#ifdef STARPU_USE_CUDA
#ifndef HAVE_CUDA_MEMCPY_PEER
			if (!starpu_is_initialized())
			{
#endif
				/* This is especially useful when starpu_free is called from
				 * the GCC-plugin. starpu_shutdown will probably have already
				 * been called, so we will not be able to submit a task. */
				cudaError_t err = cudaFreeHost(A);
				if (STARPU_UNLIKELY(err))
					STARPU_CUDA_REPORT_ERROR(err);
				goto out;
#ifndef HAVE_CUDA_MEMCPY_PEER
			}
			else
			{
				int push_res;

				STARPU_ASSERT_MSG(_starpu_worker_may_perform_blocking_calls(), "without CUDA peer allocation support, pinned deallocation must not be done from task or callback");

				free_pinned_cl.where = STARPU_CUDA;
				struct starpu_task *task = starpu_task_create();
				task->name = "cuda_free_pinned";
				task->callback_func = NULL;
				task->cl = &free_pinned_cl;
				task->cl_arg = A;
				task->synchronous = 1;

				_starpu_exclude_task_from_dag(task);

				push_res = _starpu_task_submit_internally(task);
				STARPU_ASSERT(push_res != -ENODEV);
				goto out;
			}
#endif /* HAVE_CUDA_MEMCPY_PEER */
#endif /* STARPU_USE_CUDA */
#endif /* STARPU_SIMGRID */
		}
//	else if (_starpu_can_submit_opencl_task())
//	{
//#ifdef STARPU_USE_OPENCL
//		int push_res;
//
//		STARPU_ASSERT_MSG(_starpu_worker_may_perform_blocking_calls(), "pinned OpenCL deallocation must not be done from task or callback");
//
//                free_pinned_cl.where = STARPU_OPENCL;
//		struct starpu_task *task = starpu_task_create();
//              task->name = "opencl_free_pinned";
//		task->callback_func = NULL;
//		task->cl = &free_pinned_cl;
//		task->cl_arg = A;
//		task->synchronous = 1;
//
//		_starpu_exclude_task_from_dag(task);
//
//		push_res = starpu_task_submit(task);
//		STARPU_ASSERT(push_res != -ENODEV);
//		goto out;
//	}
//#endif
	}

#ifdef STARPU_SIMGRID
	if (flags & STARPU_MALLOC_SIMULATION_FOLDED)
	{
#if SIMGRID_VERSION_MAJOR > 3 || (SIMGRID_VERSION_MAJOR == 3 && SIMGRID_VERSION_MINOR >= 15)
		SMPI_SHARED_FREE(A);
#else
		/* TODO: drop when simgrid 3.15 is reasonably largely used by people who need the feature */
		munmap(A, dim);
#endif
	}
	else
#endif
	if (_starpu_can_submit_scc_task())
	{
#ifdef STARPU_USE_SCC
		_starpu_scc_free_shared_memory(A);
#endif
	}
#ifdef STARPU_HAVE_HWLOC
	else if (starpu_memory_nodes_get_numa_count() > 1) {
		struct _starpu_machine_config *config = _starpu_get_machine_config();
		hwloc_topology_t hwtopology = config->topology.hwtopology;
		hwloc_free(hwtopology, A, dim);
	}
#endif /* STARPU_HAVE_HWLOC */
	else
		free(A);

#if !defined(STARPU_SIMGRID) && defined(STARPU_USE_CUDA)
out:
#endif
	if (flags & STARPU_MALLOC_COUNT)
	{
		starpu_memory_deallocate(dst_node, dim);
	}

	return 0;
}

int starpu_free(void *A)
{
	return starpu_free_flags(A, 0, STARPU_MALLOC_PINNED);
}

#ifdef STARPU_SIMGRID
static starpu_pthread_mutex_t cuda_alloc_mutex = STARPU_PTHREAD_MUTEX_INITIALIZER;
static starpu_pthread_mutex_t opencl_alloc_mutex = STARPU_PTHREAD_MUTEX_INITIALIZER;
#endif

static uintptr_t
_starpu_malloc_on_node(unsigned dst_node, size_t size, int flags)
{
	uintptr_t addr = 0;

#if defined(STARPU_USE_CUDA) && !defined(STARPU_SIMGRID)
	cudaError_t status;
#endif

	/* Handle count first */
	if (flags & STARPU_MALLOC_COUNT)
	{
		if (starpu_memory_allocate(dst_node, size, flags) != 0)
			return 0;
		/* And prevent double-count in starpu_malloc_flags */
		flags &= ~STARPU_MALLOC_COUNT;
	}

	switch(starpu_node_get_kind(dst_node))
	{
		case STARPU_CPU_RAM:
		{
			_starpu_malloc_flags_on_node(dst_node, (void**) &addr, size,			
#if defined(STARPU_USE_CUDA) && !defined(HAVE_CUDA_MEMCPY_PEER) && !defined(STARPU_SIMGRID)
					/* without memcpy_peer, we can not
					 * allocated pinned memory, since it
					 * requires waiting for a task, and we
					 * may be called with a spinlock held
					 */
					flags & ~STARPU_MALLOC_PINNED
#else
					flags
#endif
					);
			break;
		}
#if defined(STARPU_USE_CUDA) || defined(STARPU_SIMGRID)
		case STARPU_CUDA_RAM:
		{
#ifdef STARPU_SIMGRID
			static uintptr_t last[STARPU_MAXNODES];
#ifdef STARPU_DEVEL
#warning TODO: record used memory, using a simgrid property to know the available memory
#endif
			/* Sleep for the allocation */
			STARPU_PTHREAD_MUTEX_LOCK(&cuda_alloc_mutex);
			if (_starpu_simgrid_cuda_malloc_cost())
				MSG_process_sleep(0.000175);
			if (!last[dst_node])
				last[dst_node] = 1<<10;
			addr = last[dst_node];
			last[dst_node]+=size;
			STARPU_ASSERT(last[dst_node] >= addr);
			STARPU_PTHREAD_MUTEX_UNLOCK(&cuda_alloc_mutex);
#else
			unsigned devid = _starpu_memory_node_get_devid(dst_node);
#if defined(HAVE_CUDA_MEMCPY_PEER)
			starpu_cuda_set_device(devid);
#else
			struct _starpu_worker *worker = _starpu_get_local_worker_key();
			if (!worker || worker->arch != STARPU_CUDA_WORKER || worker->devid != devid)
				STARPU_ASSERT_MSG(0, "CUDA peer access is not available with this version of CUDA");
#endif
			status = cudaMalloc((void **)&addr, size);
			if (!addr || (status != cudaSuccess))
			{
				if (STARPU_UNLIKELY(status != cudaErrorMemoryAllocation))
					STARPU_CUDA_REPORT_ERROR(status);
				addr = 0;
			}
#endif
			break;
		}
#endif
#if defined(STARPU_USE_OPENCL) || defined(STARPU_SIMGRID)
	        case STARPU_OPENCL_RAM:
		{
#ifdef STARPU_SIMGRID
				static uintptr_t last[STARPU_MAXNODES];
				/* Sleep for the allocation */
				STARPU_PTHREAD_MUTEX_LOCK(&opencl_alloc_mutex);
				if (_starpu_simgrid_cuda_malloc_cost())
					MSG_process_sleep(0.000175);
				if (!last[dst_node])
					last[dst_node] = 1<<10;
				addr = last[dst_node];
				last[dst_node]+=size;
				STARPU_ASSERT(last[dst_node] >= addr);
				STARPU_PTHREAD_MUTEX_UNLOCK(&opencl_alloc_mutex);
#else
                                int ret;
				cl_mem ptr;

				ret = starpu_opencl_allocate_memory(_starpu_memory_node_get_devid(dst_node), &ptr, size, CL_MEM_READ_WRITE);
				if (ret)
				{
					addr = 0;
				}
				else
				{
					addr = (uintptr_t)ptr;
				}
				break;
#endif
		}
#endif
	        case STARPU_DISK_RAM:
		{
			addr = (uintptr_t) _starpu_disk_alloc(dst_node, size);
			break;
		}

#ifdef STARPU_USE_MIC
		case STARPU_MIC_RAM:
			if (_starpu_mic_allocate_memory((void **)(&addr), size, dst_node))
				addr = 0;
			break;
#endif
#ifdef STARPU_USE_MPI_MASTER_SLAVE
		case STARPU_MPI_MS_RAM:
			if (_starpu_mpi_src_allocate_memory((void **)(&addr), size, dst_node))
				addr = 0;
			break;
#endif
#ifdef STARPU_USE_SCC
		case STARPU_SCC_RAM:
			if (_starpu_scc_allocate_memory((void **)(&addr), size, dst_node))
				addr = 0;
			break;
#endif
		default:
			STARPU_ABORT();
	}

	if (addr == 0)
	{
		// Allocation failed, gives the memory back to the memory manager
		_STARPU_TRACE_MEMORY_FULL(size);
		starpu_memory_deallocate(dst_node, size);
	}
	return addr;
}

void
_starpu_free_on_node_flags(unsigned dst_node, uintptr_t addr, size_t size, int flags)
{
	int count = flags & STARPU_MALLOC_COUNT;
	flags &= ~STARPU_MALLOC_COUNT;
	enum starpu_node_kind kind = starpu_node_get_kind(dst_node);
	switch(kind)
	{
		case STARPU_CPU_RAM:
			_starpu_free_flags_on_node(dst_node, (void*)addr, size,
#if defined(STARPU_USE_CUDA) && !defined(HAVE_CUDA_MEMCPY_PEER) && !defined(STARPU_SIMGRID)
					flags & ~STARPU_MALLOC_PINNED
#else
					flags
#endif
					);
			break;
#if defined(STARPU_USE_CUDA) || defined(STARPU_SIMGRID)
		case STARPU_CUDA_RAM:
		{
#ifdef STARPU_SIMGRID
			STARPU_PTHREAD_MUTEX_LOCK(&cuda_alloc_mutex);
			/* Sleep for the free */
			if (_starpu_simgrid_cuda_malloc_cost())
				MSG_process_sleep(0.000750);
			STARPU_PTHREAD_MUTEX_UNLOCK(&cuda_alloc_mutex);
			/* CUDA also synchronizes roughly everything on cudaFree */
			_starpu_simgrid_sync_gpus();
#else
			cudaError_t err;
			unsigned devid = _starpu_memory_node_get_devid(dst_node);
#if defined(HAVE_CUDA_MEMCPY_PEER)
			starpu_cuda_set_device(devid);
#else
			struct _starpu_worker *worker = _starpu_get_local_worker_key();
			if (!worker || worker->arch != STARPU_CUDA_WORKER || worker->devid != devid)
				STARPU_ASSERT_MSG(0, "CUDA peer access is not available with this version of CUDA");
#endif
			err = cudaFree((void*)addr);
			if (STARPU_UNLIKELY(err != cudaSuccess
#ifdef STARPU_OPENMP
		/* When StarPU is used as Open Runtime support,
		 * starpu_omp_shutdown() will usually be called from a
		 * destructor, in which case cudaThreadExit() reports a
		 * cudaErrorCudartUnloading here. There should not
		 * be any remaining tasks running at this point so
		 * we can probably ignore it without much consequences. */
		&& err != cudaErrorCudartUnloading
#endif /* STARPU_OPENMP */
						))
				STARPU_CUDA_REPORT_ERROR(err);
#endif
			break;
		}
#endif
#if defined(STARPU_USE_OPENCL) || defined(STARPU_SIMGRID)
                case STARPU_OPENCL_RAM:
		{
#ifdef STARPU_SIMGRID
			STARPU_PTHREAD_MUTEX_LOCK(&opencl_alloc_mutex);
			/* Sleep for the free */
			if (_starpu_simgrid_cuda_malloc_cost())
				MSG_process_sleep(0.000750);
			STARPU_PTHREAD_MUTEX_UNLOCK(&opencl_alloc_mutex);
#else
			cl_int err;
                        err = clReleaseMemObject((void*)addr);
			if (STARPU_UNLIKELY(err != CL_SUCCESS))
				STARPU_OPENCL_REPORT_ERROR(err);
#endif
                        break;
		}
#endif
	        case STARPU_DISK_RAM:
		{
			_starpu_disk_free (dst_node, (void *) addr , size);
			break;
		}

#ifdef STARPU_USE_MIC
		case STARPU_MIC_RAM:
			_starpu_mic_free_memory((void*) addr, size, dst_node);
			break;
#endif
#ifdef STARPU_USE_MPI_MASTER_SLAVE
        case STARPU_MPI_MS_RAM:
            _starpu_mpi_source_free_memory((void*) addr, dst_node);
            break;
#endif
#ifdef STARPU_USE_SCC
		case STARPU_SCC_RAM:
			_starpu_scc_free_memory((void *) addr, dst_node);
			break;
#endif
		default:
			STARPU_ABORT();
	}
	if (count)
		starpu_memory_deallocate(dst_node, size);

}

int
starpu_memory_pin(void *addr STARPU_ATTRIBUTE_UNUSED, size_t size STARPU_ATTRIBUTE_UNUSED)
{
	if (STARPU_MALLOC_PINNED && disable_pinning <= 0 && STARPU_RUNNING_ON_VALGRIND == 0)
	{
#if defined(STARPU_USE_CUDA) && defined(HAVE_CUDA_MEMCPY_PEER)
		if (cudaHostRegister(addr, size, cudaHostRegisterPortable) != cudaSuccess)
			return -1;
#endif
	}
	return 0;
}

int
starpu_memory_unpin(void *addr STARPU_ATTRIBUTE_UNUSED, size_t size STARPU_ATTRIBUTE_UNUSED)
{
	if (STARPU_MALLOC_PINNED && disable_pinning <= 0 && STARPU_RUNNING_ON_VALGRIND == 0)
	{
#if defined(STARPU_USE_CUDA) && defined(HAVE_CUDA_MEMCPY_PEER)
		if (cudaHostUnregister(addr) != cudaSuccess)
			return -1;
#endif
	}
	return 0;
}

/*
 * On CUDA which has very expensive malloc, for small sizes, allocate big
 * chunks divided in blocks, and we actually allocate segments of consecutive
 * blocks.
 *
 * We try to keep the list of chunks with increasing occupancy, so we can
 * quickly find free segments to allocate.
 */

/* Size of each chunk, 32MiB granularity brings 128 chunks to be allocated in
 * order to fill a 4GiB GPU. */
#define CHUNK_SIZE (32*1024*1024)

/* Maximum segment size we will allocate in chunks */
#define CHUNK_ALLOC_MAX (CHUNK_SIZE / 8)

/* Granularity of allocation, i.e. block size, StarPU will never allocate less
 * than this.
 * 16KiB (i.e. 64x64 float) granularity eats 2MiB RAM for managing a 4GiB GPU.
 */
#define CHUNK_ALLOC_MIN (16*1024)

/* Number of blocks */
#define CHUNK_NBLOCKS (CHUNK_SIZE/CHUNK_ALLOC_MIN)

/* Linked list for available segments */
struct block
{
	int length;	/* Number of consecutive free blocks */
	int next;	/* next free segment */
};

/* One chunk */
LIST_TYPE(_starpu_chunk,
	uintptr_t base;

	/* Available number of blocks, for debugging */
	int available;

	/* Overestimation of the maximum size of available segments in this chunk */
	int available_max;

	/* Bitmap describing availability of the block */
	/* Block 0 is always empty, and is just the head of the free segments list */
	struct block bitmap[CHUNK_NBLOCKS+1];
)

/* One list of chunks per node */
static struct _starpu_chunk_list chunks[STARPU_MAXNODES];
/* Number of completely free chunks */
static int nfreechunks[STARPU_MAXNODES];
/* This protects chunks and nfreechunks */
static starpu_pthread_mutex_t chunk_mutex[STARPU_MAXNODES];

void
_starpu_malloc_init(unsigned dst_node)
{
	_starpu_chunk_list_init(&chunks[dst_node]);
	nfreechunks[dst_node] = 0;
	STARPU_PTHREAD_MUTEX_INIT(&chunk_mutex[dst_node], NULL);
	disable_pinning = starpu_get_env_number("STARPU_DISABLE_PINNING");
	malloc_on_node_default_flags[dst_node] = STARPU_MALLOC_PINNED | STARPU_MALLOC_COUNT;
#ifdef STARPU_SIMGRID
#if SIMGRID_VERSION_MAJOR < 3 || (SIMGRID_VERSION_MAJOR == 3 && SIMGRID_VERSION_MINOR < 15)
	/* Reasonably "costless" */
	_starpu_malloc_simulation_fold = starpu_get_env_number_default("STARPU_MALLOC_SIMULATION_FOLD", 1) << 20;
#endif
#endif
}

void
_starpu_malloc_shutdown(unsigned dst_node)
{
	struct _starpu_chunk *chunk, *next_chunk;

	STARPU_PTHREAD_MUTEX_LOCK(&chunk_mutex[dst_node]);
	for (chunk = _starpu_chunk_list_begin(&chunks[dst_node]);
	     chunk != _starpu_chunk_list_end(&chunks[dst_node]);
	     chunk = next_chunk)
	{
		next_chunk = _starpu_chunk_list_next(chunk);
		_starpu_free_on_node_flags(dst_node, chunk->base, CHUNK_SIZE, malloc_on_node_default_flags[dst_node]);
		_starpu_chunk_list_erase(&chunks[dst_node], chunk);
		free(chunk);
	}
	STARPU_PTHREAD_MUTEX_UNLOCK(&chunk_mutex[dst_node]);
	STARPU_PTHREAD_MUTEX_DESTROY(&chunk_mutex[dst_node]);
}

/* Create a new chunk */
static struct _starpu_chunk *_starpu_new_chunk(unsigned dst_node, int flags)
{
	struct _starpu_chunk *chunk;
	uintptr_t base = _starpu_malloc_on_node(dst_node, CHUNK_SIZE, flags);

	if (!base)
		return NULL;

	/* Create a new chunk */
	chunk = _starpu_chunk_new();
	chunk->base = base;

	/* First block is just a fake block pointing to the free segments list */
	chunk->bitmap[0].length = 0;
	chunk->bitmap[0].next = 1;

	/* At first we have only one big segment for the whole chunk */
	chunk->bitmap[1].length = CHUNK_NBLOCKS;
	chunk->bitmap[1].next = -1;

	chunk->available_max = CHUNK_NBLOCKS;
	chunk->available = CHUNK_NBLOCKS;
	return chunk;
}

uintptr_t
starpu_malloc_on_node_flags(unsigned dst_node, size_t size, int flags)
{
	/* Big allocation, allocate normally */
	if (size > CHUNK_ALLOC_MAX || starpu_node_get_kind(dst_node) != STARPU_CUDA_RAM)
		return _starpu_malloc_on_node(dst_node, size, flags);

	/* Round up allocation to block size */
	int nblocks = (size + CHUNK_ALLOC_MIN - 1) / CHUNK_ALLOC_MIN;

	struct _starpu_chunk *chunk;
	int prevblock, block;
	int available_max;
	struct block *bitmap;

	STARPU_PTHREAD_MUTEX_LOCK(&chunk_mutex[dst_node]);

	/* Try to find a big enough segment among the chunks */
	for (chunk = _starpu_chunk_list_begin(&chunks[dst_node]);
	     chunk != _starpu_chunk_list_end(&chunks[dst_node]);
	     chunk = _starpu_chunk_list_next(chunk))
	{
		if (chunk->available_max < nblocks)
			continue;

		bitmap = chunk->bitmap;
		available_max = 0;
		for (prevblock = block = 0;
			block != -1;
			prevblock = block, block = bitmap[prevblock].next)
		{
			STARPU_ASSERT(block >= 0 && block <= CHUNK_NBLOCKS);
			int length = bitmap[block].length;
			if (length >= nblocks)
			{

				if (length >= 2*nblocks)
				{
					/* This one this has quite some room,
					 * put it front, to make finding it
					 * easier next time. */
					_starpu_chunk_list_erase(&chunks[dst_node], chunk);
					_starpu_chunk_list_push_front(&chunks[dst_node], chunk);
				}
				if (chunk->available == CHUNK_NBLOCKS)
					/* This one was empty, it's not empty any more */
					nfreechunks[dst_node]--;
				goto found;
			}
			if (length > available_max)
				available_max = length;
		}

		/* Didn't find a big enough segment in this chunk, its
		 * available_max is out of date */
		chunk->available_max = available_max;
	}

	/* Didn't find a big enough segment, create another chunk.  */
	chunk = _starpu_new_chunk(dst_node, flags);
	if (!chunk)
	{
		/* Really no memory any more, fail */
		STARPU_PTHREAD_MUTEX_UNLOCK(&chunk_mutex[dst_node]);
		errno = ENOMEM;
		return 0;
	}

	/* And make it easy to find. */
	_starpu_chunk_list_push_front(&chunks[dst_node], chunk);
	bitmap = chunk->bitmap;
	prevblock = 0;
	block = 1;

found:

	chunk->available -= nblocks;
	STARPU_ASSERT(bitmap[block].length >= nblocks);
	STARPU_ASSERT(block <= CHUNK_NBLOCKS);
	if (bitmap[block].length == nblocks)
	{
		/* Fits exactly, drop this segment from the skip list */
		bitmap[prevblock].next = bitmap[block].next;
	}
	else
	{
		/* Still some room */
		STARPU_ASSERT(block + nblocks <= CHUNK_NBLOCKS);
		bitmap[prevblock].next = block + nblocks;
		bitmap[block + nblocks].length = bitmap[block].length - nblocks;
		bitmap[block + nblocks].next = bitmap[block].next;
	}

	STARPU_PTHREAD_MUTEX_UNLOCK(&chunk_mutex[dst_node]);

	return chunk->base + (block-1) * CHUNK_ALLOC_MIN;
}

void
starpu_free_on_node_flags(unsigned dst_node, uintptr_t addr, size_t size, int flags)
{
	/* Big allocation, deallocate normally */
	if (size > CHUNK_ALLOC_MAX || starpu_node_get_kind(dst_node) != STARPU_CUDA_RAM)
	{
		_starpu_free_on_node_flags(dst_node, addr, size, flags);
		return;
	}

	struct _starpu_chunk *chunk;

	/* Round up allocation to block size */
	int nblocks = (size + CHUNK_ALLOC_MIN - 1) / CHUNK_ALLOC_MIN;

	STARPU_PTHREAD_MUTEX_LOCK(&chunk_mutex[dst_node]);
	for (chunk = _starpu_chunk_list_begin(&chunks[dst_node]);
	     chunk != _starpu_chunk_list_end(&chunks[dst_node]);
	     chunk = _starpu_chunk_list_next(chunk))
		if (addr >= chunk->base && addr < chunk->base + CHUNK_SIZE)
			break;
	STARPU_ASSERT(chunk != _starpu_chunk_list_end(&chunks[dst_node]));

	struct block *bitmap = chunk->bitmap;
	int block = ((addr - chunk->base) / CHUNK_ALLOC_MIN) + 1, prevblock, nextblock;

	/* Look for free segment just before this one */
	for (prevblock = 0;
		prevblock != -1;
		prevblock = nextblock)
	{
		STARPU_ASSERT(prevblock >= 0 && prevblock <= CHUNK_NBLOCKS);
		nextblock = bitmap[prevblock].next;
		STARPU_ASSERT_MSG(nextblock != block, "It seems data 0x%lx (size %u) on node %u is being freed a second time\n", (unsigned long) addr, (unsigned) size, dst_node);
		if (nextblock > block || nextblock == -1)
			break;
	}
	STARPU_ASSERT(prevblock != -1);

	chunk->available += nblocks;

	/* Insert in free segments list */
	bitmap[block].next = nextblock;
	bitmap[prevblock].next = block;
	bitmap[block].length = nblocks;

	STARPU_ASSERT(nextblock >= -1 && nextblock <= CHUNK_NBLOCKS);
	if (nextblock == block + nblocks)
	{
		/* This freed segment is just before a free segment, merge them */
		bitmap[block].next = bitmap[nextblock].next;
		bitmap[block].length += bitmap[nextblock].length;

		if (bitmap[block].length > chunk->available_max)
			chunk->available_max = bitmap[block].length;
	}

	if (prevblock > 0 && prevblock + bitmap[prevblock].length == block)
	{
		/* This free segment is just after a free segment, merge them */
		bitmap[prevblock].next = bitmap[block].next;
		bitmap[prevblock].length += bitmap[block].length;

		if (bitmap[prevblock].length > chunk->available_max)
			chunk->available_max = bitmap[prevblock].length;

		block = prevblock;
	}

	if (chunk->available == CHUNK_NBLOCKS)
	{
		/* This chunk is now empty, but avoid chunk free/alloc
		 * ping-pong by keeping some of these.  */
		if (nfreechunks[dst_node] >= 1)
		{
			/* We already have free chunks, release this one */
			_starpu_free_on_node_flags(dst_node, chunk->base, CHUNK_SIZE, flags);
			_starpu_chunk_list_erase(&chunks[dst_node], chunk);
			free(chunk);
		}
		else
			nfreechunks[dst_node]++;
	}
	else
	{
		/* Freed some room, put this first in chunks list */
		_starpu_chunk_list_erase(&chunks[dst_node], chunk);
		_starpu_chunk_list_push_front(&chunks[dst_node], chunk);
	}

	STARPU_PTHREAD_MUTEX_UNLOCK(&chunk_mutex[dst_node]);
}

void starpu_malloc_on_node_set_default_flags(unsigned node, int flags)
{
	STARPU_ASSERT_MSG(node < STARPU_MAXNODES, "bogus node value %u given to starpu_malloc_on_node_set_default_flags\n", node);
	malloc_on_node_default_flags[node] = flags;
}

uintptr_t
starpu_malloc_on_node(unsigned dst_node, size_t size)
{
	return starpu_malloc_on_node_flags(dst_node, size, malloc_on_node_default_flags[dst_node]);
}

void
starpu_free_on_node(unsigned dst_node, uintptr_t addr, size_t size)
{
	starpu_free_on_node_flags(dst_node, addr, size, malloc_on_node_default_flags[dst_node]);
}<|MERGE_RESOLUTION|>--- conflicted
+++ resolved
@@ -132,17 +132,10 @@
 			{
 				size_t freed;
 				size_t reclaim = 2 * dim;
-<<<<<<< HEAD
-				_STARPU_DEBUG("There is not enough memory left, we are going to reclaim %ld\n", reclaim);
+				_STARPU_DEBUG("There is not enough memory left, we are going to reclaim %ld\n", (long)reclaim);
 				_STARPU_TRACE_START_MEMRECLAIM(dst_node,0);
 				freed = _starpu_memory_reclaim_generic(dst_node, 0, reclaim);
 				_STARPU_TRACE_END_MEMRECLAIM(dst_node,0);
-=======
-				_STARPU_DEBUG("There is not enough memory left, we are going to reclaim %ld\n", (long)reclaim);
-				_STARPU_TRACE_START_MEMRECLAIM(STARPU_MAIN_RAM,0);
-				freed = _starpu_memory_reclaim_generic(STARPU_MAIN_RAM, 0, reclaim);
-				_STARPU_TRACE_END_MEMRECLAIM(STARPU_MAIN_RAM,0);
->>>>>>> 73b6f1ea
 				if (freed < dim && !(flags & STARPU_MEMORY_WAIT))
 				{
 					// We could not reclaim enough memory
