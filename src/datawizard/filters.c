--- conflicted
+++ resolved
@@ -425,17 +425,13 @@
 
 		sizes[child] = _starpu_data_get_size(child_handle);
 
-<<<<<<< HEAD
-		for (node = 0; node < STARPU_MAXNODES; node++)
-			_starpu_data_unregister_ram_pointer(child_handle, node);
-=======
 		if (child_handle->unregister_hook)
 		{
 			child_handle->unregister_hook(child_handle);
 		}
 
-		_starpu_data_unregister_ram_pointer(child_handle);
->>>>>>> 33996f57
+		for (node = 0; node < STARPU_MAXNODES; node++)
+			_starpu_data_unregister_ram_pointer(child_handle, node);
 
 		if (child_handle->per_worker)
 		{
