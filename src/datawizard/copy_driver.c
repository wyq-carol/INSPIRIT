/* StarPU --- Runtime system for heterogeneous multicore architectures.
 *
<<<<<<< HEAD
 * Copyright (C) 2008-2022  Université de Bordeaux, CNRS (LaBRI UMR 5800), Inria
=======
 * Copyright (C) 2008-2021  Université de Bordeaux, CNRS (LaBRI UMR 5800), Inria
 * Copyright (C) 2021       Federal University of Rio Grande do Sul (UFRGS)
>>>>>>> 8ab4f645
 *
 * StarPU is free software; you can redistribute it and/or modify
 * it under the terms of the GNU Lesser General Public License as published by
 * the Free Software Foundation; either version 2.1 of the License, or (at
 * your option) any later version.
 *
 * StarPU is distributed in the hope that it will be useful, but
 * WITHOUT ANY WARRANTY; without even the implied warranty of
 * MERCHANTABILITY or FITNESS FOR A PARTICULAR PURPOSE.
 *
 * See the GNU Lesser General Public License in COPYING.LGPL for more details.
 */

#include <starpu.h>
#include <common/config.h>
#include <common/utils.h>
#include <core/sched_policy.h>
#include <datawizard/datastats.h>
#include <datawizard/memory_nodes.h>
#include <drivers/disk/driver_disk.h>
#include <drivers/mpi/driver_mpi_sink.h>
#include <drivers/mpi/driver_mpi_source.h>
#include <drivers/mpi/driver_mpi_common.h>
#include <common/fxt.h>
#include <datawizard/copy_driver.h>
#include <datawizard/memalloc.h>
#include <starpu_opencl.h>
#include <starpu_cuda.h>
#include <starpu_max_fpga.h>
#include <profiling/profiling.h>
#include <core/disk.h>
#include <drivers/max/driver_max_fpga.h>

#ifdef STARPU_SIMGRID
#include <core/simgrid.h>
#endif

void _starpu_wake_all_blocked_workers_on_node(unsigned nodeid)
{
	/* wake up all workers on that memory node */
	struct _starpu_memory_node_descr * const descr = _starpu_memory_node_get_description();
	const int cur_workerid = starpu_worker_get_id();
	struct _starpu_worker *cur_worker = cur_workerid>=0?_starpu_get_worker_struct(cur_workerid):NULL;

	STARPU_PTHREAD_RWLOCK_RDLOCK(&descr->conditions_rwlock);

	unsigned nconds = descr->condition_count[nodeid];
	unsigned cond_id;
	for (cond_id = 0; cond_id < nconds; cond_id++)
	{
		struct _starpu_cond_and_worker *condition;
		condition = &descr->conditions_attached_to_node[nodeid][cond_id];

		if (condition->worker == cur_worker)
		{
			if (condition->cond == &condition->worker->sched_cond)
			{
				condition->worker->state_keep_awake = 1;
			}

			/* No need to wake myself, and I might be called from
			 * the scheduler with mutex locked, through
			 * starpu_prefetch_task_input_on_node */
			continue;
		}

		/* wake anybody waiting on that condition */
		STARPU_PTHREAD_MUTEX_LOCK_SCHED(&condition->worker->sched_mutex);
		if (condition->cond == &condition->worker->sched_cond)
		{
			condition->worker->state_keep_awake = 1;
		}
		STARPU_PTHREAD_COND_BROADCAST(condition->cond);
		STARPU_PTHREAD_MUTEX_UNLOCK_SCHED(&condition->worker->sched_mutex);
	}

	STARPU_PTHREAD_RWLOCK_UNLOCK(&descr->conditions_rwlock);

#ifdef STARPU_SIMGRID
	starpu_pthread_queue_broadcast(&_starpu_simgrid_transfer_queue[nodeid]);
#endif
}

void starpu_wake_all_blocked_workers(void)
{
	/* workers may be blocked on the various queues' conditions */
	struct _starpu_memory_node_descr * const descr = _starpu_memory_node_get_description();
	const int cur_workerid = starpu_worker_get_id();
	struct _starpu_worker *cur_worker = cur_workerid>=0?_starpu_get_worker_struct(cur_workerid):NULL;

	STARPU_PTHREAD_RWLOCK_RDLOCK(&descr->conditions_rwlock);

	unsigned nconds = descr->total_condition_count;
	unsigned cond_id;
	for (cond_id = 0; cond_id < nconds; cond_id++)
	{
		struct _starpu_cond_and_worker *condition;
		condition = &descr->conditions_all[cond_id];

		if (condition->worker == cur_worker)
		{
			if (condition->cond == &condition->worker->sched_cond)
			{
				condition->worker->state_keep_awake = 1;
			}

			/* No need to wake myself, and I might be called from
			 * the scheduler with mutex locked, through
			 * starpu_prefetch_task_input_on_node */
			continue;
		}

		/* wake anybody waiting on that condition */
		STARPU_PTHREAD_MUTEX_LOCK_SCHED(&condition->worker->sched_mutex);
		if (condition->cond == &condition->worker->sched_cond)
		{
			condition->worker->state_keep_awake = 1;
		}
		STARPU_PTHREAD_COND_BROADCAST(condition->cond);
		STARPU_PTHREAD_MUTEX_UNLOCK_SCHED(&condition->worker->sched_mutex);
	}

	STARPU_PTHREAD_RWLOCK_UNLOCK(&descr->conditions_rwlock);

#ifdef STARPU_SIMGRID
	unsigned workerid, nodeid;
	for (workerid = 0; workerid < starpu_worker_get_count(); workerid++)
		starpu_pthread_queue_broadcast(&_starpu_simgrid_task_queue[workerid]);
	for (nodeid = 0; nodeid < starpu_memory_nodes_get_count(); nodeid++)
		starpu_pthread_queue_broadcast(&_starpu_simgrid_transfer_queue[nodeid]);
#endif
}

#ifdef STARPU_USE_FXT
/* we need to identify each communication so that we can match the beginning
 * and the end of a communication in the trace, so we use a unique identifier
 * per communication */
static unsigned long communication_cnt = 0;
#endif

int _starpu_copy_interface_any_to_any(starpu_data_handle_t handle, void *src_interface, unsigned src_node, void *dst_interface, unsigned dst_node, struct _starpu_data_request *req)
{
	int src_kind = starpu_node_get_kind(src_node);
	int dst_kind = starpu_node_get_kind(dst_node);

	int ret = 0;
	const struct starpu_data_copy_methods *copy_methods = handle->ops->copy_methods;

	if (!req || starpu_asynchronous_copy_disabled() ||
		    starpu_asynchronous_copy_disabled_for(src_kind) ||
		    starpu_asynchronous_copy_disabled_for(dst_kind) ||
		    !copy_methods->any_to_any)
	{
		/* this is not associated to a request so it's synchronous */
		STARPU_ASSERT(copy_methods->any_to_any);
		copy_methods->any_to_any(src_interface, src_node, dst_interface, dst_node, NULL);
	}
	else
	{
		if (dst_kind == STARPU_CPU_RAM)
			req->async_channel.node_ops = starpu_memory_driver_info[src_kind].ops;
		else
			req->async_channel.node_ops = starpu_memory_driver_info[dst_kind].ops;
		STARPU_ASSERT(copy_methods->any_to_any);
		ret = copy_methods->any_to_any(src_interface, src_node, dst_interface, dst_node, &req->async_channel);
	}
	return ret;
}

static int copy_data_1_to_1_generic(starpu_data_handle_t handle,
				    struct _starpu_data_replicate *src_replicate,
				    struct _starpu_data_replicate *dst_replicate,
				    struct _starpu_data_request *req)
{
	unsigned src_node = (unsigned)src_replicate->memory_node;
	unsigned dst_node = (unsigned)dst_replicate->memory_node;

	STARPU_ASSERT(src_replicate->refcnt);
	STARPU_ASSERT(dst_replicate->refcnt);

	STARPU_ASSERT(src_replicate->allocated);
	STARPU_ASSERT(dst_replicate->allocated);

#ifdef STARPU_SIMGRID
	if (src_node == STARPU_MAIN_RAM || dst_node == STARPU_MAIN_RAM)
		_starpu_simgrid_data_transfer(handle->ops->get_size(handle), src_node, dst_node);

	return _starpu_simgrid_transfer(handle->ops->get_size(handle), src_node, dst_node, req);
#else /* !SIMGRID */
	enum starpu_node_kind src_kind = starpu_node_get_kind(src_node);
	enum starpu_node_kind dst_kind = starpu_node_get_kind(dst_node);
	void *src_interface = src_replicate->data_interface;
	void *dst_interface = dst_replicate->data_interface;

#if defined(STARPU_USE_CUDA) && defined(STARPU_HAVE_CUDA_MEMCPY_PEER) && !defined(STARPU_SIMGRID)
	if ((src_kind == STARPU_CUDA_RAM) || (dst_kind == STARPU_CUDA_RAM))
	{
		unsigned devid;
		if ((src_kind == STARPU_CUDA_RAM) && (dst_kind == STARPU_CUDA_RAM))
		{
			/* GPU-GPU transfer, issue it from the destination */
			devid = starpu_memory_node_get_devid(dst_node);
		}
		else
		{
			unsigned node = (dst_kind == STARPU_CUDA_RAM)?dst_node:src_node;
			devid = starpu_memory_node_get_devid(node);
		}
		starpu_cuda_set_device(devid);
	}
#endif

	const struct _starpu_node_ops *src_node_ops = _starpu_memory_node_get_node_ops(src_node);
	const struct _starpu_node_ops *dst_node_ops = _starpu_memory_node_get_node_ops(dst_node);
	if (src_node_ops && src_node_ops->copy_interface_to[dst_kind])
	{
		return src_node_ops->copy_interface_to[dst_kind](handle, src_interface, src_node, dst_interface, dst_node, req);
	}
	else if (dst_node_ops && dst_node_ops->copy_interface_from[src_kind])
	{
		return dst_node_ops->copy_interface_from[src_kind](handle, src_interface, src_node, dst_interface, dst_node, req);
	}
	else
	{
		STARPU_ABORT_MSG("No copy_interface_to function defined from node %s to node %s\n", _starpu_node_get_prefix(starpu_node_get_kind(src_node)), _starpu_node_get_prefix(starpu_node_get_kind(dst_node)));
	}
#endif /* !SIMGRID */
}

static int update_map_generic(starpu_data_handle_t handle,
				    struct _starpu_data_replicate *src_replicate,
				    struct _starpu_data_replicate *dst_replicate,
				    struct _starpu_data_request *req STARPU_ATTRIBUTE_UNUSED)
{
	unsigned src_node = src_replicate->memory_node;
	unsigned dst_node = dst_replicate->memory_node;

	STARPU_ASSERT(src_replicate->refcnt);
	STARPU_ASSERT(dst_replicate->refcnt);

	STARPU_ASSERT((src_replicate->mapped == dst_node && dst_replicate->allocated)
			||(src_replicate->allocated && dst_replicate->mapped == src_node));

	void *src_interface = src_replicate->data_interface;
	void *dst_interface = dst_replicate->data_interface;

	handle->ops->update_map(src_interface, src_node, dst_interface, dst_node);

	return 0;
}

int STARPU_ATTRIBUTE_WARN_UNUSED_RESULT _starpu_driver_copy_data_1_to_1(starpu_data_handle_t handle,
									struct _starpu_data_replicate *src_replicate,
									struct _starpu_data_replicate *dst_replicate,
									unsigned donotread,
									struct _starpu_data_request *req,
									enum _starpu_may_alloc may_alloc,
									enum starpu_is_prefetch prefetch STARPU_ATTRIBUTE_UNUSED)
{
	if (!donotread)
	{
		STARPU_ASSERT(src_replicate->allocated || src_replicate->mapped != STARPU_UNMAPPED);
		STARPU_ASSERT(src_replicate->refcnt);
	}

	unsigned src_node = src_replicate->memory_node;
	unsigned dst_node = dst_replicate->memory_node;

	if (!dst_replicate->allocated && dst_replicate->mapped == STARPU_UNMAPPED && dst_node != src_node
			&& handle->ops->map_data
			&& (_starpu_memory_node_get_mapped(dst_replicate->memory_node) /* || handle wants it */))
	{
		/* Memory node which can just map the main memory, try to map.  */
		if (!handle->ops->map_data(
				src_replicate->data_interface, src_replicate->memory_node,
				dst_replicate->data_interface, dst_replicate->memory_node))
		{
			dst_replicate->mapped = src_node;

			if (_starpu_node_needs_map_update(dst_node))
			{
				switch (starpu_node_get_kind(dst_node))
				{
					case STARPU_OPENCL_RAM:
					/* OpenCL mappings write access defaults to the device */
						dst_replicate->map_write = 1;
						break;
					case STARPU_CUDA_RAM:
						dst_replicate->map_write = 0;
						break;
					case STARPU_CPU_RAM:
					default:
						/* Should not happen */
						STARPU_ABORT();
						break;
				}
			}
		}
	}

	/* first make sure the destination has an allocated buffer */
	if (!dst_replicate->allocated && dst_replicate->mapped == STARPU_UNMAPPED)
	{
		if (may_alloc==_STARPU_DATAWIZARD_DO_NOT_ALLOC || _starpu_is_reclaiming(dst_node))
			/* We're not supposed to allocate there at the moment */
			return -ENOMEM;

		int ret_alloc = _starpu_allocate_memory_on_node(handle, dst_replicate, prefetch, may_alloc==_STARPU_DATAWIZARD_ONLY_FAST_ALLOC);
		if (ret_alloc)
			return -ENOMEM;
	}

	STARPU_ASSERT(dst_replicate->allocated || dst_replicate->mapped != STARPU_UNMAPPED);
	STARPU_ASSERT(dst_replicate->refcnt);

	/* In the case of a mapped data, we are here requested either
	 * - because the destination will write to it, and thus needs write
	 *   access.
	 * - because the source was modified, and the destination needs to get
	 *   updated.
	 * All in all, any data change will actually trigger both.
	 */
	if (!donotread && dst_replicate->mapped != STARPU_UNMAPPED)
	{
		STARPU_ASSERT(src_replicate->memory_node == dst_replicate->mapped);
		if (_starpu_node_needs_map_update(dst_node))
		{
			/* We need to flush from RAM to the device */
			if (!dst_replicate->map_write)
			{
				update_map_generic(handle, src_replicate, dst_replicate, req);
				dst_replicate->map_write = 1;
			}
		}

		dst_replicate->initialized = 1;
	}

	else if (!donotread && src_replicate->mapped != STARPU_UNMAPPED)
	{
		STARPU_ASSERT(dst_replicate->memory_node == src_replicate->mapped);
		if (_starpu_node_needs_map_update(src_node))
		{
			/* We need to flush from the device to the RAM */
			if (src_replicate->map_write)
			{
				update_map_generic(handle, src_replicate, dst_replicate, req);
				src_replicate->map_write = 0;
			}
		}

		dst_replicate->initialized = 1;
	}

	/* if there is no need to actually read the data,
	 * we do not perform any transfer */
	else if (!donotread)
	{
		unsigned long STARPU_ATTRIBUTE_UNUSED com_id = 0;
		size_t size = _starpu_data_get_size(handle);
		_starpu_bus_update_profiling_info((int)src_node, (int)dst_node, size);

#ifdef STARPU_USE_FXT
		if (fut_active)
		{
			com_id = STARPU_ATOMIC_ADDL(&communication_cnt, 1);

			if (req)
				req->com_id = com_id;
		}
#endif

		dst_replicate->initialized = 1;

		_STARPU_TRACE_START_DRIVER_COPY(src_node, dst_node, size, com_id, prefetch, handle);
		int ret_copy = copy_data_1_to_1_generic(handle, src_replicate, dst_replicate, req);
		if (!req)
			/* Synchronous, this is already finished */
			_STARPU_TRACE_END_DRIVER_COPY(src_node, dst_node, size, com_id, prefetch);

		return ret_copy;
	}

	return 0;
}

void starpu_interface_data_copy(unsigned src_node, unsigned dst_node, size_t size)
{
	_STARPU_TRACE_DATA_COPY(src_node, dst_node, size);
}

void starpu_interface_start_driver_copy_async(unsigned src_node, unsigned dst_node, double *start)
{
	*start = starpu_timing_now();
	_STARPU_TRACE_START_DRIVER_COPY_ASYNC(src_node, dst_node);
}

void starpu_interface_end_driver_copy_async(unsigned src_node, unsigned dst_node, double start)
{
	double end = starpu_timing_now();
	double elapsed = end - start;
	if (elapsed > 300)
	{
		static int warned = 0;
		STARPU_HG_DISABLE_CHECKING(warned);
		if (!warned)
		{
			char src_name[16], dst_name[16];
			warned = 1;
			starpu_memory_node_get_name(src_node, src_name, sizeof(src_name));
			starpu_memory_node_get_name(dst_node, dst_name, sizeof(dst_name));

			_STARPU_DISP("Warning: the submission of asynchronous transfer from %s to %s took a very long time (%f ms)\nFor proper asynchronous transfer overlapping, data registered to StarPU must be allocated with starpu_malloc() or pinned with starpu_memory_pin()\n", src_name, dst_name, elapsed / 1000.);
		}
	}
	_STARPU_TRACE_END_DRIVER_COPY_ASYNC(src_node, dst_node);
}

/* This can be used by interfaces to easily transfer a piece of data without
 * caring about the particular transfer methods.  */

/* This should either return 0 if the transfer is complete, or -EAGAIN if the
 * transfer is still pending, and will have to be waited for by
 * _starpu_driver_test_request_completion/_starpu_driver_wait_request_completion
 */
int starpu_interface_copy(uintptr_t src, size_t src_offset, unsigned src_node, uintptr_t dst, size_t dst_offset, unsigned dst_node, size_t size, void *async_data)
{
	struct _starpu_async_channel *async_channel = async_data;
	enum starpu_node_kind src_kind = starpu_node_get_kind(src_node);
	enum starpu_node_kind dst_kind = starpu_node_get_kind(dst_node);
	const struct _starpu_node_ops *src_node_ops = _starpu_memory_node_get_node_ops(src_node);
	const struct _starpu_node_ops *dst_node_ops = _starpu_memory_node_get_node_ops(dst_node);

	if (src_node_ops && src_node_ops->copy_data_to[dst_kind])
	{
		return src_node_ops->copy_data_to[dst_kind](src, src_offset, src_node,
							     dst, dst_offset, dst_node,
							     size,
							     async_channel);
	}
	else if (dst_node_ops && dst_node_ops->copy_data_from[src_kind])
	{
		return dst_node_ops->copy_data_from[src_kind](src, src_offset, src_node,
							     dst, dst_offset, dst_node,
							     size,
							     async_channel);
	}
	else
	{
		STARPU_ABORT_MSG("No copy_data_to function defined from node %s to node %s\n", _starpu_node_get_prefix(starpu_node_get_kind(src_node)), _starpu_node_get_prefix(starpu_node_get_kind(dst_node)));
		return -1;
	}
}

int starpu_interface_copy2d(uintptr_t src, size_t src_offset, unsigned src_node,
			    uintptr_t dst, size_t dst_offset, unsigned dst_node,
			    size_t blocksize,
			    size_t numblocks, size_t ld_src, size_t ld_dst,
			    void *async_data)
{
	int ret = 0;
	unsigned i;
	struct _starpu_async_channel *async_channel = async_data;
	enum starpu_node_kind src_kind = starpu_node_get_kind(src_node);
	enum starpu_node_kind dst_kind = starpu_node_get_kind(dst_node);
	const struct _starpu_node_ops *src_node_ops = _starpu_memory_node_get_node_ops(src_node);
	const struct _starpu_node_ops *dst_node_ops = _starpu_memory_node_get_node_ops(dst_node);

	STARPU_ASSERT_MSG(ld_src >= blocksize, "block size %lu is bigger than ld %lu in source", (unsigned long) blocksize, (unsigned long) ld_src);
	STARPU_ASSERT_MSG(ld_dst >= blocksize, "block size %lu is bigger than ld %lu in destination", (unsigned long) blocksize, (unsigned long) ld_dst);

	if (ld_src == blocksize && ld_dst == blocksize)
		/* Optimize contiguous case */
		return starpu_interface_copy(src, src_offset, src_node,
					     dst, dst_offset, dst_node,
					     blocksize * numblocks, async_data);

	if (src_node_ops && src_node_ops->copy2d_data_to[dst_kind])
		/* Hardware-optimized non-contiguous case */
		return src_node_ops->copy2d_data_to[dst_kind](src, src_offset, src_node,
							     dst, dst_offset, dst_node,
							     blocksize,
							     numblocks, ld_src, ld_dst,
							     async_channel);

	if (dst_node_ops && dst_node_ops->copy2d_data_from[src_kind])
		/* Hardware-optimized non-contiguous case */
		return dst_node_ops->copy2d_data_from[src_kind](src, src_offset, src_node,
							     dst, dst_offset, dst_node,
							     blocksize,
							     numblocks, ld_src, ld_dst,
							     async_channel);

	for (i = 0; i < numblocks; i++)
	{
		if (starpu_interface_copy(src, src_offset + i*ld_src, src_node,
					  dst, dst_offset + i*ld_dst, dst_node,
					  blocksize, async_data))
			ret = -EAGAIN;
	}

	return ret;
}

int starpu_interface_copy3d(uintptr_t src, size_t src_offset, unsigned src_node,
			    uintptr_t dst, size_t dst_offset, unsigned dst_node,
			    size_t blocksize,
			    size_t numblocks_1, size_t ld1_src, size_t ld1_dst,
			    size_t numblocks_2, size_t ld2_src, size_t ld2_dst,
			    void *async_data)
{
	int ret = 0;
	unsigned i;
	struct _starpu_async_channel *async_channel = async_data;
	enum starpu_node_kind src_kind = starpu_node_get_kind(src_node);
	enum starpu_node_kind dst_kind = starpu_node_get_kind(dst_node);
	const struct _starpu_node_ops *src_node_ops = _starpu_memory_node_get_node_ops(src_node);
	const struct _starpu_node_ops *dst_node_ops = _starpu_memory_node_get_node_ops(dst_node);

	STARPU_ASSERT_MSG(ld1_src >= blocksize, "block size %lu is bigger than ld %lu in source", (unsigned long) blocksize, (unsigned long) ld1_src);
	STARPU_ASSERT_MSG(ld1_dst >= blocksize, "block size %lu is bigger than ld %lu in destination", (unsigned long) blocksize, (unsigned long) ld1_dst);

	STARPU_ASSERT_MSG(ld2_src >= numblocks_1 * ld1_src, "block group size %lu is bigger than group ld %lu in source", (unsigned long) (numblocks_1 * ld1_src), (unsigned long) ld2_src);
	STARPU_ASSERT_MSG(ld2_dst >= numblocks_1 * ld1_dst, "block group size %lu is bigger than group ld %lu in destination", (unsigned long) (numblocks_1 * ld1_dst), (unsigned long) ld2_dst);

	if (ld2_src == blocksize * numblocks_1 &&
	    ld2_dst == blocksize * numblocks_1)
		/* Optimize contiguous case */
		return starpu_interface_copy(src, src_offset, src_node,
					     dst, dst_offset, dst_node,
					     blocksize * numblocks_1 * numblocks_2,
					     async_data);

	if (src_node_ops && src_node_ops->copy3d_data_to[dst_kind])
		/* Hardware-optimized non-contiguous case */
		return src_node_ops->copy3d_data_to[dst_kind](src, src_offset, src_node,
							     dst, dst_offset, dst_node,
							     blocksize,
							     numblocks_1, ld1_src, ld1_dst,
							     numblocks_2, ld2_src, ld2_dst,
							     async_channel);

	if (dst_node_ops && dst_node_ops->copy3d_data_from[src_kind])
		/* Hardware-optimized non-contiguous case */
		return dst_node_ops->copy3d_data_from[src_kind](src, src_offset, src_node,
							     dst, dst_offset, dst_node,
							     blocksize,
							     numblocks_1, ld1_src, ld1_dst,
							     numblocks_2, ld2_src, ld2_dst,
							     async_channel);


	for (i = 0; i < numblocks_2; i++)
	{
		if (starpu_interface_copy2d(src, src_offset + i*ld2_src, src_node,
					    dst, dst_offset + i*ld2_dst, dst_node,
					    blocksize, numblocks_1, ld1_src, ld1_dst,
					    async_data))
			ret = -EAGAIN;
	}

	return ret;
}

int starpu_interface_copy4d(uintptr_t src, size_t src_offset, unsigned src_node,
			    uintptr_t dst, size_t dst_offset, unsigned dst_node,
			    size_t blocksize,
			    size_t numblocks_1, size_t ld1_src, size_t ld1_dst,
			    size_t numblocks_2, size_t ld2_src, size_t ld2_dst,
			    size_t numblocks_3, size_t ld3_src, size_t ld3_dst,
			    void *async_data)
{
	int ret = 0;
	unsigned i;

	STARPU_ASSERT_MSG(ld1_src >= blocksize, "block size %lu is bigger than ld %lu in source", (unsigned long) blocksize, (unsigned long) ld1_src);
	STARPU_ASSERT_MSG(ld1_dst >= blocksize, "block size %lu is bigger than ld %lu in destination", (unsigned long) blocksize, (unsigned long) ld1_dst);

	STARPU_ASSERT_MSG(ld2_src >= numblocks_1 * ld1_src, "block group size %lu is bigger than group ld %lu in source", (unsigned long) (numblocks_1 * ld1_src), (unsigned long) ld2_src);
	STARPU_ASSERT_MSG(ld2_dst >= numblocks_1 * ld1_dst, "block group size %lu is bigger than group ld %lu in destination", (unsigned long) (numblocks_1 * ld1_dst), (unsigned long) ld2_dst);

	STARPU_ASSERT_MSG(ld3_src >= numblocks_2 * ld2_src, "block group group size %lu is bigger than group group ld %lu in source", (unsigned long) (numblocks_2 * ld2_src), (unsigned long) ld3_src);
	STARPU_ASSERT_MSG(ld3_dst >= numblocks_2 * ld2_dst, "block group group size %lu is bigger than group group ld %lu in destination", (unsigned long) (numblocks_2 * ld2_dst), (unsigned long) ld3_dst);

	if (ld3_src == blocksize * numblocks_1 * numblocks_2 &&
	    ld3_dst == blocksize * numblocks_1 * numblocks_2)
		/* Optimize contiguous case */
		return starpu_interface_copy(src, src_offset, src_node,
					     dst, dst_offset, dst_node,
					     blocksize * numblocks_1 * numblocks_2 * numblocks_3,
					     async_data);

	/* Probably won't ever have a 4D interface in drivers :) */

	for (i = 0; i < numblocks_3; i++)
	{
		if (starpu_interface_copy3d(src, src_offset + i*ld3_src, src_node,
					    dst, dst_offset + i*ld3_dst, dst_node,
					    blocksize,
					    numblocks_1, ld1_src, ld1_dst,
					    numblocks_2, ld2_src, ld2_dst,
					    async_data))
			ret = -EAGAIN;
	}

	return ret;
}

<<<<<<< HEAD
uintptr_t starpu_interface_map(uintptr_t src, size_t src_offset, unsigned src_node, unsigned dst_node, size_t size, int *ret)
{
	enum starpu_node_kind src_kind = starpu_node_get_kind(src_node);
	struct _starpu_node_ops *node_ops = _starpu_memory_node_get_node_ops(dst_node);

	if (node_ops && node_ops->map[src_kind])
	{
		return node_ops->map[src_kind](src, src_offset, src_node, dst_node, size, ret);
	}
	else
	{
		*ret = -EIO;
		return 0;
	}
}

int starpu_interface_unmap(uintptr_t src, size_t src_offset, unsigned src_node, uintptr_t dst, unsigned dst_node, size_t size)
{
	enum starpu_node_kind src_kind = starpu_node_get_kind(src_node);
	struct _starpu_node_ops *node_ops = _starpu_memory_node_get_node_ops(dst_node);

	if (node_ops && node_ops->unmap[src_kind])
	{
		return node_ops->unmap[src_kind](src, src_offset, src_node, dst, dst_node, size);
	}
	else
	{
		STARPU_ABORT_MSG("No unmap function defined from node %s to node %s\n", _starpu_node_get_prefix(starpu_node_get_kind(src_node)), _starpu_node_get_prefix(starpu_node_get_kind(dst_node)));
		return -1;
	}
}

int starpu_interface_update_map(uintptr_t src, size_t src_offset, unsigned src_node, uintptr_t dst, size_t dst_offset, unsigned dst_node, size_t size)
{
	enum starpu_node_kind src_kind = starpu_node_get_kind(src_node);
	enum starpu_node_kind dst_kind = starpu_node_get_kind(dst_node);
	struct _starpu_node_ops *src_node_ops = _starpu_memory_node_get_node_ops(src_node);
	struct _starpu_node_ops *dst_node_ops = _starpu_memory_node_get_node_ops(dst_node);

	if (src_node_ops && src_node_ops->update_map[dst_kind])
	{
		return src_node_ops->update_map[dst_kind](src, src_offset, src_node, dst, dst_offset, dst_node, size);
	}
	else if (dst_node_ops && dst_node_ops->update_map[src_kind])
	{
		return dst_node_ops->update_map[src_kind](src, src_offset, src_node, dst, dst_offset, dst_node, size);
	}
	else
	{
		STARPU_ABORT_MSG("No unmap function defined from node %s to node %s\n", _starpu_node_get_prefix(starpu_node_get_kind(src_node)), _starpu_node_get_prefix(starpu_node_get_kind(dst_node)));
		return -1;
	}
=======
static size_t _get_size(uint32_t* nn, size_t ndim)
{
    size_t size = 1;
    unsigned i;
    for (i=0; i<ndim; i++)
        size *= nn[i];

    return size;
}

int starpu_interface_copynd(uintptr_t src, size_t src_offset, unsigned src_node,
			    uintptr_t dst, size_t dst_offset, unsigned dst_node,
			    size_t elemsize, size_t ndim,
			    uint32_t* nn, uint32_t* ldn_src, uint32_t* ldn_dst,
			    void *async_data)
{
	int ret = 0;
	unsigned i;

	if (ndim > 0)
	{
		for (i = 0; i < ndim-1; i++)
		{
			STARPU_ASSERT_MSG(ldn_src[i+1] >= nn[i] * ldn_src[i], "block size %lu is bigger than ld %lu in source", (unsigned long) nn[i] * ldn_src[i], (unsigned long) ldn_src[i+1]);
			STARPU_ASSERT_MSG(ldn_dst[i+1] >= nn[i] * ldn_dst[i], "block size %lu is bigger than ld %lu in destination", (unsigned long) nn[i] * ldn_dst[i], (unsigned long) ldn_dst[i+1]);
		}

		if (ldn_src[ndim-1] == _get_size(nn, ndim-1) &&
		    ldn_dst[ndim-1] == _get_size(nn, ndim-1))
			/* Optimize contiguous case */
			return starpu_interface_copy(src, src_offset, src_node,
						     dst, dst_offset, dst_node,
						     _get_size(nn, ndim) * elemsize,
						     async_data);
	}
		
	if(ndim > 4)
	{
		for (i = 0; i < nn[ndim-1]; i++)
		{
			if (starpu_interface_copynd(src, src_offset + i*ldn_src[ndim-1], src_node,
						    dst, dst_offset + i*ldn_dst[ndim-1], dst_node,
						    elemsize, ndim-1,
						    nn, ldn_src, ldn_dst,
						    async_data))
				ret = -EAGAIN;
		}
	}
	else if(ndim == 4)
	{
		return starpu_interface_copy4d(src, src_offset, src_node,
				    dst, dst_offset, dst_node,
				    nn[0] * elemsize,
				    nn[1], ldn_src[1] * elemsize, ldn_dst[1] * elemsize,
				    nn[2], ldn_src[2] * elemsize, ldn_dst[2] * elemsize,
				    nn[3], ldn_src[3] * elemsize, ldn_dst[3] * elemsize,
				    async_data);
	}
	else if(ndim == 3)
	{
		return starpu_interface_copy3d(src, src_offset, src_node,
				    dst, dst_offset, dst_node,
				    nn[0] * elemsize,
				    nn[1], ldn_src[1] * elemsize, ldn_dst[1] * elemsize,
				    nn[2], ldn_src[2] * elemsize, ldn_dst[2] * elemsize,
				    async_data);
	}
	else if(ndim == 2)
	{
		return starpu_interface_copy2d(src, src_offset, src_node,
				    dst, dst_offset, dst_node,
				    nn[0] * elemsize,
				    nn[1], ldn_src[1] * elemsize, ldn_dst[1] * elemsize,
				    async_data);
	}
	else if (ndim == 1)
	{
		return starpu_interface_copy(src, src_offset, src_node,
					     dst, dst_offset, dst_node,
					     nn[0] * elemsize,
					     async_data);
	}
	else if (ndim == 0)
	{
		return starpu_interface_copy(src, 0, src_node,
					     dst, 0, dst_node,
					     elemsize,
					     async_data);
	}

	return ret;
>>>>>>> 8ab4f645
}

void _starpu_driver_wait_request_completion(struct _starpu_async_channel *async_channel)
{
#ifdef STARPU_SIMGRID
	_starpu_simgrid_wait_transfer_event(&async_channel->event);
#else /* !SIMGRID */
	const struct _starpu_node_ops *node_ops = async_channel->node_ops;
	if (node_ops && node_ops->wait_request_completion != NULL)
	{
		node_ops->wait_request_completion(async_channel);
	}
	else
	{
		STARPU_ABORT_MSG("No wait_request_completion function defined for node %s\n", node_ops?node_ops->name:"unknown");
	}
#endif /* !SIMGRID */
}

unsigned _starpu_driver_test_request_completion(struct _starpu_async_channel *async_channel)
{
#ifdef STARPU_SIMGRID
	return _starpu_simgrid_test_transfer_event(&async_channel->event);
#else /* !SIMGRID */
	const struct _starpu_node_ops *node_ops = async_channel->node_ops;
	if (node_ops && node_ops->test_request_completion != NULL)
	{
		return node_ops->test_request_completion(async_channel);
	}
	else
	{
		STARPU_ABORT_MSG("No test_request_completion function defined for node %s\n", node_ops?node_ops->name:"unknown");
	}
#endif /* !SIMGRID */
}<|MERGE_RESOLUTION|>--- conflicted
+++ resolved
@@ -1,11 +1,7 @@
 /* StarPU --- Runtime system for heterogeneous multicore architectures.
  *
-<<<<<<< HEAD
  * Copyright (C) 2008-2022  Université de Bordeaux, CNRS (LaBRI UMR 5800), Inria
-=======
- * Copyright (C) 2008-2021  Université de Bordeaux, CNRS (LaBRI UMR 5800), Inria
  * Copyright (C) 2021       Federal University of Rio Grande do Sul (UFRGS)
->>>>>>> 8ab4f645
  *
  * StarPU is free software; you can redistribute it and/or modify
  * it under the terms of the GNU Lesser General Public License as published by
@@ -240,8 +236,8 @@
 				    struct _starpu_data_replicate *dst_replicate,
 				    struct _starpu_data_request *req STARPU_ATTRIBUTE_UNUSED)
 {
-	unsigned src_node = src_replicate->memory_node;
-	unsigned dst_node = dst_replicate->memory_node;
+	int src_node = src_replicate->memory_node;
+	int dst_node = dst_replicate->memory_node;
 
 	STARPU_ASSERT(src_replicate->refcnt);
 	STARPU_ASSERT(dst_replicate->refcnt);
@@ -614,11 +610,10 @@
 	return ret;
 }
 
-<<<<<<< HEAD
 uintptr_t starpu_interface_map(uintptr_t src, size_t src_offset, unsigned src_node, unsigned dst_node, size_t size, int *ret)
 {
 	enum starpu_node_kind src_kind = starpu_node_get_kind(src_node);
-	struct _starpu_node_ops *node_ops = _starpu_memory_node_get_node_ops(dst_node);
+	const struct _starpu_node_ops *node_ops = _starpu_memory_node_get_node_ops(dst_node);
 
 	if (node_ops && node_ops->map[src_kind])
 	{
@@ -634,7 +629,7 @@
 int starpu_interface_unmap(uintptr_t src, size_t src_offset, unsigned src_node, uintptr_t dst, unsigned dst_node, size_t size)
 {
 	enum starpu_node_kind src_kind = starpu_node_get_kind(src_node);
-	struct _starpu_node_ops *node_ops = _starpu_memory_node_get_node_ops(dst_node);
+	const struct _starpu_node_ops *node_ops = _starpu_memory_node_get_node_ops(dst_node);
 
 	if (node_ops && node_ops->unmap[src_kind])
 	{
@@ -651,8 +646,8 @@
 {
 	enum starpu_node_kind src_kind = starpu_node_get_kind(src_node);
 	enum starpu_node_kind dst_kind = starpu_node_get_kind(dst_node);
-	struct _starpu_node_ops *src_node_ops = _starpu_memory_node_get_node_ops(src_node);
-	struct _starpu_node_ops *dst_node_ops = _starpu_memory_node_get_node_ops(dst_node);
+	const struct _starpu_node_ops *src_node_ops = _starpu_memory_node_get_node_ops(src_node);
+	const struct _starpu_node_ops *dst_node_ops = _starpu_memory_node_get_node_ops(dst_node);
 
 	if (src_node_ops && src_node_ops->update_map[dst_kind])
 	{
@@ -667,7 +662,8 @@
 		STARPU_ABORT_MSG("No unmap function defined from node %s to node %s\n", _starpu_node_get_prefix(starpu_node_get_kind(src_node)), _starpu_node_get_prefix(starpu_node_get_kind(dst_node)));
 		return -1;
 	}
-=======
+}
+
 static size_t _get_size(uint32_t* nn, size_t ndim)
 {
     size_t size = 1;
@@ -759,7 +755,6 @@
 	}
 
 	return ret;
->>>>>>> 8ab4f645
 }
 
 void _starpu_driver_wait_request_completion(struct _starpu_async_channel *async_channel)
