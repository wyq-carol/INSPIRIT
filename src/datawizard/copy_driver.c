--- conflicted
+++ resolved
@@ -1,12 +1,8 @@
 /* StarPU --- Runtime system for heterogeneous multicore architectures.
  *
  * Copyright (C) 2010-2016  Université de Bordeaux
-<<<<<<< HEAD
- * Copyright (C) 2010, 2011, 2013  CNRS
+ * Copyright (C) 2010, 2011, 2013, 2016  CNRS
  * Copyright (C) 2016  INRIA
-=======
- * Copyright (C) 2010, 2011, 2013, 2016  CNRS
->>>>>>> 338c41e2
  *
  * StarPU is free software; you can redistribute it and/or modify
  * it under the terms of the GNU Lesser General Public License as published by
