--- conflicted
+++ resolved
@@ -406,56 +406,6 @@
 	}
 }
 
-<<<<<<< HEAD
-uintptr_t starpu_interface_map(uintptr_t src, size_t src_offset, unsigned src_node, unsigned dst_node, size_t size, int *ret)
-{
-	enum starpu_node_kind dst_kind = starpu_node_get_kind(dst_node);
-	struct _starpu_node_ops *node_ops = _starpu_memory_node_get_node_ops(src_node);
-
-	if (node_ops && node_ops->map[dst_kind])
-	{
-		return node_ops->map[dst_kind](src, src_offset, src_node, dst_node, size, ret);
-	}
-	else
-	{
-		STARPU_ABORT_MSG("No map function defined from node %s to node %s\n", _starpu_node_get_prefix(starpu_node_get_kind(src_node)), _starpu_node_get_prefix(starpu_node_get_kind(dst_node)));
-		return -1;
-	}
-}
-
-int starpu_interface_unmap(uintptr_t src, size_t src_offset, unsigned src_node, uintptr_t dst, unsigned dst_node, size_t size)
-{
-	enum starpu_node_kind dst_kind = starpu_node_get_kind(dst_node);
-	struct _starpu_node_ops *node_ops = _starpu_memory_node_get_node_ops(src_node);
-
-	if (node_ops && node_ops->unmap[dst_kind])
-	{
-		return node_ops->unmap[dst_kind](src, src_offset, src_node, dst, dst_node, size);
-	}
-	else
-	{
-		STARPU_ABORT_MSG("No unmap function defined from node %s to node %s\n", _starpu_node_get_prefix(starpu_node_get_kind(src_node)), _starpu_node_get_prefix(starpu_node_get_kind(dst_node)));
-		return -1;
-	}
-}
-
-int starpu_interface_update_map(uintptr_t src, size_t src_offset, unsigned src_node, uintptr_t dst, size_t dst_offset, unsigned dst_node, size_t size)
-{
-	enum starpu_node_kind dst_kind = starpu_node_get_kind(dst_node);
-	struct _starpu_node_ops *node_ops = _starpu_memory_node_get_node_ops(src_node);
-
-	assert(0);
-
-	if (node_ops && node_ops->update_map[dst_kind])
-	{
-		return node_ops->update_map[dst_kind](src, src_offset, src_node, dst, dst_offset, dst_node, size);
-	}
-	else
-	{
-		STARPU_ABORT_MSG("No unmap function defined from node %s to node %s\n", _starpu_node_get_prefix(starpu_node_get_kind(src_node)), _starpu_node_get_prefix(starpu_node_get_kind(dst_node)));
-		return -1;
-	}
-=======
 int starpu_interface_copy2d(uintptr_t src, size_t src_offset, unsigned src_node,
 			    uintptr_t dst, size_t dst_offset, unsigned dst_node,
 			    size_t blocksize,
@@ -587,7 +537,56 @@
 	}
 
 	return ret;
->>>>>>> af3c5ff0
+}
+
+uintptr_t starpu_interface_map(uintptr_t src, size_t src_offset, unsigned src_node, unsigned dst_node, size_t size, int *ret)
+{
+	enum starpu_node_kind dst_kind = starpu_node_get_kind(dst_node);
+	struct _starpu_node_ops *node_ops = _starpu_memory_node_get_node_ops(src_node);
+
+	if (node_ops && node_ops->map[dst_kind])
+	{
+		return node_ops->map[dst_kind](src, src_offset, src_node, dst_node, size, ret);
+	}
+	else
+	{
+		STARPU_ABORT_MSG("No map function defined from node %s to node %s\n", _starpu_node_get_prefix(starpu_node_get_kind(src_node)), _starpu_node_get_prefix(starpu_node_get_kind(dst_node)));
+		return -1;
+	}
+}
+
+int starpu_interface_unmap(uintptr_t src, size_t src_offset, unsigned src_node, uintptr_t dst, unsigned dst_node, size_t size)
+{
+	enum starpu_node_kind dst_kind = starpu_node_get_kind(dst_node);
+	struct _starpu_node_ops *node_ops = _starpu_memory_node_get_node_ops(src_node);
+
+	if (node_ops && node_ops->unmap[dst_kind])
+	{
+		return node_ops->unmap[dst_kind](src, src_offset, src_node, dst, dst_node, size);
+	}
+	else
+	{
+		STARPU_ABORT_MSG("No unmap function defined from node %s to node %s\n", _starpu_node_get_prefix(starpu_node_get_kind(src_node)), _starpu_node_get_prefix(starpu_node_get_kind(dst_node)));
+		return -1;
+	}
+}
+
+int starpu_interface_update_map(uintptr_t src, size_t src_offset, unsigned src_node, uintptr_t dst, size_t dst_offset, unsigned dst_node, size_t size)
+{
+	enum starpu_node_kind dst_kind = starpu_node_get_kind(dst_node);
+	struct _starpu_node_ops *node_ops = _starpu_memory_node_get_node_ops(src_node);
+
+	assert(0);
+
+	if (node_ops && node_ops->update_map[dst_kind])
+	{
+		return node_ops->update_map[dst_kind](src, src_offset, src_node, dst, dst_offset, dst_node, size);
+	}
+	else
+	{
+		STARPU_ABORT_MSG("No unmap function defined from node %s to node %s\n", _starpu_node_get_prefix(starpu_node_get_kind(src_node)), _starpu_node_get_prefix(starpu_node_get_kind(dst_node)));
+		return -1;
+	}
 }
 
 void _starpu_driver_wait_request_completion(struct _starpu_async_channel *async_channel)
