--- conflicted
+++ resolved
@@ -1,11 +1,7 @@
 /* StarPU --- Runtime system for heterogeneous multicore architectures.
  *
-<<<<<<< HEAD
  * Copyright (C) 2009-2022  Université de Bordeaux, CNRS (LaBRI UMR 5800), Inria
-=======
- * Copyright (C) 2009-2021  Université de Bordeaux, CNRS (LaBRI UMR 5800), Inria
  * Copyright (C) 2021       Federal University of Rio Grande do Sul (UFRGS)
->>>>>>> 8ab4f645
  *
  * StarPU is free software; you can redistribute it and/or modify
  * it under the terms of the GNU Lesser General Public License as published by
