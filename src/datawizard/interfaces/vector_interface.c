/* StarPU --- Runtime system for heterogeneous multicore architectures.
 *
 * Copyright (C) 2009-2017  Université de Bordeaux
 * Copyright (C) 2010, 2011, 2012, 2013, 2014  CNRS
 *
 * StarPU is free software; you can redistribute it and/or modify
 * it under the terms of the GNU Lesser General Public License as published by
 * the Free Software Foundation; either version 2.1 of the License, or (at
 * your option) any later version.
 *
 * StarPU is distributed in the hope that it will be useful, but
 * WITHOUT ANY WARRANTY; without even the implied warranty of
 * MERCHANTABILITY or FITNESS FOR A PARTICULAR PURPOSE.
 *
 * See the GNU Lesser General Public License in COPYING.LGPL for more details.
 */

#include <starpu.h>
#include <common/config.h>
#include <datawizard/coherency.h>
#include <datawizard/copy_driver.h>
#include <datawizard/filters.h>
#include <datawizard/memory_nodes.h>
#include <starpu_hash.h>
#include <starpu_cuda.h>
#include <starpu_opencl.h>
#include <drivers/opencl/driver_opencl.h>
#include <drivers/mic/driver_mic_source.h>
#include <drivers/scc/driver_scc_source.h>

static int copy_any_to_any(void *src_interface, unsigned src_node, void *dst_interface, unsigned dst_node, void *async_data);

static const struct starpu_data_copy_methods vector_copy_data_methods_s =
{
	.any_to_any = copy_any_to_any,
};

static void register_vector_handle(starpu_data_handle_t handle, unsigned home_node, void *data_interface);
static starpu_ssize_t allocate_vector_buffer_on_node(void *data_interface_, unsigned dst_node);
static void *vector_handle_to_pointer(starpu_data_handle_t data_handle, unsigned node);
static void free_vector_buffer_on_node(void *data_interface, unsigned node);
static size_t vector_interface_get_size(starpu_data_handle_t handle);
static uint32_t footprint_vector_interface_crc32(starpu_data_handle_t handle);
static int vector_compare(void *data_interface_a, void *data_interface_b);
static void display_vector_interface(starpu_data_handle_t handle, FILE *f);
static int pack_vector_handle(starpu_data_handle_t handle, unsigned node, void **ptr, starpu_ssize_t *count);
static int unpack_vector_handle(starpu_data_handle_t handle, unsigned node, void *ptr, size_t count);
static starpu_ssize_t describe(void *data_interface, char *buf, size_t size);

struct starpu_data_interface_ops starpu_interface_vector_ops =
{
	.register_data_handle = register_vector_handle,
	.allocate_data_on_node = allocate_vector_buffer_on_node,
	.handle_to_pointer = vector_handle_to_pointer,
	.free_data_on_node = free_vector_buffer_on_node,
	.copy_methods = &vector_copy_data_methods_s,
	.get_size = vector_interface_get_size,
	.footprint = footprint_vector_interface_crc32,
	.compare = vector_compare,
	.interfaceid = STARPU_VECTOR_INTERFACE_ID,
	.interface_size = sizeof(struct starpu_vector_interface),
	.display = display_vector_interface,
	.pack_data = pack_vector_handle,
	.unpack_data = unpack_vector_handle,
	.describe = describe
};

static void *vector_handle_to_pointer(starpu_data_handle_t handle, unsigned node)
{
	STARPU_ASSERT(starpu_data_test_if_allocated_on_node(handle, node));

	struct starpu_vector_interface *vector_interface = (struct starpu_vector_interface *)
		starpu_data_get_interface_on_node(handle, node);

	return (void*) vector_interface->ptr;
}

static void register_vector_handle(starpu_data_handle_t handle, unsigned home_node, void *data_interface)
{
	struct starpu_vector_interface *vector_interface = (struct starpu_vector_interface *) data_interface;

	unsigned node;
	for (node = 0; node < STARPU_MAXNODES; node++)
	{
		struct starpu_vector_interface *local_interface = (struct starpu_vector_interface *)
			starpu_data_get_interface_on_node(handle, node);

		if (node == home_node)
		{
			local_interface->ptr = vector_interface->ptr;
                        local_interface->dev_handle = vector_interface->dev_handle;
                        local_interface->offset = vector_interface->offset;
		}
		else
		{
			local_interface->ptr = 0;
                        local_interface->dev_handle = 0;
                        local_interface->offset = 0;
		}

		local_interface->id = vector_interface->id;
		local_interface->nx = vector_interface->nx;
		local_interface->elemsize = vector_interface->elemsize;
		local_interface->slice_base = vector_interface->slice_base;
	}
}

/* declare a new data with the vector interface */
void starpu_vector_data_register(starpu_data_handle_t *handleptr, int home_node,
                        uintptr_t ptr, uint32_t nx, size_t elemsize)
{
	struct starpu_vector_interface vector =
	{
		.id = STARPU_VECTOR_INTERFACE_ID,
		.ptr = ptr,
		.nx = nx,
		.elemsize = elemsize,
                .dev_handle = ptr,
		.slice_base = 0,
                .offset = 0
	};
<<<<<<< HEAD
#ifndef STARPU_SIMGRID
	if (home_node >= 0 && starpu_node_get_kind(home_node) == STARPU_CPU_RAM)
=======
#if (!defined(STARPU_SIMGRID) && !defined(STARPU_OPENMP))
	if (home_node == STARPU_MAIN_RAM)
>>>>>>> 1aa6e7d9
	{
		STARPU_ASSERT_ACCESSIBLE(ptr);
		STARPU_ASSERT_ACCESSIBLE(ptr + nx*elemsize - 1);
	}
#endif

#ifdef STARPU_USE_SCC
	_starpu_scc_set_offset_in_shared_memory((void*)vector.ptr, (void**)&(vector.dev_handle), &(vector.offset));
#endif

	starpu_data_register(handleptr, home_node, &vector, &starpu_interface_vector_ops);
}

void starpu_vector_ptr_register(starpu_data_handle_t handle, unsigned node,
			uintptr_t ptr, uintptr_t dev_handle, size_t offset)
{
	struct starpu_vector_interface *vector_interface = starpu_data_get_interface_on_node(handle, node);
	starpu_data_ptr_register(handle, node);
	vector_interface->ptr = ptr;
	vector_interface->dev_handle = dev_handle;
	vector_interface->offset = offset;
}


static uint32_t footprint_vector_interface_crc32(starpu_data_handle_t handle)
{
	return starpu_hash_crc32c_be(starpu_vector_get_nx(handle), 0);
}

static int vector_compare(void *data_interface_a, void *data_interface_b)
{
	struct starpu_vector_interface *vector_a = (struct starpu_vector_interface *) data_interface_a;
	struct starpu_vector_interface *vector_b = (struct starpu_vector_interface *) data_interface_b;

	/* Two vectors are considered compatible if they have the same size */
	return ((vector_a->nx == vector_b->nx)
			&& (vector_a->elemsize == vector_b->elemsize));
}

static void display_vector_interface(starpu_data_handle_t handle, FILE *f)
{
	struct starpu_vector_interface *vector_interface = (struct starpu_vector_interface *)
		starpu_data_get_interface_on_node(handle, STARPU_MAIN_RAM);

	fprintf(f, "%u\t", vector_interface->nx);
}

static int pack_vector_handle(starpu_data_handle_t handle, unsigned node, void **ptr, starpu_ssize_t *count)
{
	STARPU_ASSERT(starpu_data_test_if_allocated_on_node(handle, node));

	struct starpu_vector_interface *vector_interface = (struct starpu_vector_interface *)
		starpu_data_get_interface_on_node(handle, node);

	*count = vector_interface->nx*vector_interface->elemsize;

	if (ptr != NULL)
	{
		starpu_malloc_flags(ptr, *count, 0);
		memcpy(*ptr, (void*)vector_interface->ptr, vector_interface->elemsize*vector_interface->nx);
	}

	return 0;
}

static int unpack_vector_handle(starpu_data_handle_t handle, unsigned node, void *ptr, size_t count)
{
	STARPU_ASSERT(starpu_data_test_if_allocated_on_node(handle, node));

	struct starpu_vector_interface *vector_interface = (struct starpu_vector_interface *)
		starpu_data_get_interface_on_node(handle, node);

	STARPU_ASSERT(count == vector_interface->elemsize * vector_interface->nx);
	memcpy((void*)vector_interface->ptr, ptr, count);

	return 0;
}

static size_t vector_interface_get_size(starpu_data_handle_t handle)
{
	size_t size;
	struct starpu_vector_interface *vector_interface = (struct starpu_vector_interface *)
		starpu_data_get_interface_on_node(handle, STARPU_MAIN_RAM);

	size = vector_interface->nx*vector_interface->elemsize;

	return size;
}

/* offer an access to the data parameters */
uint32_t starpu_vector_get_nx(starpu_data_handle_t handle)
{
	struct starpu_vector_interface *vector_interface = (struct starpu_vector_interface *)
		starpu_data_get_interface_on_node(handle, STARPU_MAIN_RAM);

	return vector_interface->nx;
}

uintptr_t starpu_vector_get_local_ptr(starpu_data_handle_t handle)
{
	unsigned node;
	node = _starpu_memory_node_get_local_key();

	STARPU_ASSERT(starpu_data_test_if_allocated_on_node(handle, node));

	struct starpu_vector_interface *vector_interface = (struct starpu_vector_interface *)
		starpu_data_get_interface_on_node(handle, node);

	return vector_interface->ptr;
}

size_t starpu_vector_get_elemsize(starpu_data_handle_t handle)
{
	struct starpu_vector_interface *vector_interface = (struct starpu_vector_interface *)
		starpu_data_get_interface_on_node(handle, STARPU_MAIN_RAM);

	return vector_interface->elemsize;
}

/* memory allocation/deallocation primitives for the vector interface */

/* returns the size of the allocated area */
static starpu_ssize_t allocate_vector_buffer_on_node(void *data_interface_, unsigned dst_node)
{
	uintptr_t addr = 0, handle;

	struct starpu_vector_interface *vector_interface = (struct starpu_vector_interface *) data_interface_;

	uint32_t nx = vector_interface->nx;
	size_t elemsize = vector_interface->elemsize;

	starpu_ssize_t allocated_memory;

	handle = starpu_malloc_on_node(dst_node, nx*elemsize);
	if (!handle)
		return -ENOMEM;

	if (starpu_node_get_kind(dst_node) != STARPU_OPENCL_RAM)
		addr = handle;

	allocated_memory = nx*elemsize;

	/* update the data properly in consequence */
	vector_interface->ptr = addr;
	vector_interface->dev_handle = handle;
        vector_interface->offset = 0;

	return allocated_memory;
}

static void free_vector_buffer_on_node(void *data_interface, unsigned node)
{
	struct starpu_vector_interface *vector_interface = (struct starpu_vector_interface *) data_interface;
	uint32_t nx = vector_interface->nx;
	size_t elemsize = vector_interface->elemsize;

	starpu_free_on_node(node, vector_interface->dev_handle, nx*elemsize);
}

static int copy_any_to_any(void *src_interface, unsigned src_node,
                           void *dst_interface, unsigned dst_node, void *async_data)
{
	struct starpu_vector_interface *src_vector = src_interface;
	struct starpu_vector_interface *dst_vector = dst_interface;
	int ret;

	ret = starpu_interface_copy(src_vector->dev_handle, src_vector->offset, src_node,
				    dst_vector->dev_handle, dst_vector->offset, dst_node,
				    src_vector->nx*src_vector->elemsize, async_data);

	_STARPU_TRACE_DATA_COPY(src_node, dst_node, src_vector->nx*src_vector->elemsize);
	return ret;
}

static starpu_ssize_t describe(void *data_interface, char *buf, size_t size)
{
	struct starpu_vector_interface *vector = (struct starpu_vector_interface *) data_interface;
	return snprintf(buf, size, "V%ux%u",
			(unsigned) vector->nx,
			(unsigned) vector->elemsize);
}<|MERGE_RESOLUTION|>--- conflicted
+++ resolved
@@ -119,13 +119,8 @@
 		.slice_base = 0,
                 .offset = 0
 	};
-<<<<<<< HEAD
-#ifndef STARPU_SIMGRID
+#if (!defined(STARPU_SIMGRID) && !defined(STARPU_OPENMP))
 	if (home_node >= 0 && starpu_node_get_kind(home_node) == STARPU_CPU_RAM)
-=======
-#if (!defined(STARPU_SIMGRID) && !defined(STARPU_OPENMP))
-	if (home_node == STARPU_MAIN_RAM)
->>>>>>> 1aa6e7d9
 	{
 		STARPU_ASSERT_ACCESSIBLE(ptr);
 		STARPU_ASSERT_ACCESSIBLE(ptr + nx*elemsize - 1);
