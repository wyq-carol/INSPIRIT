--- conflicted
+++ resolved
@@ -444,12 +444,7 @@
 	struct _starpu_data_replicate *old_replicate = mc->replicate;
 	if (old_replicate)
 	{
-<<<<<<< HEAD
 		_starpu_data_unregister_ram_pointer(old_replicate->handle, node);
-=======
-		if (node == STARPU_MAIN_RAM)
-			_starpu_data_unregister_ram_pointer(old_replicate->handle);
->>>>>>> ce3d82b6
 		old_replicate->allocated = 0;
 		old_replicate->automatically_allocated = 0;
 		old_replicate->initialized = 0;
