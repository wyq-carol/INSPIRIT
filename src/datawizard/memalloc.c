/* StarPU --- Runtime system for heterogeneous multicore architectures.
 *
 * Copyright (C) 2009-2013  Université de Bordeaux 1
 * Copyright (C) 2010, 2011, 2012, 2013  Centre National de la Recherche Scientifique
 *
 * StarPU is free software; you can redistribute it and/or modify
 * it under the terms of the GNU Lesser General Public License as published by
 * the Free Software Foundation; either version 2.1 of the License, or (at
 * your option) any later version.
 *
 * StarPU is distributed in the hope that it will be useful, but
 * WITHOUT ANY WARRANTY; without even the implied warranty of
 * MERCHANTABILITY or FITNESS FOR A PARTICULAR PURPOSE.
 *
 * See the GNU Lesser General Public License in COPYING.LGPL for more details.
 */

#include <datawizard/memory_manager.h>
#include <datawizard/memalloc.h>
#include <datawizard/footprint.h>
#include <starpu.h>

/* This per-node RW-locks protect mc_list and memchunk_cache entries */
/* Note: handle header lock is always taken before this */
static starpu_pthread_rwlock_t mc_rwlock[STARPU_MAXNODES];

/* This per-node spinlock protect lru_list */
static struct _starpu_spinlock lru_rwlock[STARPU_MAXNODES];

/* Last Recently used memory chunkgs */
static struct _starpu_mem_chunk_lru_list *starpu_lru_list[STARPU_MAXNODES];

/* Potentially in use memory chunks */
static struct _starpu_mem_chunk_list *mc_list[STARPU_MAXNODES];

/* Explicitly caches memory chunks that can be reused */
static struct _starpu_mem_chunk_list *memchunk_cache[STARPU_MAXNODES];

/* When reclaiming memory to allocate, we reclaim MAX(what_is_to_reclaim_on_device, data_size_coefficient*data_size) */
const unsigned starpu_memstrategy_data_size_coefficient=2;

static void starpu_lru(unsigned node);
static int get_better_disk_can_accept_size(size_t size_handle);

void _starpu_init_mem_chunk_lists(void)
{
	unsigned i;
	for (i = 0; i < STARPU_MAXNODES; i++)
	{
		STARPU_PTHREAD_RWLOCK_INIT(&mc_rwlock[i], NULL);
		_starpu_spin_init(&lru_rwlock[i]);
		mc_list[i] = _starpu_mem_chunk_list_new();
		starpu_lru_list[i] = _starpu_mem_chunk_lru_list_new();
		memchunk_cache[i] = _starpu_mem_chunk_list_new();
	}
}

void _starpu_deinit_mem_chunk_lists(void)
{
	unsigned i;
	for (i = 0; i < STARPU_MAXNODES; i++)
	{
		_starpu_mem_chunk_list_delete(mc_list[i]);
		_starpu_mem_chunk_list_delete(memchunk_cache[i]);
		_starpu_mem_chunk_lru_list_delete(starpu_lru_list[i]);
		_starpu_spin_destroy(&lru_rwlock[i]);
		STARPU_PTHREAD_RWLOCK_DESTROY(&mc_rwlock[i]);
	}
}

/*
 *	Manipulate subtrees
 */

static void lock_all_subtree(starpu_data_handle_t handle)
{
	unsigned child;

	/* lock parent */
	while (_starpu_spin_trylock(&handle->header_lock))
		_starpu_datawizard_progress(_starpu_memory_node_get_local_key(), 0);

	/* lock all sub-subtrees children */
	for (child = 0; child < handle->nchildren; child++)
	{
		starpu_data_handle_t child_handle = starpu_data_get_child(handle, child);
		lock_all_subtree(child_handle);
	}
}

static void unlock_all_subtree(starpu_data_handle_t handle)
{
	/* lock all sub-subtrees children
	 * Note that this is done in the reverse order of the
	 * lock_all_subtree so that we avoid deadlock */
	unsigned i;
	for (i =0; i < handle->nchildren; i++)
	{
		unsigned child = handle->nchildren - 1 - i;
		starpu_data_handle_t child_handle = starpu_data_get_child(handle, child);
		unlock_all_subtree(child_handle);
	}

	_starpu_spin_unlock(&handle->header_lock);
}

static unsigned may_free_subtree(starpu_data_handle_t handle, unsigned node)
{
	/* we only free if no one refers to the leaf */
	uint32_t refcnt = _starpu_get_data_refcnt(handle, node);
	if (refcnt)
		return 0;

	if (!handle->nchildren)
		return 1;

	/* look into all sub-subtrees children */
	unsigned child;
	for (child = 0; child < handle->nchildren; child++)
	{
		unsigned res;
		starpu_data_handle_t child_handle = starpu_data_get_child(handle, child);
		res = may_free_subtree(child_handle, node);
		if (!res) return 0;
	}

	/* no problem was found */
	return 1;
}

static void transfer_subtree_to_node(starpu_data_handle_t handle, unsigned src_node,
				     unsigned dst_node)
{
	unsigned i;
	unsigned last = 0;
	unsigned cnt;
	int ret;

	STARPU_ASSERT(dst_node != src_node);

	if (handle->nchildren == 0)
	{
		struct _starpu_data_replicate *src_replicate = &handle->per_node[src_node];
		struct _starpu_data_replicate *dst_replicate = &handle->per_node[dst_node];

		/* this is a leaf */
		switch(src_replicate->state)
		{
		case STARPU_OWNER:
			/* the local node has the only copy */
			/* the owner is now the destination_node */
			src_replicate->state = STARPU_INVALID;
			dst_replicate->state = STARPU_OWNER;

#ifdef STARPU_DEVEL
#warning we should use requests during memory reclaim
#endif
			/* TODO use request !! */
			/* Take temporary references on the replicates */
			_starpu_spin_checklocked(&handle->header_lock);
			src_replicate->refcnt++;
			dst_replicate->refcnt++;
			handle->busy_count+=2;

			ret = _starpu_driver_copy_data_1_to_1(handle, src_replicate, dst_replicate, 0, NULL, 1);
			STARPU_ASSERT(ret == 0);

			src_replicate->refcnt--;
			dst_replicate->refcnt--;
			STARPU_ASSERT(handle->busy_count >= 2);
			handle->busy_count -= 2;
			ret = _starpu_data_check_not_busy(handle);
			STARPU_ASSERT(ret == 0);

			break;
		case STARPU_SHARED:
			/* some other node may have the copy */
			src_replicate->state = STARPU_INVALID;

			/* count the number of copies */
			cnt = 0;
			for (i = 0; i < STARPU_MAXNODES; i++)
			{
				if (handle->per_node[i].state == STARPU_SHARED)
				{
					cnt++;
					last = i;
				}
			}
			STARPU_ASSERT(cnt > 0);

			if (cnt == 1)
				handle->per_node[last].state = STARPU_OWNER;

			break;
		case STARPU_INVALID:
			/* nothing to be done */
			break;
		default:
			STARPU_ABORT();
			break;
		}
	}
	else
	{
		/* lock all sub-subtrees children */
		unsigned child;
		for (child = 0; child < handle->nchildren; child++)
		{
			starpu_data_handle_t child_handle = starpu_data_get_child(handle, child);
			transfer_subtree_to_node(child_handle, src_node, dst_node);
		}
	}
}

static void notify_handle_children(starpu_data_handle_t handle, struct _starpu_data_replicate *replicate, unsigned node)
{
	unsigned child;

	replicate->allocated = 0;

	/* XXX why do we need that ? */
	replicate->automatically_allocated = 0;

	for (child = 0; child < handle->nchildren; child++)
	{
		/* Notify children that their buffer has been deallocated too */
		starpu_data_handle_t child_handle = starpu_data_get_child(handle, child);
		notify_handle_children(child_handle, &child_handle->per_node[node], node);
	}
}

static size_t free_memory_on_node(struct _starpu_mem_chunk *mc, unsigned node)
{
	size_t freed = 0;

	STARPU_ASSERT(mc->ops);
	STARPU_ASSERT(mc->ops->free_data_on_node);

	starpu_data_handle_t handle = mc->data;

	struct _starpu_data_replicate *replicate = mc->replicate;

	if (handle)
		_starpu_spin_checklocked(&handle->header_lock);

	if (mc->automatically_allocated &&
		(!handle || replicate->refcnt == 0))
	{
		if (handle)
			STARPU_ASSERT(replicate->allocated);

#if defined(STARPU_USE_CUDA) && defined(HAVE_CUDA_MEMCPY_PEER) && !defined(STARPU_SIMGRID)
		if (starpu_node_get_kind(node) == STARPU_CUDA_RAM)
		{
			/* To facilitate the design of interface, we set the
			 * proper CUDA device in case it is needed. This avoids
			 * having to set it again in the free method of each
			 * interface. */
			starpu_cuda_set_device(_starpu_memory_node_get_devid(node));
		}
#endif

		mc->ops->free_data_on_node(mc->chunk_interface, node);

		if (handle)
			notify_handle_children(handle, replicate, node);

		freed = mc->size;

		if (handle)
			STARPU_ASSERT(replicate->refcnt == 0);
	}

	return freed;
}



static size_t do_free_mem_chunk(struct _starpu_mem_chunk *mc, unsigned node)
{
	size_t size;
	starpu_data_handle_t handle = mc->data;

<<<<<<< HEAD
	if (handle)
	{
=======
	if (handle) {
>>>>>>> a3c1f7d1
		_starpu_spin_checklocked(&handle->header_lock);
		mc->size = _starpu_data_get_size(handle);
	}

	mc->replicate->mc=NULL;

	/* free the actual buffer */
	size = free_memory_on_node(mc, node);

	/* remove the mem_chunk from the list */
	_starpu_mem_chunk_list_erase(mc_list[node], mc);

	free(mc->chunk_interface);
	_starpu_mem_chunk_delete(mc);

	return size;
}

/* This function is called for memory chunks that are possibly in used (ie. not
 * in the cache). They should therefore still be associated to a handle. */
static size_t try_to_free_mem_chunk(struct _starpu_mem_chunk *mc, unsigned node)
{
	size_t freed = 0;

	starpu_data_handle_t handle;
	handle = mc->data;
	STARPU_ASSERT(handle);

	/* This data should be written through to this node, avoid dropping it! */
	if (handle->wt_mask & (1<<node))
		return 0;

	/* This data was registered from this node, we will not be able to drop it anyway */
	if ((int) node == handle->home_node)
		return 0;

	/* REDUX memchunk */
	if (mc->relaxed_coherency == 2)
	{
		/* TODO: reduce it back to e.g. main memory */
	}
	else
	/* Either it's a "relaxed coherency" memchunk (SCRATCH), or it's a
	 * memchunk that could be used with filters. */
	if (mc->relaxed_coherency == 1)
	{
		STARPU_ASSERT(mc->replicate);

		while (_starpu_spin_trylock(&handle->header_lock))
			_starpu_datawizard_progress(_starpu_memory_node_get_local_key(), 0);

		if (mc->replicate->refcnt == 0)
		{
			/* Note taht there is no need to transfer any data or
			 * to update the status in terms of MSI protocol
			 * because this memchunk is associated to a replicate
			 * in "relaxed coherency" mode. */
			freed = do_free_mem_chunk(mc, node);
		}

		_starpu_spin_unlock(&handle->header_lock);
	}
	else
	{
		/* try to lock all the subtree */
		lock_all_subtree(handle);
	      
		/* check if they are all "free" */
		if (may_free_subtree(handle, node))
		{
			int target = -1;

			/* XXX Considering only owner to invalidate */

			STARPU_ASSERT(handle->per_node[node].refcnt == 0);

			/* in case there was nobody using that buffer, throw it
			 * away after writing it back to main memory */

			if (handle->home_node != -1)
				target = handle->home_node;
			else
				/* NULL-registered data, push to RAM if it's not what we are flushing */
				if (node != 0)
					target = 0;

			size_t size_handle = _starpu_data_get_size(handle);
			/* no place for datas, we push on disk */
			if (node == 0 && target == -1)
			{
				target = get_better_disk_can_accept_size(size_handle);
			}
			/* try to push data to RAM if we can before to push on disk*/
			else if (starpu_node_get_kind(target) == STARPU_DISK_RAM  &&
				 _starpu_memory_manager_test_allocate_size_(size_handle, STARPU_MAIN_RAM) == 1)
			{
				target = STARPU_MAIN_RAM;
			}
			/* no place in RAM */
			else if ((starpu_node_get_kind(target) == STARPU_DISK_RAM || target == STARPU_MAIN_RAM) &&
				 _starpu_memory_manager_test_allocate_size_(size_handle, STARPU_MAIN_RAM) != 1)
			{
				target = get_better_disk_can_accept_size(size_handle);
			}

			if (target != -1) {
#ifdef STARPU_MEMORY_STATS
				if (handle->per_node[node].state == STARPU_OWNER)
					_starpu_memory_handle_stats_invalidated(handle, node);
#endif
				transfer_subtree_to_node(handle, node, target);
#ifdef STARPU_MEMORY_STATS
				_starpu_memory_handle_stats_loaded_owner(handle, target);
#endif

				STARPU_ASSERT(handle->per_node[node].refcnt == 0);

				/* now the actual buffer may be freed */
				freed = do_free_mem_chunk(mc, node);
			}
		}

		/* unlock the leafs */
		unlock_all_subtree(handle);
	}
	return freed;
}

#ifdef STARPU_USE_ALLOCATION_CACHE
/* We assume that mc_rwlock[node] is taken. is_already_in_mc_list indicates
 * that the mc is already in the list of buffers that are possibly used, and
 * therefore not in the cache. */
static void reuse_mem_chunk(unsigned node, struct _starpu_data_replicate *new_replicate, struct _starpu_mem_chunk *mc, unsigned is_already_in_mc_list)
{
	/* we found an appropriate mem chunk: so we get it out
	 * of the "to free" list, and reassign it to the new
	 * piece of data */

	if (!is_already_in_mc_list)
	{
		_starpu_mem_chunk_list_erase(memchunk_cache[node], mc);
	}

	struct _starpu_data_replicate *old_replicate = mc->replicate;
	old_replicate->allocated = 0;
	old_replicate->automatically_allocated = 0;
	old_replicate->initialized = 0;

	new_replicate->allocated = 1;
	new_replicate->automatically_allocated = 1;
	new_replicate->initialized = 0;

	STARPU_ASSERT(new_replicate->data_interface);
	STARPU_ASSERT(mc->chunk_interface);
	memcpy(new_replicate->data_interface, mc->chunk_interface, old_replicate->handle->ops->interface_size);

	mc->data = new_replicate->handle;
	/* mc->ops, mc->footprint and mc->interface should be
 	 * unchanged ! */

	/* reinsert the mem chunk in the list of active memory chunks */
	if (!is_already_in_mc_list)
	{
		_starpu_mem_chunk_list_push_front(mc_list[node], mc);
	}
}

static unsigned try_to_reuse_mem_chunk(struct _starpu_mem_chunk *mc, unsigned node, struct _starpu_data_replicate *replicate, unsigned is_already_in_mc_list)
{
	unsigned success = 0;

	starpu_data_handle_t old_data;

	old_data = mc->data;

	STARPU_ASSERT(old_data);

	/* try to lock all the subtree */
	lock_all_subtree(old_data);

	/* check if they are all "free" */
	if (may_free_subtree(old_data, node))
	{
		success = 1;

		/* in case there was nobody using that buffer, throw it
		 * away after writing it back to main memory */
		transfer_subtree_to_node(old_data, node, 0);

		/* now replace the previous data */
		reuse_mem_chunk(node, replicate, mc, is_already_in_mc_list);
	}

	/* unlock the leafs */
	unlock_all_subtree(old_data);

	return success;
}

static int _starpu_data_interface_compare(void *data_interface_a, struct starpu_data_interface_ops *ops_a,
                                          void *data_interface_b, struct starpu_data_interface_ops *ops_b)
{
	if (ops_a->interfaceid != ops_b->interfaceid)
		return -1;

	int ret = ops_a->compare(data_interface_a, data_interface_b);

	return ret;
}

/* This function must be called with mc_rwlock[node] taken in write mode */
static struct _starpu_mem_chunk *_starpu_memchunk_cache_lookup_locked(unsigned node, starpu_data_handle_t handle)
{
	uint32_t footprint = _starpu_compute_data_footprint(handle);

	/* go through all buffers in the cache */
	struct _starpu_mem_chunk *mc;
	for (mc = _starpu_mem_chunk_list_begin(memchunk_cache[node]);
	     mc != _starpu_mem_chunk_list_end(memchunk_cache[node]);
	     mc = _starpu_mem_chunk_list_next(mc))
	{
		if (mc->footprint == footprint)
		{
			/* Is that a false hit ? (this is _very_ unlikely) */
			if (_starpu_data_interface_compare(handle->per_node[node].data_interface, handle->ops, mc->chunk_interface, mc->ops))
				continue;

			/* Cache hit */

			/* Remove from the cache */
			_starpu_mem_chunk_list_erase(memchunk_cache[node], mc);
			return mc;
		}
	}

	/* This is a cache miss */
	return NULL;
}

/* this function looks for a memory chunk that matches a given footprint in the
 * list of mem chunk that need to be freed. This function must be called with
 * mc_rwlock[node] taken in write mode. */
static unsigned try_to_find_reusable_mem_chunk(unsigned node, starpu_data_handle_t data, struct _starpu_data_replicate *replicate, uint32_t footprint)
{
	struct _starpu_mem_chunk *mc, *next_mc;

	/* go through all buffers in the cache */
	mc = _starpu_memchunk_cache_lookup_locked(node, data);
	if (mc)
	{
		/* We found an entry in the cache so we can reuse it */
		reuse_mem_chunk(node, replicate, mc, 0);
		return 1;
	}

	/* now look for some non essential data in the active list */
	for (mc = _starpu_mem_chunk_list_begin(mc_list[node]);
	     mc != _starpu_mem_chunk_list_end(mc_list[node]);
	     mc = next_mc)
	{
		/* there is a risk that the memory chunk is freed before next
		 * iteration starts: so we compute the next element of the list
		 * now */
		next_mc = _starpu_mem_chunk_list_next(mc);

		if (mc->data->is_not_important && (mc->footprint == footprint))
		{
//			fprintf(stderr, "found a candidate ...\n");
			if (try_to_reuse_mem_chunk(mc, node, replicate, 1))
				return 1;
		}
	}

	return 0;
}
#endif

/*
 * Free the memory chuncks that are explicitely tagged to be freed. The
 * mc_rwlock[node] rw-lock should be taken prior to calling this function.
 */
static size_t flush_memchunk_cache(unsigned node, size_t reclaim)
{
	struct _starpu_mem_chunk *mc;

	size_t freed = 0;

	STARPU_PTHREAD_RWLOCK_WRLOCK(&mc_rwlock[node]);
	while (!_starpu_mem_chunk_list_empty(memchunk_cache[node])) {
		mc = _starpu_mem_chunk_list_pop_front(memchunk_cache[node]);
		STARPU_PTHREAD_RWLOCK_UNLOCK(&mc_rwlock[node]);

		starpu_data_handle_t handle = mc->data;

		if (handle)
			while (_starpu_spin_trylock(&handle->header_lock))
				_starpu_datawizard_progress(_starpu_memory_node_get_local_key(), 0);
		freed += free_memory_on_node(mc, node);
		if (handle)
			_starpu_spin_unlock(&handle->header_lock);

		free(mc->chunk_interface);
		_starpu_mem_chunk_delete(mc);

		STARPU_PTHREAD_RWLOCK_WRLOCK(&mc_rwlock[node]);
		if (reclaim && freed>reclaim)
			break;
	}
	STARPU_PTHREAD_RWLOCK_UNLOCK(&mc_rwlock[node]);
	return freed;
}

/*
 * Try to free the buffers currently in use on the memory node. If the force
 * flag is set, the memory is freed regardless of coherency concerns (this
 * should only be used at the termination of StarPU for instance). The
 * mc_rwlock[node] rw-lock should be taken prior to calling this function.
 */
static size_t free_potentially_in_use_mc(unsigned node, unsigned force, size_t reclaim)
{
	size_t freed = 0;

	struct _starpu_mem_chunk *mc, *next_mc = (void*) -1;

	/*
	 * We have to unlock mc_rwlock before locking header_lock, so we have
	 * to be careful with the list.  We try to do just one pass, by
	 * remembering the next mc to be tried. If it gets dropped, we restart
	 * from zero. So we continue until we go through the whole list without
	 * finding anything to free.
	 */

	while (1)
	{
		STARPU_PTHREAD_RWLOCK_WRLOCK(&mc_rwlock[node]);
<<<<<<< HEAD
		/* A priori, start from the beginning */
		mc = _starpu_mem_chunk_list_begin(mc_list[node]);

		if (next_mc)
			/* Unless we might restart from where we were */
=======

		if (_starpu_mem_chunk_list_empty(mc_list[node]) || !next_mc)
		{
			STARPU_PTHREAD_RWLOCK_UNLOCK(&mc_rwlock[node]);
			/* We reached the end of the list :/ */
			break;
		}

		if (next_mc == (void*) -1) {
			/* First iteration ever, start from beginning */
			mc = _starpu_mem_chunk_list_begin(mc_list[node]);
		} else {
			/* Try to restart from where we were */
>>>>>>> a3c1f7d1
			for (mc = _starpu_mem_chunk_list_begin(mc_list[node]);
			     mc != _starpu_mem_chunk_list_end(mc_list[node]);
			     mc = _starpu_mem_chunk_list_next(mc))
				if (mc == next_mc)
					/* Found it, restart from there.  */
					break;

			if (mc == _starpu_mem_chunk_list_end(mc_list[node]))
				/* Couldn't find next_mc, restart from the beginning :/ */
				mc = _starpu_mem_chunk_list_begin(mc_list[node]);
		}

		/* Remember where to try next */
		next_mc = _starpu_mem_chunk_list_next(mc);
		STARPU_PTHREAD_RWLOCK_UNLOCK(&mc_rwlock[node]);

		if (!force)
		{
			freed += try_to_free_mem_chunk(mc, node);

			if (reclaim && freed > reclaim)
				break;
		}
		else
		{
			starpu_data_handle_t handle = mc->data;

			_starpu_spin_lock(&handle->header_lock);

			/* We must free the memory now, because we are
			 * terminating the drivers: note that data coherency is
			 * not maintained in that case ! */
			freed += do_free_mem_chunk(mc, node);

			_starpu_spin_unlock(&handle->header_lock);
		}
	}

	return freed;
}

size_t _starpu_memory_reclaim_generic(unsigned node, unsigned force, size_t reclaim)
{
	size_t freed = 0;

	starpu_lru(node);

	/* remove all buffers for which there was a removal request */
	freed += flush_memchunk_cache(node, reclaim);

	/* try to free all allocated data potentially in use */
	if (reclaim && freed<reclaim)
		freed += free_potentially_in_use_mc(node, force, reclaim);

	return freed;

}

/*
 * This function frees all the memory that was implicitely allocated by StarPU
 * (for the data replicates). This is not ensuring data coherency, and should
 * only be called while StarPU is getting shut down.
 */
size_t _starpu_free_all_automatically_allocated_buffers(unsigned node)
{
	return _starpu_memory_reclaim_generic(node, 1, 0);
}

static struct _starpu_mem_chunk *_starpu_memchunk_init(struct _starpu_data_replicate *replicate, size_t interface_size, unsigned automatically_allocated)
{
	struct _starpu_mem_chunk *mc = _starpu_mem_chunk_new();
	starpu_data_handle_t handle = replicate->handle;

	STARPU_ASSERT(handle);
	STARPU_ASSERT(handle->ops);

	mc->data = handle;
	mc->footprint = _starpu_compute_data_footprint(handle);
	mc->ops = handle->ops;
	mc->automatically_allocated = automatically_allocated;
	mc->relaxed_coherency = replicate->relaxed_coherency;
	mc->replicate = replicate;
	mc->replicate->mc = mc;

	/* Save a copy of the interface */
	mc->chunk_interface = malloc(interface_size);
	STARPU_ASSERT(mc->chunk_interface);
	memcpy(mc->chunk_interface, replicate->data_interface, interface_size);

	return mc;
}

static void register_mem_chunk(struct _starpu_data_replicate *replicate, unsigned automatically_allocated)
{
	unsigned dst_node = replicate->memory_node;

	struct _starpu_mem_chunk *mc;

	/* the interface was already filled by ops->allocate_data_on_node */
	size_t interface_size = replicate->handle->ops->interface_size;

	/* Put this memchunk in the list of memchunk in use */
	mc = _starpu_memchunk_init(replicate, interface_size, automatically_allocated);

	STARPU_PTHREAD_RWLOCK_WRLOCK(&mc_rwlock[dst_node]);

	_starpu_mem_chunk_list_push_back(mc_list[dst_node], mc);

	STARPU_PTHREAD_RWLOCK_UNLOCK(&mc_rwlock[dst_node]);
}

/* This function is called when the handle is destroyed (eg. when calling
 * unregister or unpartition). It puts all the memchunks that refer to the
 * specified handle into the cache.
 */
void _starpu_request_mem_chunk_removal(starpu_data_handle_t handle, struct _starpu_data_replicate *replicate, unsigned node, size_t size)
{
	struct _starpu_mem_chunk *mc = replicate->mc;

	STARPU_ASSERT(mc->data == handle);

	/* Record the allocated size, so that later in memory
	 * reclaiming we can estimate how much memory we free
	 * by freeing this.  */
	mc->size = size;

	/* This memchunk doesn't have to do with the data any more. */
	replicate->mc = NULL;
	replicate->allocated = 0;
	replicate->automatically_allocated = 0;

	STARPU_PTHREAD_RWLOCK_WRLOCK(&mc_rwlock[node]);

	mc->data = NULL;
	/* remove it from the main list */
	_starpu_mem_chunk_list_erase(mc_list[node], mc);

	STARPU_PTHREAD_RWLOCK_UNLOCK(&mc_rwlock[node]);

	/* We would only flush the RAM nodes cache if memory gets tight, either
	 * because StarPU automatically knows the total memory size of the
	 * machine, or because the user has provided a limitation.
	 *
	 * We don't really want the former scenario to be eating a lot of
	 * memory just for caching allocations. Allocating main memory is cheap
	 * anyway.
	 */
	/* This is particularly important when
	 * STARPU_USE_ALLOCATION_CACHE is not enabled, as we
	 * wouldn't even re-use these allocations! */
	if (starpu_node_get_kind(node) == STARPU_CPU_RAM)
	{
		/* Free data immediately */
		free_memory_on_node(mc, node);

		free(mc->chunk_interface);
		_starpu_mem_chunk_delete(mc);
	}
	else
		/* put it in the list of buffers to be removed */
		_starpu_mem_chunk_list_push_front(memchunk_cache[node], mc);
}

/*
 * In order to allocate a piece of data, we try to reuse existing buffers if
 * its possible.
 *	1 - we try to reuse a memchunk that is explicitely unused.
 *	2 - we go through the list of memory chunks and find one that is not
 *	referenced and that has the same footprint to reuse it.
 *	3 - we call the usual driver's alloc method
 *	4 - we go through the list of memory chunks and release those that are
 *	not referenced (or part of those).
 *
 */

static starpu_ssize_t _starpu_allocate_interface(starpu_data_handle_t handle, struct _starpu_data_replicate *replicate, unsigned dst_node, unsigned is_prefetch)
{
	unsigned attempts = 0;
	starpu_ssize_t allocated_memory;
	int ret;

	_starpu_spin_checklocked(&handle->header_lock);

	_starpu_data_allocation_inc_stats(dst_node);

#ifdef STARPU_USE_ALLOCATION_CACHE
	/* perhaps we can directly reuse a buffer in the free-list */
	uint32_t footprint = _starpu_compute_data_footprint(handle);

	_STARPU_TRACE_START_ALLOC_REUSE(dst_node);
	STARPU_PTHREAD_RWLOCK_WRLOCK(&mc_rwlock[dst_node]);

	if (try_to_find_reusable_mem_chunk(dst_node, handle, replicate, footprint))
	{
		STARPU_PTHREAD_RWLOCK_UNLOCK(&mc_rwlock[dst_node]);
		_starpu_allocation_cache_hit(dst_node);
		starpu_ssize_t data_size = _starpu_data_get_size(handle);
		return data_size;
	}

	STARPU_PTHREAD_RWLOCK_UNLOCK(&mc_rwlock[dst_node]);
	_STARPU_TRACE_END_ALLOC_REUSE(dst_node);
#endif

	do
	{
		STARPU_ASSERT(handle->ops);
		STARPU_ASSERT(handle->ops->allocate_data_on_node);

		_STARPU_TRACE_START_ALLOC(dst_node);
		STARPU_ASSERT(replicate->data_interface);

#if defined(STARPU_USE_CUDA) && defined(HAVE_CUDA_MEMCPY_PEER) && !defined(STARPU_SIMGRID)
		if (starpu_node_get_kind(dst_node) == STARPU_CUDA_RAM)
		{
			/* To facilitate the design of interface, we set the
			 * proper CUDA device in case it is needed. This avoids
			 * having to set it again in the malloc method of each
			 * interface. */
			starpu_cuda_set_device(_starpu_memory_node_get_devid(dst_node));
		}
#endif

		allocated_memory = handle->ops->allocate_data_on_node(replicate->data_interface, dst_node);
		_STARPU_TRACE_END_ALLOC(dst_node);

		if (allocated_memory == -ENOMEM)
		{
			size_t reclaim = 0.25*_starpu_memory_manager_get_global_memory_size(dst_node);
			size_t handle_size = handle->ops->get_size(handle);
			if (starpu_memstrategy_data_size_coefficient*handle_size > reclaim)
				reclaim = starpu_memstrategy_data_size_coefficient*handle_size;

			/* Take temporary reference on the replicate */
			replicate->refcnt++;
			handle->busy_count++;
			_starpu_spin_unlock(&handle->header_lock);

			_STARPU_TRACE_START_MEMRECLAIM(dst_node);
			if (is_prefetch)
			{
				flush_memchunk_cache(dst_node, reclaim);
			}
			else
				_starpu_memory_reclaim_generic(dst_node, 0, reclaim);
			_STARPU_TRACE_END_MEMRECLAIM(dst_node);

		        while (_starpu_spin_trylock(&handle->header_lock))
		                _starpu_datawizard_progress(_starpu_memory_node_get_local_key(), 0);

			replicate->refcnt--;
			STARPU_ASSERT(replicate->refcnt >= 0);
			STARPU_ASSERT(handle->busy_count > 0);
			handle->busy_count--;
			ret = _starpu_data_check_not_busy(handle);
			STARPU_ASSERT(ret == 0);
		}

	}
	while((allocated_memory == -ENOMEM) && attempts++ < 2);

	return allocated_memory;
}

int _starpu_allocate_memory_on_node(starpu_data_handle_t handle, struct _starpu_data_replicate *replicate, unsigned is_prefetch)
{
	starpu_ssize_t allocated_memory;

	unsigned dst_node = replicate->memory_node;

	STARPU_ASSERT(handle);

	/* A buffer is already allocated on the node */
	if (replicate->allocated)
		return 0;

	STARPU_ASSERT(replicate->data_interface);
	allocated_memory = _starpu_allocate_interface(handle, replicate, dst_node, is_prefetch);

	/* perhaps we could really not handle that capacity misses */
	if (allocated_memory == -ENOMEM)
		return -ENOMEM;

	register_mem_chunk(replicate, 1);

	replicate->allocated = 1;
	replicate->automatically_allocated = 1;

	if (dst_node == 0)
	{
		void *ptr = starpu_data_handle_to_pointer(handle, 0);
		if (ptr != NULL)
		{
			_starpu_data_register_ram_pointer(handle, ptr);
		}
	}

	return 0;
}

unsigned starpu_data_test_if_allocated_on_node(starpu_data_handle_t handle, unsigned memory_node)
{
	return handle->per_node[memory_node].allocated;
}

void _starpu_memchunk_recently_used(struct _starpu_mem_chunk *mc, unsigned node)
{
	_starpu_spin_lock(&lru_rwlock[node]);
	struct _starpu_mem_chunk_lru *mc_lru=_starpu_mem_chunk_lru_new();
	mc_lru->mc=mc;
	_starpu_mem_chunk_lru_list_push_front(starpu_lru_list[node],mc_lru);
	_starpu_spin_unlock(&lru_rwlock[node]);
}

/* The mc_rwlock[node] rw-lock should be taken prior to calling this function.*/
static void _starpu_memchunk_recently_used_move(struct _starpu_mem_chunk *mc, unsigned node)
{
	/* XXX Sometimes the memchunk is not in the list... */
	struct _starpu_mem_chunk *mc_iter;
	for (mc_iter = _starpu_mem_chunk_list_begin(mc_list[node]);
	     mc_iter != _starpu_mem_chunk_list_end(mc_list[node]);
	     mc_iter = _starpu_mem_chunk_list_next(mc_iter) )
	{
		if (mc_iter==mc)
		{
			_starpu_mem_chunk_list_erase(mc_list[node], mc);
			_starpu_mem_chunk_list_push_back(mc_list[node], mc);
			return;
		}

	}
}

static void starpu_lru(unsigned node)
{
	STARPU_PTHREAD_RWLOCK_WRLOCK(&mc_rwlock[node]);

	_starpu_spin_lock(&lru_rwlock[node]);
	while (!_starpu_mem_chunk_lru_list_empty(starpu_lru_list[node]))
	{
		struct _starpu_mem_chunk_lru *mc_lru=_starpu_mem_chunk_lru_list_front(starpu_lru_list[node]);
		_starpu_memchunk_recently_used_move(mc_lru->mc, node);
		_starpu_mem_chunk_lru_list_erase(starpu_lru_list[node], mc_lru);
		_starpu_mem_chunk_lru_delete(mc_lru);
	}
	_starpu_spin_unlock(&lru_rwlock[node]);

	STARPU_PTHREAD_RWLOCK_UNLOCK(&mc_rwlock[node]);
}

#ifdef STARPU_MEMORY_STATS
void _starpu_memory_display_stats_by_node(int node)
{
	STARPU_PTHREAD_RWLOCK_WRLOCK(&mc_rwlock[node]);

	if (!_starpu_mem_chunk_list_empty(mc_list[node]))
	{
		struct _starpu_mem_chunk *mc;

		fprintf(stderr, "#-------\n");
		fprintf(stderr, "Data on Node #%d\n",node);

		for (mc = _starpu_mem_chunk_list_begin(mc_list[node]);
		     mc != _starpu_mem_chunk_list_end(mc_list[node]);
		     mc = _starpu_mem_chunk_list_next(mc))
		{
			if (mc->automatically_allocated == 0)
				_starpu_memory_display_handle_stats(mc->data);
		}

	}

	STARPU_PTHREAD_RWLOCK_UNLOCK(&mc_rwlock[node]);
}
#endif

void starpu_data_display_memory_stats(void)
{
#ifdef STARPU_MEMORY_STATS
	unsigned node;

	fprintf(stderr, "\n#---------------------\n");
	fprintf(stderr, "Memory stats :\n");
	for (node = 0; node < STARPU_MAXNODES; node++)
	{
	     _starpu_memory_display_stats_by_node(node);
	}
	fprintf(stderr, "\n#---------------------\n");
#endif
}


static int
get_better_disk_can_accept_size(size_t size_handle)
{
	int target = -1;
	unsigned nnodes = starpu_memory_nodes_get_count();
	unsigned int i;
	double time_disk = 0;
				
	for (i = 0; i < nnodes; i++)
	{
		if (starpu_node_get_kind(i) == STARPU_DISK_RAM && _starpu_memory_manager_test_allocate_size_(size_handle, i) == 1)
		{
			/* only time can change between disk <-> main_ram 
			 * and not between main_ram <-> worker if we compare diks*/
			double time_tmp = _starpu_predict_transfer_time(i, STARPU_MAIN_RAM, size_handle);
			if (target == -1 || time_disk > time_tmp)
			{
				target = i;
				time_disk = time_tmp;
			}	
		}
	}
	return target;
}<|MERGE_RESOLUTION|>--- conflicted
+++ resolved
@@ -282,12 +282,8 @@
 	size_t size;
 	starpu_data_handle_t handle = mc->data;
 
-<<<<<<< HEAD
-	if (handle)
-	{
-=======
 	if (handle) {
->>>>>>> a3c1f7d1
+	{
 		_starpu_spin_checklocked(&handle->header_lock);
 		mc->size = _starpu_data_get_size(handle);
 	}
@@ -623,13 +619,6 @@
 	while (1)
 	{
 		STARPU_PTHREAD_RWLOCK_WRLOCK(&mc_rwlock[node]);
-<<<<<<< HEAD
-		/* A priori, start from the beginning */
-		mc = _starpu_mem_chunk_list_begin(mc_list[node]);
-
-		if (next_mc)
-			/* Unless we might restart from where we were */
-=======
 
 		if (_starpu_mem_chunk_list_empty(mc_list[node]) || !next_mc)
 		{
@@ -643,7 +632,6 @@
 			mc = _starpu_mem_chunk_list_begin(mc_list[node]);
 		} else {
 			/* Try to restart from where we were */
->>>>>>> a3c1f7d1
 			for (mc = _starpu_mem_chunk_list_begin(mc_list[node]);
 			     mc != _starpu_mem_chunk_list_end(mc_list[node]);
 			     mc = _starpu_mem_chunk_list_next(mc))
