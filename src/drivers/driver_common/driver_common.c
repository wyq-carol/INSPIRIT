--- conflicted
+++ resolved
@@ -145,8 +145,7 @@
 	if (starpu_top)
 		_starpu_top_task_ended(task,workerid,codelet_end);
 
-<<<<<<< HEAD
-	worker->status = STATUS_UNKNOWN;
+	_starpu_set_worker_status(worker, STATUS_UNKNOWN);
 
 	if(!sched_ctx->sched_policy && !sched_ctx->awake_workers &&
 	   sched_ctx->main_master == worker->workerid)
@@ -166,9 +165,6 @@
 			}
 		}
 	}
-=======
-	_starpu_set_worker_status(worker, STATUS_UNKNOWN);
->>>>>>> 78137a9e
 }
 
 void _starpu_driver_update_job_feedback(struct _starpu_job *j, struct _starpu_worker *worker,
