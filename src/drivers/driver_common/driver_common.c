--- conflicted
+++ resolved
@@ -142,7 +142,6 @@
 		}
 
 		if (calibrate_model)
-<<<<<<< HEAD
 		{
 #ifdef STARPU_OPENMP
 			double time_consumed = measured;
@@ -172,11 +171,6 @@
 			const unsigned do_update_time_model = 1;
 			const double time_consumed = measured;
 #endif
-=======
-			_starpu_update_perfmodel_history(j, j->task->cl->model,  perf_arch, worker->devid, measured,j->nimpl);
-
->>>>>>> 1d6808ce
-
 			if (do_update_time_model)
 			{
 				_starpu_update_perfmodel_history(j, j->task->cl->model, perf_arch, worker_args->devid, time_consumed, j->nimpl);
@@ -189,7 +183,6 @@
 
 	if (profiling_info && profiling_info->power_consumed && cl->power_model && cl->power_model->benchmarking)
 	{
-<<<<<<< HEAD
 #ifdef STARPU_OPENMP
 		double power_consumed = profiling_info->power_consumed;
 		unsigned do_update_power_model;
@@ -215,9 +208,6 @@
 		{
 			_starpu_update_perfmodel_history(j, j->task->cl->power_model, perf_arch, worker_args->devid, power_consumed, j->nimpl);
 		}
-=======
-		_starpu_update_perfmodel_history(j, j->task->cl->power_model, perf_arch, worker->devid, profiling_info->power_consumed,j->nimpl);
->>>>>>> 1d6808ce
 	}
 }
 
