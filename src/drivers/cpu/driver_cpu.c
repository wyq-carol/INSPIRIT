/* StarPU --- Runtime system for heterogeneous multicore architectures.
 *
 * Copyright (C) 2010-2017  Université de Bordeaux
 * Copyright (C) 2010  Mehdi Juhoor <mjuhoor@gmail.com>
 * Copyright (C) 2010-2016  CNRS
 * Copyright (C) 2011  Télécom-SudParis
 * Copyright (C) 2014  INRIA
 *
 * StarPU is free software; you can redistribute it and/or modify
 * it under the terms of the GNU Lesser General Public License as published by
 * the Free Software Foundation; either version 2.1 of the License, or (at
 * your option) any later version.
 *
 * StarPU is distributed in the hope that it will be useful, but
 * WITHOUT ANY WARRANTY; without even the implied warranty of
 * MERCHANTABILITY or FITNESS FOR A PARTICULAR PURPOSE.
 *
 * See the GNU Lesser General Public License in COPYING.LGPL for more details.
 */

#include <common/config.h>

#include <math.h>
#include <starpu.h>
#include <starpu_profiling.h>
#include <drivers/driver_common/driver_common.h>
#include <common/utils.h>
#include <core/debug.h>
#include <core/workers.h>
#include "driver_cpu.h"
#include <core/sched_policy.h>
#include <datawizard/memory_manager.h>
#include <datawizard/malloc.h>
#include <core/simgrid.h>

#ifdef STARPU_HAVE_HWLOC
#include <hwloc.h>
#ifndef HWLOC_API_VERSION
#define HWLOC_OBJ_PU HWLOC_OBJ_PROC
#endif
#endif

#ifdef STARPU_HAVE_WINDOWS
#include <windows.h>
#endif


/* Actually launch the job on a cpu worker.
 * Handle binding CPUs on cores.
 * In the case of a combined worker WORKER_TASK != J->TASK */

static int execute_job_on_cpu(struct _starpu_job *j, struct starpu_task *worker_task, struct _starpu_worker *cpu_args, int rank, struct starpu_perfmodel_arch* perf_arch)
{
	int is_parallel_task = (j->task_size > 1);
	int profiling = starpu_profiling_status_get();
	struct timespec codelet_start, codelet_end;

	struct starpu_task *task = j->task;
	struct starpu_codelet *cl = task->cl;
#ifdef STARPU_OPENMP
	/* At this point, j->continuation as been cleared as the task is being
	 * woken up, thus we use j->discontinuous instead for the check */
	const unsigned continuation_wake_up = j->discontinuous;
#else
	const unsigned continuation_wake_up = 0;
#endif

	STARPU_ASSERT(cl);

	if (rank == 0 && !continuation_wake_up)
	{
		int ret = _starpu_fetch_task_input(j);
		if (ret != 0)
		{
			/* there was not enough memory so the codelet cannot be executed right now ... */
			/* push the codelet back and try another one ... */
			return -EAGAIN;
		}
	}

	if (is_parallel_task)
	{
		STARPU_PTHREAD_BARRIER_WAIT(&j->before_work_barrier);

		/* In the case of a combined worker, the scheduler needs to know
		 * when each actual worker begins the execution */
		_starpu_sched_pre_exec_hook(worker_task);
	}

	/* Give profiling variable */
	_starpu_driver_start_job(cpu_args, j, perf_arch, &codelet_start, rank, profiling);

	/* In case this is a Fork-join parallel task, the worker does not
	 * execute the kernel at all. */
	if ((rank == 0) || (cl->type != STARPU_FORKJOIN))
	{
		_starpu_cl_func_t func = _starpu_task_get_cpu_nth_implementation(cl, j->nimpl);
		if (is_parallel_task && cl->type == STARPU_FORKJOIN)
			/* bind to parallel worker */
			_starpu_bind_thread_on_cpus(cpu_args->config, _starpu_get_combined_worker_struct(j->combined_workerid));
		STARPU_ASSERT_MSG(func, "when STARPU_CPU is defined in 'where', cpu_func or cpu_funcs has to be defined");
		if (_starpu_get_disable_kernels() <= 0)
		{
			_STARPU_TRACE_START_EXECUTING();
#ifdef STARPU_SIMGRID
			if (cl->flags & STARPU_CODELET_SIMGRID_EXECUTE)
				func(_STARPU_TASK_GET_INTERFACES(task), task->cl_arg);
			else
				_starpu_simgrid_submit_job(cpu_args->workerid, j, perf_arch, NAN, NULL, NULL, NULL);
#else
			func(_STARPU_TASK_GET_INTERFACES(task), task->cl_arg);
#endif
			_STARPU_TRACE_END_EXECUTING();
		}
		if (is_parallel_task && cl->type == STARPU_FORKJOIN)
			/* rebind to single CPU */
			_starpu_bind_thread_on_cpu(cpu_args->config, cpu_args->bindid, cpu_args->workerid);
	}

	_starpu_driver_end_job(cpu_args, j, perf_arch, &codelet_end, rank, profiling);

	if (is_parallel_task)
	{
		STARPU_PTHREAD_BARRIER_WAIT(&j->after_work_barrier);
#ifdef STARPU_SIMGRID
		if (rank == 0)
		{
			/* Wait for other threads to exit barrier_wait so we
			 * can safely drop the job structure */
			MSG_process_sleep(0.0000001);
			j->after_work_busy_barrier = 0;
		}
#else
		ANNOTATE_HAPPENS_BEFORE(&j->after_work_busy_barrier);
		(void) STARPU_ATOMIC_ADD(&j->after_work_busy_barrier, -1);
		if (rank == 0)
		{
			/* Wait with a busy barrier for other workers to have
			 * finished with the blocking barrier before we can
			 * safely drop the job structure */
			while (j->after_work_busy_barrier > 0)
			{
				STARPU_UYIELD();
				STARPU_SYNCHRONIZE();
			}
			ANNOTATE_HAPPENS_AFTER(&j->after_work_busy_barrier);
		}
#endif
	}

	if (rank == 0)
	{
		_starpu_driver_update_job_feedback(j, cpu_args,
				perf_arch, &codelet_start, &codelet_end, profiling);
#ifdef STARPU_OPENMP
		if (!j->continuation)
#endif
		{
			_starpu_push_task_output(j);
		}
	}

	return 0;
}

static size_t _starpu_cpu_get_global_mem_size(int nodeid STARPU_ATTRIBUTE_UNUSED, struct _starpu_machine_config *config STARPU_ATTRIBUTE_UNUSED)
{
	size_t global_mem;
	starpu_ssize_t limit = -1;

	char name[32];

#if defined(STARPU_HAVE_HWLOC)
	struct _starpu_machine_topology *topology = &config->topology;
#ifdef STARPU_USE_NUMA
        int depth_node = hwloc_get_type_depth(topology->hwtopology, HWLOC_OBJ_NODE);

	if (depth_node == HWLOC_TYPE_DEPTH_UNKNOWN)
	     global_mem = hwloc_get_root_obj(topology->hwtopology)->memory.total_memory;
	else {
	     hwloc_obj_t obj = hwloc_get_obj_by_depth(topology->hwtopology, depth_node, nodeid);
	     global_mem = obj->memory.local_memory;
	     sprintf(name, "STARPU_LIMIT_CPU_NUMA_%d_MEM", obj->os_index);
	     limit = starpu_get_env_number(name);
	}
#else /* STARPU_USE_NUMA */
	/* Do not limit ourself to a single NUMA node */
	global_mem = hwloc_get_root_obj(topology->hwtopology)->memory.total_memory;
#endif /* STARPU_USE_NUMA */

#else /* STARPU_HAVE_HWLOC */
#ifdef STARPU_DEVEL
#  warning TODO: use sysinfo when available to get global size
#endif
	global_mem = 0;
#endif

	if (limit == -1)
		limit = starpu_get_env_number("STARPU_LIMIT_CPU_MEM");

	if (limit < 0)
		// No limit is defined, we return the global memory size
		return global_mem;
	else if (global_mem && (size_t)limit * 1024*1024 > global_mem)
		// The requested limit is higher than what is available, we return the global memory size
		return global_mem;
	else
		// We limit the memory
		return limit*1024*1024;
}

int _starpu_cpu_driver_init(struct _starpu_worker *cpu_worker)
{
	int devid = cpu_worker->devid;

	_starpu_driver_start(cpu_worker, _STARPU_FUT_CPU_KEY, 1);
	_starpu_memory_manager_set_global_memory_size(cpu_worker->memory_node, _starpu_cpu_get_global_mem_size(cpu_worker->numa_memory_node, cpu_worker->config));
	snprintf(cpu_worker->name, sizeof(cpu_worker->name), "CPU %d", devid);
	snprintf(cpu_worker->short_name, sizeof(cpu_worker->short_name), "CPU %d", devid);
	starpu_pthread_setname(cpu_worker->short_name);

	_STARPU_TRACE_WORKER_INIT_END(cpu_worker->workerid);

	/* tell the main thread that we are ready */
	STARPU_PTHREAD_MUTEX_LOCK(&cpu_worker->mutex);
	cpu_worker->status = STATUS_UNKNOWN;
	cpu_worker->worker_is_initialized = 1;
	STARPU_PTHREAD_COND_SIGNAL(&cpu_worker->ready_cond);
	STARPU_PTHREAD_MUTEX_UNLOCK(&cpu_worker->mutex);
	return 0;
}

int _starpu_cpu_driver_run_once(struct _starpu_worker *cpu_worker)
{
	unsigned memnode = cpu_worker->memory_node;
	int workerid = cpu_worker->workerid;

	int res;

#ifdef STARPU_SIMGRID
	starpu_pthread_wait_reset(&cpu_worker->wait);
#endif

	_STARPU_TRACE_START_PROGRESS(memnode);
<<<<<<< HEAD
	res = __starpu_datawizard_progress_ram(1, 1);
	if (starpu_node_get_kind(memnode) != STARPU_CPU_RAM)
		res |= __starpu_datawizard_progress(memnode, 1, 1);
=======
	res = __starpu_datawizard_progress(1, 1);
>>>>>>> 33996f57
	_STARPU_TRACE_END_PROGRESS(memnode);

	struct _starpu_job *j;
	struct starpu_task *task;

	task = _starpu_get_worker_task(cpu_worker, workerid, memnode);

#ifdef STARPU_SIMGRID
	if (!res && !task)
		starpu_pthread_wait_wait(&cpu_worker->wait);
#endif

	if (!task)
		return 0;

	j = _starpu_get_job_associated_to_task(task);

	/* can a cpu perform that task ? */
	if (!_STARPU_CPU_MAY_PERFORM(j))
	{
		/* put it and the end of the queue ... XXX */
		_starpu_push_task_to_workers(task);
		return 0;
	}

	int rank = 0;
	int is_parallel_task = (j->task_size > 1);

	struct starpu_perfmodel_arch* perf_arch;

	/* Get the rank in case it is a parallel task */
	if (is_parallel_task)
	{
		STARPU_PTHREAD_MUTEX_LOCK(&j->sync_mutex);
		rank = j->active_task_alias_count++;
		STARPU_PTHREAD_MUTEX_UNLOCK(&j->sync_mutex);

		if(j->combined_workerid != -1)
		{
			struct _starpu_combined_worker *combined_worker;
			combined_worker = _starpu_get_combined_worker_struct(j->combined_workerid);
			
			cpu_worker->combined_workerid = j->combined_workerid;
			cpu_worker->worker_size = combined_worker->worker_size;
			cpu_worker->current_rank = rank;
			perf_arch = &combined_worker->perf_arch;
		}
		else
		{
			struct _starpu_sched_ctx *sched_ctx = _starpu_sched_ctx_get_sched_ctx_for_worker_and_job(cpu_worker, j);
			STARPU_ASSERT_MSG(sched_ctx != NULL, "there should be a worker %d in the ctx of this job \n", cpu_worker->workerid);

			perf_arch = &sched_ctx->perf_arch;
		}
	}
	else
	{
		cpu_worker->combined_workerid = cpu_worker->workerid;
		cpu_worker->worker_size = 1;
		cpu_worker->current_rank = 0;

		struct _starpu_sched_ctx *sched_ctx = _starpu_sched_ctx_get_sched_ctx_for_worker_and_job(cpu_worker, j);
		if (sched_ctx && !sched_ctx->sched_policy && !sched_ctx->awake_workers && sched_ctx->main_master == cpu_worker->workerid)
			perf_arch = &sched_ctx->perf_arch;
		else
			perf_arch = &cpu_worker->perf_arch;
	}

	_starpu_set_current_task(j->task);
	cpu_worker->current_task = j->task;

	res = execute_job_on_cpu(j, task, cpu_worker, rank, perf_arch);

	_starpu_set_current_task(NULL);
	cpu_worker->current_task = NULL;

	if (res)
	{
		switch (res)
		{
		case -EAGAIN:
			_starpu_push_task_to_workers(task);
			return 0;
		default:
			STARPU_ABORT();
		}
	}

	/* In the case of combined workers, we need to inform the
	 * scheduler each worker's execution is over.
	 * Then we free the workers' task alias */
	if (is_parallel_task)
	{
		_starpu_sched_post_exec_hook(task);
		free(task);
	}

	if (rank == 0)
		_starpu_handle_job_termination(j);
	return 0;
}

int _starpu_cpu_driver_deinit(struct _starpu_worker *cpu_worker)
{
	_STARPU_TRACE_WORKER_DEINIT_START;

	unsigned memnode = cpu_worker->memory_node;
	_starpu_handle_all_pending_node_data_requests(memnode);

	/* In case there remains some memory that was automatically
	 * allocated by StarPU, we release it now. Note that data
	 * coherency is not maintained anymore at that point ! */
	_starpu_free_all_automatically_allocated_buffers(memnode);

	cpu_worker->worker_is_initialized = 0;
	_STARPU_TRACE_WORKER_DEINIT_END(_STARPU_FUT_CPU_KEY);

	return 0;
}

void *
_starpu_cpu_worker(void *arg)
{
	struct _starpu_worker *args = arg;

	_starpu_cpu_driver_init(args);
	while (_starpu_machine_is_running())
	{
		_starpu_may_pause();
		_starpu_cpu_driver_run_once(args);
	}
	_starpu_cpu_driver_deinit(args);

	return NULL;
}

int _starpu_run_cpu(struct _starpu_worker *worker)
{
	worker->set = NULL;
	worker->worker_is_initialized = 0;
	_starpu_cpu_worker(worker);

	return 0;
}<|MERGE_RESOLUTION|>--- conflicted
+++ resolved
@@ -242,13 +242,7 @@
 #endif
 
 	_STARPU_TRACE_START_PROGRESS(memnode);
-<<<<<<< HEAD
-	res = __starpu_datawizard_progress_ram(1, 1);
-	if (starpu_node_get_kind(memnode) != STARPU_CPU_RAM)
-		res |= __starpu_datawizard_progress(memnode, 1, 1);
-=======
 	res = __starpu_datawizard_progress(1, 1);
->>>>>>> 33996f57
 	_STARPU_TRACE_END_PROGRESS(memnode);
 
 	struct _starpu_job *j;
