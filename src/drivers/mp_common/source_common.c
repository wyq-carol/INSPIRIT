--- conflicted
+++ resolved
@@ -137,15 +137,15 @@
 		case STARPU_MP_COMMAND_PRE_EXECUTION:
 			_starpu_src_common_pre_exec(arg,arg_size);
 			break;
-        case STARPU_RECV_FROM_HOST_ASYNC_COMPLETED:
-        case STARPU_RECV_FROM_SINK_ASYNC_COMPLETED:
+        case STARPU_MP_COMMAND_RECV_FROM_HOST_ASYNC_COMPLETED:
+        case STARPU_MP_COMMAND_RECV_FROM_SINK_ASYNC_COMPLETED:
         {
             struct _starpu_async_channel * event = *((struct _starpu_async_channel **) arg);
             event->starpu_mp_common_finished_receiver--;
             break;
         }
-        case STARPU_SEND_TO_HOST_ASYNC_COMPLETED:
-        case STARPU_SEND_TO_SINK_ASYNC_COMPLETED:
+        case STARPU_MP_COMMAND_SEND_TO_HOST_ASYNC_COMPLETED:
+        case STARPU_MP_COMMAND_SEND_TO_SINK_ASYNC_COMPLETED:
         {
             struct _starpu_async_channel * event = *((struct _starpu_async_channel **) arg);
             event->starpu_mp_common_finished_sender--;
@@ -202,16 +202,16 @@
 			return 1;
 			break;
         /* For ASYNC commands don't store them, update event */
-        case STARPU_RECV_FROM_HOST_ASYNC_COMPLETED:
-        case STARPU_RECV_FROM_SINK_ASYNC_COMPLETED:
+        case STARPU_MP_COMMAND_RECV_FROM_HOST_ASYNC_COMPLETED:
+        case STARPU_MP_COMMAND_RECV_FROM_SINK_ASYNC_COMPLETED:
         {
             struct _starpu_async_channel * event = *((struct _starpu_async_channel **) arg);
             event->starpu_mp_common_finished_receiver--;
             return 1;
             break;
         }
-        case STARPU_SEND_TO_HOST_ASYNC_COMPLETED:
-        case STARPU_SEND_TO_SINK_ASYNC_COMPLETED:
+        case STARPU_MP_COMMAND_SEND_TO_HOST_ASYNC_COMPLETED:
+        case STARPU_MP_COMMAND_SEND_TO_SINK_ASYNC_COMPLETED:
         {
             struct _starpu_async_channel * event = *((struct _starpu_async_channel **) arg);
             event->starpu_mp_common_finished_sender--;
@@ -535,14 +535,9 @@
 {
 	struct _starpu_mp_transfer_command cmd = {size, dst, NULL};
 
-<<<<<<< HEAD
-	_starpu_mp_common_send_command(mp_node, STARPU_RECV_FROM_HOST, &cmd, sizeof(cmd));
+	_starpu_mp_common_send_command(mp_node, STARPU_MP_COMMAND_RECV_FROM_HOST, &cmd, sizeof(cmd));
 
 	mp_node->dt_send(mp_node, src, size, NULL);
-=======
-	_starpu_mp_common_send_command(mp_node, STARPU_MP_COMMAND_RECV_FROM_HOST, &cmd, sizeof(cmd));
-	mp_node->dt_send(mp_node, src, size);
->>>>>>> 338c41e2
 
 	return 0;
 }
@@ -561,7 +556,7 @@
     struct _starpu_async_channel * async_channel = event;
     async_channel->polling_node = mp_node;
 
-	_starpu_mp_common_send_command(mp_node, STARPU_RECV_FROM_HOST_ASYNC, &cmd, sizeof(cmd));
+	_starpu_mp_common_send_command(mp_node, STARPU_MP_COMMAND_RECV_FROM_HOST_ASYNC, &cmd, sizeof(cmd));
 
 	mp_node->dt_send(mp_node, src, size, event);
 
@@ -579,18 +574,13 @@
 	int arg_size;
 	struct _starpu_mp_transfer_command cmd = {size, src, NULL};
 
-<<<<<<< HEAD
-	_starpu_mp_common_send_command(mp_node, STARPU_SEND_TO_HOST, &cmd, sizeof(cmd));
+	_starpu_mp_common_send_command(mp_node, STARPU_MP_COMMAND_SEND_TO_HOST, &cmd, sizeof(cmd));
 
     answer = _starpu_src_common_wait_command_sync(mp_node, &arg, &arg_size);
      
-    STARPU_ASSERT(answer == STARPU_SEND_TO_HOST);
+    STARPU_ASSERT(answer == STARPU_MP_COMMAND_SEND_TO_HOST);
 
 	mp_node->dt_recv(mp_node, dst, size, NULL);
-=======
-	_starpu_mp_common_send_command(mp_node, STARPU_MP_COMMAND_SEND_TO_HOST, &cmd, sizeof(cmd));
-	mp_node->dt_recv(mp_node, dst, size);
->>>>>>> 338c41e2
 
 	return 0;
 }
@@ -609,7 +599,7 @@
     struct _starpu_async_channel * async_channel = event;
     async_channel->polling_node = mp_node;
 
-	_starpu_mp_common_send_command(mp_node, STARPU_SEND_TO_HOST_ASYNC, &cmd, sizeof(cmd));
+	_starpu_mp_common_send_command(mp_node, STARPU_MP_COMMAND_SEND_TO_HOST_ASYNC, &cmd, sizeof(cmd));
 
 	mp_node->dt_recv(mp_node, dst, size, event);
 
@@ -663,14 +653,14 @@
     async_channel->polling_node = NULL; /* TODO which node ? */
 
 	/* Tell source to send data to dest. */
-	_starpu_mp_common_send_command(src_node, STARPU_SEND_TO_SINK_ASYNC, &cmd, sizeof(cmd));
+	_starpu_mp_common_send_command(src_node, STARPU_MP_COMMAND_SEND_TO_SINK_ASYNC, &cmd, sizeof(cmd));
 
 	cmd.devid = src_node->peer_id;
 	cmd.size = size;
 	cmd.addr = dst;
 
 	/* Tell dest to receive data from source. */
-	_starpu_mp_common_send_command(dst_node, STARPU_RECV_FROM_SINK_ASYNC, &cmd, sizeof(cmd));
+	_starpu_mp_common_send_command(dst_node, STARPU_MP_COMMAND_RECV_FROM_SINK_ASYNC, &cmd, sizeof(cmd));
 
 
 	return -EAGAIN;
@@ -853,19 +843,10 @@
 
 static void _starpu_src_common_worker_internal_work(struct _starpu_worker_set * worker_set, struct _starpu_mp_node * mp_node, struct starpu_task **tasks, unsigned memnode)
 {
-<<<<<<< HEAD
     int res = 0;
-    struct _starpu_job * j;
-=======
-	unsigned memnode = worker_set->workers[0].memory_node;
-	struct starpu_task **tasks;
-
-	_STARPU_MALLOC(tasks, sizeof(struct starpu_task *)*worker_set->nworkers);
->>>>>>> 338c41e2
 
     _starpu_may_pause();
 
-<<<<<<< HEAD
 #ifdef STARPU_SIMGRID
     starpu_pthread_wait_reset(&worker_set->workers[0].wait);
 #endif
@@ -873,12 +854,6 @@
     _STARPU_TRACE_START_PROGRESS(memnode);
     res |= __starpu_datawizard_progress(1, 1);
     _STARPU_TRACE_END_PROGRESS(memnode);
-=======
-	/*main loop*/
-	while (_starpu_machine_is_running())
-	{
-		int res = 0;
->>>>>>> 338c41e2
 
     /* Handle message which have been store */
     _starpu_src_common_handle_stored_async(mp_node);
@@ -903,7 +878,7 @@
         {
             if(tasks[i] != NULL)
             {
-                j = _starpu_get_job_associated_to_task(tasks[i]);
+                struct _starpu_job * j = _starpu_get_job_associated_to_task(tasks[i]);
                 _starpu_set_local_worker_key(&worker_set->workers[i]);
                 res =  _starpu_src_common_execute(j, &worker_set->workers[i], mp_node);
                 switch (res)
@@ -985,14 +960,15 @@
 }
 #endif
 
-<<<<<<< HEAD
 /* Function looping on the source node */
 void _starpu_src_common_worker(struct _starpu_worker_set * worker_set,
 		unsigned baseworkerid,
 		struct _starpu_mp_node * mp_node)
 {
 	unsigned memnode = worker_set->workers[0].memory_node;
-	struct starpu_task **tasks = malloc(sizeof(struct starpu_task *)*worker_set->nworkers);
+    struct starpu_task **tasks;
+
+	_STARPU_MALLOC(tasks, sizeof(struct starpu_task *)*worker_set->nworkers);
 
 	_starpu_src_common_send_workers(mp_node, baseworkerid, worker_set->nworkers);
 
@@ -1000,36 +976,6 @@
 	while (_starpu_machine_is_running())
 	{
         _starpu_src_common_worker_internal_work(worker_set, mp_node, tasks, memnode);
-=======
-		/*if at least one worker have pop a task*/
-		if(res != 0)
-		{
-			unsigned i;
-			for(i=0; i<worker_set->nworkers; i++)
-			{
-				if(tasks[i] != NULL)
-				{
-					struct _starpu_job * j = _starpu_get_job_associated_to_task(tasks[i]);
-					_starpu_set_local_worker_key(&worker_set->workers[i]);
-					res =  _starpu_src_common_execute(j, &worker_set->workers[i], mp_node);
-					switch (res)
-					{
-						case 0:
-							/* The task task has been launched with no error */
-							break;
-						case -EAGAIN:
-							_STARPU_DISP("ouch, this MP worker could not actually run task %p, putting it back...\n", tasks[i]);
-							_starpu_push_task_to_workers(tasks[i]);
-							STARPU_ABORT();
-							continue;
-							break;
-						default:
-							STARPU_ASSERT(0);
-					}
-				}
-			}
-		}
->>>>>>> 338c41e2
 	}
 	free(tasks);
 
