--- conflicted
+++ resolved
@@ -3,7 +3,7 @@
  * Copyright (C) 2011-2012,2015,2017                      Inria
  * Copyright (C) 2010-2018                                Université de Bordeaux
  * Copyright (C) 2010                                     Mehdi Juhoor
- * Copyright (C) 2010-2017                                CNRS
+ * Copyright (C) 2010-2018                                CNRS
  * Copyright (C) 2011                                     Télécom-SudParis
  *
  * StarPU is free software; you can redistribute it and/or modify
@@ -1005,15 +1005,7 @@
 {
 	if (!init_done)
 		_starpu_opencl_init();
-<<<<<<< HEAD
 	return type[devid];
-=======
-
-	err = clGetDeviceInfo(devices[devid], CL_DEVICE_TYPE, sizeof(cl_device_type), &type, NULL);
-	_STARPU_OPENCL_CHECK_AND_REPORT_ERROR(err);
-
-	return type;
->>>>>>> bd844a8c
 }
 #endif /* STARPU_USE_OPENCL */
 
