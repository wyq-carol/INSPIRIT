--- conflicted
+++ resolved
@@ -1,12 +1,7 @@
 /* StarPU --- Runtime system for heterogeneous multicore architectures.
  *
-<<<<<<< HEAD
  * Copyright (C) 2011-2019                                Inria
- * Copyright (C) 2009-2018                                Université de Bordeaux
-=======
- * Copyright (C) 2011-2018                                Inria
  * Copyright (C) 2009-2019                                Université de Bordeaux
->>>>>>> 15ecdca1
  * Copyright (C) 2017                                     Erwan Leria
  * Copyright (C) 2010-2019                                CNRS
  * Copyright (C) 2013                                     Thibaut Lambert
@@ -850,7 +845,6 @@
 		0
 #endif
 		;
-<<<<<<< HEAD
 	if (!j->internal && !continuation)
 	{
 		(void) STARPU_ATOMIC_ADDL(&_starpu_task__g_total_submitted__value, 1);
@@ -868,9 +862,7 @@
 			_starpu_perf_counter_update_per_codelet_sample(task->cl);
 		}
 	}
-=======
 	STARPU_ASSERT_MSG(!(nodeps && continuation), "not supported\n");
->>>>>>> 15ecdca1
 
 	if (!j->internal)
 	{
