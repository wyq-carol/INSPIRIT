--- conflicted
+++ resolved
@@ -658,34 +658,23 @@
  */
 int starpu_task_wait_for_all(void)
 {
-<<<<<<< HEAD
 	unsigned nsched_ctxs = _starpu_get_nsched_ctxs();
 	unsigned sched_ctx = nsched_ctxs == 1 ? 0 : starpu_get_sched_ctx();
 	_starpu_wait_for_all_tasks_of_sched_ctx(sched_ctx);
-=======
-	if (STARPU_UNLIKELY(!_starpu_worker_may_perform_blocking_calls()))
-		return -EDEADLK;
-
-	_STARPU_PTHREAD_MUTEX_LOCK(&submitted_mutex);
-
-	_STARPU_TRACE_TASK_WAIT_FOR_ALL;
-
-	while (nsubmitted > 0)
-		_STARPU_PTHREAD_COND_WAIT(&submitted_cond, &submitted_mutex);
-
-	_STARPU_PTHREAD_MUTEX_UNLOCK(&submitted_mutex);
-
+	return 0;
+}
+
+int starpu_task_wait_for_all_in_ctx(unsigned sched_ctx)
+{
+	_starpu_wait_for_all_tasks_of_sched_ctx(sched_ctx);
 #ifdef HAVE_AYUDAME_H
 	if (AYU_event) AYU_event(AYU_BARRIER, 0, NULL);
 #endif
 
->>>>>>> 484e3330
-	return 0;
-}
-
-int starpu_task_wait_for_all_in_ctx(unsigned sched_ctx)
-{
-	_starpu_wait_for_all_tasks_of_sched_ctx(sched_ctx);
+#ifdef HAVE_AYUDAME_H
+	if (AYU_event) AYU_event(AYU_BARRIER, 0, NULL);
+#endif
+
 	return 0;
 }
 /*
