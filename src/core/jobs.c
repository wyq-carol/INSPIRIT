--- conflicted
+++ resolved
@@ -195,18 +195,6 @@
 	unsigned sched_ctx = task->sched_ctx;
 	int workerid = starpu_worker_get_id();
 	double flops = task->flops;
-<<<<<<< HEAD
-	STARPU_PTHREAD_MUTEX_LOCK(&j->sync_mutex);
-	
-	task->status = STARPU_TASK_FINISHED;
-	
-	/* We must have set the j->terminated flag early, so that it is
-	 * possible to express task dependencies within the callback
-	 * function. A value of 1 means that the codelet was executed but that
-	 * the callback is not done yet. */
-	j->terminated = 1;
-		
-=======
 	const unsigned continuation =
 #ifdef STARPU_OPENMP
 		j->continuation
@@ -232,8 +220,6 @@
 		 * the callback is not done yet. */
 		j->terminated = 1;
 	}
-
->>>>>>> df33c3d2
 	STARPU_PTHREAD_MUTEX_UNLOCK(&j->sync_mutex);
 
 
@@ -264,11 +250,6 @@
 				_starpu_spin_unlock(&handle->header_lock);
 		}
 	}
-<<<<<<< HEAD
-	/* Tell other tasks that we don't exist any more, thus no need for
-	 * implicit dependencies any more.  */
-	_starpu_release_task_enforce_sequential_consistency(j);
-=======
 	/* If this is a continuation, we do not release task dependencies now.
 	 * Task dependencies will be released only when the continued task
 	 * fully completes */
@@ -278,7 +259,7 @@
 		 * implicit dependencies any more.  */
 		_starpu_release_task_enforce_sequential_consistency(j);
 	}
->>>>>>> df33c3d2
+
 	/* Task does not have a cl, but has explicit data dependencies, we need
 	 * to tell them that we will not exist any more before notifying the
 	 * tasks waiting for us
