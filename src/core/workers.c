--- conflicted
+++ resolved
@@ -1777,18 +1777,16 @@
 		case STARPU_SCC_WORKER:
 			return _starpu_config.topology.nsccdevices;
 
-<<<<<<< HEAD
         case STARPU_MPI_WORKER:
             return _starpu_config.topology.nmpidevices;
 
-=======
 		case STARPU_ANY_WORKER:
 			return _starpu_config.topology.ncpus+
 			       _starpu_config.topology.ncudagpus+
 			       _starpu_config.topology.nopenclgpus+
 			       _starpu_config.topology.nmicdevices+
-			       _starpu_config.topology.nsccdevices;
->>>>>>> f2c8889f
+			       _starpu_config.topology.nsccdevices+
+		           _starpu_config.topology.nmpidevices;
 		default:
 			return -EINVAL;
 	}
