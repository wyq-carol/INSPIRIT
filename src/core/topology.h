/* StarPU --- Runtime system for heterogeneous multicore architectures.
 *
 * Copyright (C) 2009-2010, 2012, 2014-2017  Université de Bordeaux
 * Copyright (C) 2010, 2015  CNRS
 *
 * StarPU is free software; you can redistribute it and/or modify
 * it under the terms of the GNU Lesser General Public License as published by
 * the Free Software Foundation; either version 2.1 of the License, or (at
 * your option) any later version.
 *
 * StarPU is distributed in the hope that it will be useful, but
 * WITHOUT ANY WARRANTY; without even the implied warranty of
 * MERCHANTABILITY or FITNESS FOR A PARTICULAR PURPOSE.
 *
 * See the GNU Lesser General Public License in COPYING.LGPL for more details.
 */

#ifndef __TOPOLOGY_H__
#define __TOPOLOGY_H__

#include <starpu.h>
#include <common/config.h>
#include <common/list.h>
#include <common/fxt.h>

/* TODO actually move this struct into this header */
struct _starpu_machine_config;

#ifndef STARPU_SIMGRID
#ifdef STARPU_HAVE_HWLOC
/* This is allocated for each hwloc object */
struct _starpu_hwloc_userdata {
	struct _starpu_worker_list *worker_list; /* List of workers running on this obj */
	unsigned ngpus; /* Number of GPUs sharing this PCI link */
};
#endif
#endif

/* Detect the number of memory nodes and where to bind the different workers. */
int _starpu_build_topology(struct _starpu_machine_config *config, int no_mp_config);

/* Should be called instead of _starpu_destroy_topology when _starpu_build_topology returns a non zero value. */
void _starpu_destroy_machine_config(struct _starpu_machine_config *config);

/* Destroy all resources used to store the topology of the machine. */
void _starpu_destroy_topology(struct _starpu_machine_config *config);

/* returns the number of physical cpus */
unsigned _starpu_topology_get_nhwcpu(struct _starpu_machine_config *config);

/* returns the number of logical cpus */
unsigned _starpu_topology_get_nhwpu(struct _starpu_machine_config *config);

<<<<<<< HEAD
/* returns the number of NUMA nodes */
unsigned _starpu_topology_get_nnumanodes(struct _starpu_machine_config *config);
=======
#ifdef STARPU_HAVE_HWLOC
/* Small convenient function to filter hwloc topology depending on HWLOC API version */
void _starpu_topology_filter(hwloc_topology_t topology);
#endif
>>>>>>> 33996f57

#define STARPU_NOWORKERID -1
/* Bind the current thread on the CPU logically identified by "cpuid". The
 * logical ordering of the processors is either that of hwloc (if available),
 * or the ordering exposed by the OS. */
void _starpu_bind_thread_on_cpu(struct _starpu_machine_config *config, int cpuid, int workerid);

struct _starpu_combined_worker;
/* Bind the current thread on the set of CPUs for the given combined worker. */
void _starpu_bind_thread_on_cpus(struct _starpu_machine_config *config STARPU_ATTRIBUTE_UNUSED, struct _starpu_combined_worker *combined_worker);

void *_starpu_get_worker_from_driver(struct starpu_driver *d);

int _starpu_numalogid_to_memnode(unsigned numalogid);
int _starpu_memnode_to_numalogid(unsigned memnode);
int _starpu_get_nb_numa_nodes(void);
	
#endif // __TOPOLOGY_H__<|MERGE_RESOLUTION|>--- conflicted
+++ resolved
@@ -51,15 +51,13 @@
 /* returns the number of logical cpus */
 unsigned _starpu_topology_get_nhwpu(struct _starpu_machine_config *config);
 
-<<<<<<< HEAD
 /* returns the number of NUMA nodes */
 unsigned _starpu_topology_get_nnumanodes(struct _starpu_machine_config *config);
-=======
+
 #ifdef STARPU_HAVE_HWLOC
 /* Small convenient function to filter hwloc topology depending on HWLOC API version */
 void _starpu_topology_filter(hwloc_topology_t topology);
 #endif
->>>>>>> 33996f57
 
 #define STARPU_NOWORKERID -1
 /* Bind the current thread on the CPU logically identified by "cpuid". The
