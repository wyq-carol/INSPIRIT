--- conflicted
+++ resolved
@@ -867,11 +867,8 @@
 //		_starpu_sched_ctx_free_scheduling_data(sched_ctx);
 		_starpu_delete_sched_ctx(sched_ctx);
 	}
-<<<<<<< HEAD
-
-=======
+
 	STARPU_PTHREAD_RWLOCK_UNLOCK(&changing_ctx_mutex[sched_ctx_id]);
->>>>>>> 6e459fc7
 	/* workerids is malloc-ed in starpu_sched_ctx_get_workers_list, don't forget to free it when
 	   you don't use it anymore */
 	free(workerids);
