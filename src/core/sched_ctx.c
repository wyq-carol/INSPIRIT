/* StarPU --- Runtime system for heterogeneous multicore architectures.
 *
 * Copyright (C) 2011, 2013  INRIA
 *
 * StarPU is free software; you can redistribute it and/or modify
 * it under the terms of the GNU Lesser General Public License as published by
 * the Free Software Foundation; either version 2.1 of the License, or (at
 * your option) any later version.
 *
 * StarPU is distributed in the hope that it will be useful, but
 * WITHOUT ANY WARRANTY; without even the implied warranty of
 * MERCHANTABILITY or FITNESS FOR A PARTICULAR PURPOSE.
 *
 * See the GNU Lesser General Public License in COPYING.LGPL for more details.
 */

#include <core/sched_policy.h>
#include <core/sched_ctx.h>
#include <common/utils.h>
#include <stdarg.h>

starpu_pthread_rwlock_t changing_ctx_mutex[STARPU_NMAX_SCHED_CTXS];

static starpu_pthread_mutex_t sched_ctx_manag = STARPU_PTHREAD_MUTEX_INITIALIZER;
static starpu_pthread_mutex_t finished_submit_mutex = STARPU_PTHREAD_MUTEX_INITIALIZER;
static struct starpu_task stop_submission_task = STARPU_TASK_INITIALIZER;
starpu_pthread_key_t sched_ctx_key;
static unsigned with_hypervisor = 0;
static double hyp_start_sample[STARPU_NMAX_SCHED_CTXS];
static double hyp_start_allow_sample[STARPU_NMAX_SCHED_CTXS];
static double flops[STARPU_NMAX_SCHED_CTXS][STARPU_NMAXWORKERS];
static size_t data_size[STARPU_NMAX_SCHED_CTXS][STARPU_NMAXWORKERS];

static unsigned _starpu_get_first_free_sched_ctx(struct _starpu_machine_config *config);
static void _starpu_sched_ctx_add_workers_to_master(unsigned sched_ctx_id, int *workerids, int nworkers, int new_master);
static void _starpu_sched_ctx_wake_these_workers_up(unsigned sched_ctx_id, int *workerids, int nworkers);
static int _starpu_sched_ctx_find_master(unsigned sched_ctx_id, int *workerids, int nworkers);
static void _starpu_sched_ctx_set_master(struct _starpu_sched_ctx *sched_ctx, int *workerids, int nworkers, int master);

static void _starpu_worker_gets_into_ctx(unsigned sched_ctx_id, struct _starpu_worker *worker)
{
	unsigned ret_sched_ctx = _starpu_sched_ctx_list_get_sched_ctx(worker->sched_ctx_list, sched_ctx_id);
	/* the worker was planning to go away in another ctx but finally he changed his mind &
	   he's staying */
	if (ret_sched_ctx == STARPU_NMAX_SCHED_CTXS)
	{
		/* add context to worker */
		_starpu_sched_ctx_list_add(&worker->sched_ctx_list, sched_ctx_id);
		worker->nsched_ctxs++;
	}
	worker->removed_from_ctx[sched_ctx_id] = 0;
	if(worker->tmp_sched_ctx == (int) sched_ctx_id)
		worker->tmp_sched_ctx = -1;
	return;
}

void _starpu_worker_gets_out_of_ctx(unsigned sched_ctx_id, struct _starpu_worker *worker)
{
	unsigned ret_sched_ctx = _starpu_sched_ctx_list_get_sched_ctx(worker->sched_ctx_list, sched_ctx_id);
	/* remove context from worker */
	if(ret_sched_ctx != STARPU_NMAX_SCHED_CTXS)
	{
		struct _starpu_sched_ctx *sched_ctx = _starpu_get_sched_ctx_struct(sched_ctx_id);
		if(sched_ctx && sched_ctx->sched_policy && sched_ctx->sched_policy->remove_workers)
		{
			_STARPU_TRACE_WORKER_SCHEDULING_PUSH;
			sched_ctx->sched_policy->remove_workers(sched_ctx_id, &worker->workerid, 1);
			_STARPU_TRACE_WORKER_SCHEDULING_POP;
		}
		_starpu_sched_ctx_list_remove(&worker->sched_ctx_list, sched_ctx_id);
		worker->nsched_ctxs--;
	}
	return;
}

static void _starpu_update_workers_with_ctx(int *workerids, int nworkers, int sched_ctx_id)
{
	int i;
	struct _starpu_worker *worker = NULL;

	for(i = 0; i < nworkers; i++)
	{
		worker = _starpu_get_worker_struct(workerids[i]);

		STARPU_PTHREAD_MUTEX_LOCK(&worker->sched_mutex);
		_starpu_worker_gets_into_ctx(sched_ctx_id, worker);
		STARPU_PTHREAD_MUTEX_UNLOCK(&worker->sched_mutex);
	}

	return;
}

static void _starpu_update_workers_without_ctx(int *workerids, int nworkers, int sched_ctx_id, unsigned now)
{
	int i;
	struct _starpu_worker *worker = NULL;

	for(i = 0; i < nworkers; i++)
	{
		worker = _starpu_get_worker_struct(workerids[i]);
		if(now)
		{
			STARPU_PTHREAD_MUTEX_LOCK(&worker->sched_mutex);
			_starpu_worker_gets_out_of_ctx(sched_ctx_id, worker);
			STARPU_PTHREAD_MUTEX_UNLOCK(&worker->sched_mutex);
		}
		else
		{
			STARPU_PTHREAD_MUTEX_LOCK(&worker->sched_mutex);
			worker->removed_from_ctx[sched_ctx_id] = 1;
			STARPU_PTHREAD_MUTEX_UNLOCK(&worker->sched_mutex);
		}
	}
	return;
}

void starpu_sched_ctx_stop_task_submission()
{
	_starpu_exclude_task_from_dag(&stop_submission_task);
	_starpu_task_submit_internally(&stop_submission_task);
}

void starpu_sched_ctx_worker_shares_tasks_lists(int workerid, int sched_ctx_id)
{
	struct _starpu_worker *worker = _starpu_get_worker_struct(workerid);
	struct _starpu_sched_ctx *sched_ctx = _starpu_get_sched_ctx_struct(sched_ctx_id);
	int curr_workerid = starpu_worker_get_id();
	/* if is the initial sched_ctx no point in taking the mutex, the workers are
	   not launched yet, or if the current worker is calling this */
	if(!sched_ctx->is_initial_sched && workerid != curr_workerid)
		STARPU_PTHREAD_MUTEX_LOCK(&worker->sched_mutex);

	worker->shares_tasks_lists[sched_ctx_id] = 1;

	if(!sched_ctx->is_initial_sched && workerid != curr_workerid)
		STARPU_PTHREAD_MUTEX_UNLOCK(&worker->sched_mutex);
}

static void _starpu_add_workers_to_sched_ctx(struct _starpu_sched_ctx *sched_ctx, int *workerids, int nworkers,
				       int *added_workers, int *n_added_workers)
{
	struct starpu_worker_collection *workers = sched_ctx->workers;
	struct _starpu_machine_config *config = (struct _starpu_machine_config *)_starpu_get_machine_config();

	int nworkers_to_add = nworkers == -1 ? (int)config->topology.nworkers : nworkers;
	int workers_to_add[nworkers_to_add];

	struct starpu_perfmodel_device devices[nworkers_to_add];
	int ndevices = 0;
	struct _starpu_worker *str_worker = NULL;
	int worker;
	int i = 0;
	for(i = 0; i < nworkers_to_add; i++)
	{
		/* added_workers is NULL for the call of this func at the creation of the context*/
		/* if the function is called at the creation of the context it's no need to do this verif */
		if(added_workers)
		{
			worker = workers->add(workers, (workerids == NULL ? i : workerids[i]));
			if(worker >= 0)
				added_workers[(*n_added_workers)++] = worker;
			else
			{
				int curr_workerid = starpu_worker_get_id();
				struct _starpu_worker *worker_str = _starpu_get_worker_struct(workerids[i]);
				if(curr_workerid != workerids[i])
					STARPU_PTHREAD_MUTEX_LOCK(&worker_str->sched_mutex);

				worker_str->removed_from_ctx[sched_ctx->id] = 0;

				if(curr_workerid != workerids[i])
					STARPU_PTHREAD_MUTEX_UNLOCK(&worker_str->sched_mutex);
			}
		}
		else
		{
			worker = (workerids == NULL ? i : workerids[i]);
			workers->add(workers, worker);
			workers_to_add[i] = worker;
			str_worker = _starpu_get_worker_struct(worker);
			str_worker->tmp_sched_ctx = (int)sched_ctx->id;
		}
	}

	int *wa;
	int na;
	if(added_workers)
	{
		na = *n_added_workers;
		wa = added_workers;
	}
	else
	{
		na = nworkers_to_add;
		wa = workers_to_add;
	}

	for(i = 0; i < na; i++)
	{
		worker = wa[i];
		str_worker = _starpu_get_worker_struct(worker);
		int dev1, dev2;
		unsigned found = 0;
		for(dev1 = 0; dev1 < str_worker->perf_arch.ndevices; dev1++)
		{
			for(dev2 = 0; dev2 < ndevices; dev2++)
			{
				if(devices[dev2].type == str_worker->perf_arch.devices[dev1].type &&
				   devices[dev2].devid == str_worker->perf_arch.devices[dev1].devid)
				{
					devices[dev2].ncores += str_worker->perf_arch.devices[dev1].ncores;
					found = 1;
					break;
				}
			}
			if(!found)
			{
				devices[ndevices].type = str_worker->perf_arch.devices[dev1].type;
				devices[ndevices].devid = str_worker->perf_arch.devices[dev1].devid;
				devices[ndevices].ncores = str_worker->perf_arch.devices[dev1].ncores;
				ndevices++;
			}
			else
				found = 0;
		}
	}

	if(ndevices > 0)
	{
		if(sched_ctx->perf_arch.devices == NULL)
			sched_ctx->perf_arch.devices = (struct starpu_perfmodel_device*)malloc(ndevices*sizeof(struct starpu_perfmodel_device));
		else
			sched_ctx->perf_arch.devices = (struct starpu_perfmodel_device*)realloc(sched_ctx->perf_arch.devices, (sched_ctx->perf_arch.ndevices+ndevices)*sizeof(struct starpu_perfmodel_device));
		int dev1, dev2;
		unsigned found = 0;
		for(dev1 = 0; dev1 < ndevices; dev1++)
		{
			for(dev2 = 0; dev2 < sched_ctx->perf_arch.ndevices; dev2++)
			{
				if(sched_ctx->perf_arch.devices[dev2].type == devices[dev1].type && sched_ctx->perf_arch.devices[dev2].devid == devices[dev1].devid)
				{
					sched_ctx->perf_arch.devices[dev2].ncores += devices[dev1].ncores;
					found = 1;
				}
			}

			if(!found)
			{
				sched_ctx->perf_arch.devices[sched_ctx->perf_arch.ndevices].type = devices[dev1].type;
				sched_ctx->perf_arch.devices[sched_ctx->perf_arch.ndevices].devid = devices[dev1].devid;
				sched_ctx->perf_arch.devices[sched_ctx->perf_arch.ndevices].ncores = devices[dev1].ncores;
				sched_ctx->perf_arch.ndevices++;
			}
			else
				found = 0;

		}
	}

	if(!sched_ctx->sched_policy)
	{
		if(!sched_ctx->awake_workers)
		{
			if(sched_ctx->main_master == -1)
				sched_ctx->main_master = starpu_sched_ctx_book_workers_for_task(sched_ctx->id, workerids, nworkers);
			else
			{
				_starpu_sched_ctx_add_workers_to_master(sched_ctx->id, workerids, nworkers, sched_ctx->main_master);
			}
		}
		else
		{
			sched_ctx->main_master = _starpu_sched_ctx_find_master(sched_ctx->id, workerids, nworkers);
			_starpu_sched_ctx_set_master(sched_ctx, workerids, nworkers, sched_ctx->main_master);
		}
	}
	else if(sched_ctx->sched_policy->add_workers)
	{
		_STARPU_TRACE_WORKER_SCHEDULING_PUSH;
		if(added_workers)
		{
			if(*n_added_workers > 0)
				sched_ctx->sched_policy->add_workers(sched_ctx->id, added_workers, *n_added_workers);
		}
		else
		{
			sched_ctx->sched_policy->add_workers(sched_ctx->id, workers_to_add, nworkers_to_add);
		}
		_STARPU_TRACE_WORKER_SCHEDULING_POP;
	}
	return;
}

static void _starpu_remove_workers_from_sched_ctx(struct _starpu_sched_ctx *sched_ctx, int *workerids,
						  int nworkers, int *removed_workers, int *n_removed_workers)
{
	struct starpu_worker_collection *workers = sched_ctx->workers;

	int i = 0;

	for(i = 0; i < nworkers; i++)
	{
		if(workers->nworkers > 0)
		{
			if(_starpu_worker_belongs_to_a_sched_ctx(workerids[i], sched_ctx->id))
			{
				int worker = workers->remove(workers, workerids[i]);
				if(worker >= 0)
					removed_workers[(*n_removed_workers)++] = worker;
			}
		}
	}


	struct starpu_perfmodel_device devices[workers->nworkers];
	int ndevices = 0;

	for(i = 0; i < *n_removed_workers; i++)
	{
		struct _starpu_worker *str_worker = _starpu_get_worker_struct(removed_workers[i]);
		int dev1, dev2;
		unsigned found = 0;
		for(dev1 = 0; dev1 < sched_ctx->perf_arch.ndevices; dev1++)
		{
			for(dev2 = 0; dev2 < str_worker->perf_arch.ndevices; dev2++)
			{
				if(sched_ctx->perf_arch.devices[dev1].type == str_worker->perf_arch.devices[dev2].type &&
				   sched_ctx->perf_arch.devices[dev1].devid == str_worker->perf_arch.devices[dev2].devid)
				{
					if(sched_ctx->perf_arch.devices[dev1].ncores > str_worker->perf_arch.devices[dev2].ncores)
					{
						devices[ndevices].ncores =  sched_ctx->perf_arch.devices[dev1].ncores -
							str_worker->perf_arch.devices[dev2].ncores;
						devices[ndevices].type = sched_ctx->perf_arch.devices[dev1].type;
						devices[ndevices].devid = sched_ctx->perf_arch.devices[dev1].devid;
						ndevices++;
						found = 1;
					}
				}
			}
			if(found)
				found = 0;
		}

	}

	int worker;
	unsigned found = 0;
	int dev;
	struct starpu_sched_ctx_iterator it;
	if(workers->init_iterator)
		workers->init_iterator(workers, &it);

	while(workers->has_next(workers, &it))
	{
		worker = workers->get_next(workers, &it);
		for(i = 0; i < *n_removed_workers; i++)
		{
			if(worker == removed_workers[i])
			{
				found = 1;
				break;
			}
		}
		if(!found)
		{
			struct _starpu_worker *str_worker = _starpu_get_worker_struct(worker);
			for(dev = 0; dev < str_worker->perf_arch.ndevices; dev++)
			{
				devices[ndevices].type = str_worker->perf_arch.devices[dev].type;
				devices[ndevices].devid = str_worker->perf_arch.devices[dev].devid;
				devices[ndevices].ncores = str_worker->perf_arch.devices[dev].ncores;
				ndevices++;
			}
		}
		else
			found = 0;
	}
	sched_ctx->perf_arch.ndevices = ndevices;
	for(dev = 0; dev < ndevices; dev++)
	{
		sched_ctx->perf_arch.devices[dev].type = devices[dev].type;
		sched_ctx->perf_arch.devices[dev].devid = devices[dev].devid;
		sched_ctx->perf_arch.devices[dev].ncores = devices[dev].ncores;
	}

	if(!sched_ctx->sched_policy)
	{
		if(!sched_ctx->awake_workers)
		{
			_starpu_sched_ctx_wake_these_workers_up(sched_ctx->id, removed_workers, *n_removed_workers);
		}
	}

	return;
}

static void _starpu_sched_ctx_free_scheduling_data(struct _starpu_sched_ctx *sched_ctx)
{
	int *workerids = NULL;

	unsigned nworkers_ctx = starpu_sched_ctx_get_workers_list(sched_ctx->id, &workerids);

	if(nworkers_ctx > 0 && sched_ctx->sched_policy->remove_workers)
	{
		_STARPU_TRACE_WORKER_SCHEDULING_PUSH;
		sched_ctx->sched_policy->remove_workers(sched_ctx->id, workerids, nworkers_ctx);
		_STARPU_TRACE_WORKER_SCHEDULING_POP;
	}

	free(workerids);
	return;

}

#ifdef STARPU_HAVE_HWLOC
static void _starpu_sched_ctx_create_hwloc_tree(struct _starpu_sched_ctx *sched_ctx)
{
	sched_ctx->hwloc_workers_set = hwloc_bitmap_alloc();

	struct starpu_worker_collection *workers = sched_ctx->workers;
	struct _starpu_worker *worker;
	struct starpu_sched_ctx_iterator it;
	if(workers->init_iterator)
		workers->init_iterator(workers, &it);

	while(workers->has_next(workers, &it))
	{
		worker = _starpu_get_worker_struct(workers->get_next(workers, &it));
		if(!starpu_worker_is_combined_worker(worker->workerid))
		{
			hwloc_bitmap_or(sched_ctx->hwloc_workers_set,
					sched_ctx->hwloc_workers_set,
					worker->hwloc_cpu_set);
		}

	}
	return;
}
#endif

struct _starpu_sched_ctx* _starpu_create_sched_ctx(struct starpu_sched_policy *policy, int *workerids,
						   int nworkers_ctx, unsigned is_initial_sched,
						   const char *sched_ctx_name,
						   int min_prio_set, int min_prio,
						   int max_prio_set, int max_prio, unsigned awake_workers)
{
	struct _starpu_machine_config *config = (struct _starpu_machine_config *)_starpu_get_machine_config();

	STARPU_PTHREAD_MUTEX_LOCK(&sched_ctx_manag);
	STARPU_ASSERT(config->topology.nsched_ctxs < STARPU_NMAX_SCHED_CTXS);

	unsigned id = _starpu_get_first_free_sched_ctx(config);

	struct _starpu_sched_ctx *sched_ctx = &config->sched_ctxs[id];
	sched_ctx->id = id;

	config->topology.nsched_ctxs++;
	STARPU_PTHREAD_MUTEX_UNLOCK(&sched_ctx_manag);

	int nworkers = config->topology.nworkers;

	STARPU_ASSERT(nworkers_ctx <= nworkers);

	STARPU_PTHREAD_MUTEX_INIT(&sched_ctx->empty_ctx_mutex, NULL);

	starpu_task_list_init(&sched_ctx->empty_ctx_tasks);

	sched_ctx->sched_policy = policy ? (struct starpu_sched_policy*)malloc(sizeof(struct starpu_sched_policy)) : NULL;
	sched_ctx->is_initial_sched = is_initial_sched;
	sched_ctx->name = sched_ctx_name;
	sched_ctx->inheritor = STARPU_NMAX_SCHED_CTXS;
	sched_ctx->finished_submit = 0;
	sched_ctx->min_priority_is_set = min_prio_set;
	if (sched_ctx->min_priority_is_set) sched_ctx->min_priority = min_prio;
	sched_ctx->max_priority_is_set = max_prio_set;
	if (sched_ctx->max_priority_is_set) sched_ctx->max_priority = max_prio;


	_starpu_barrier_counter_init(&sched_ctx->tasks_barrier, 0);
	_starpu_barrier_counter_init(&sched_ctx->ready_tasks_barrier, 0);

	sched_ctx->ready_flops = 0.0;
	sched_ctx->main_master = -1;
	sched_ctx->perf_arch.devices = NULL;
	sched_ctx->perf_arch.ndevices = 0;

	int w;
	for(w = 0; w < nworkers; w++)
	{
		sem_init(&sched_ctx->fall_asleep_sem[w], 0, 0);
		sem_init(&sched_ctx->wake_up_sem[w], 0, 0);

		STARPU_PTHREAD_COND_INIT(&sched_ctx->parallel_sect_cond[w], NULL);
		STARPU_PTHREAD_MUTEX_INIT(&sched_ctx->parallel_sect_mutex[w], NULL);

		sched_ctx->master[w] = -1;
		sched_ctx->parallel_sect[w] = 0;
		sched_ctx->sleeping[w] = 0;
	}


        /*init the strategy structs and the worker_collection of the ressources of the context */
	if(policy)
	{
		_starpu_init_sched_policy(config, sched_ctx, policy);
		sched_ctx->awake_workers = 1;
	}
	else
	{
		sched_ctx->awake_workers = awake_workers;
		starpu_sched_ctx_create_worker_collection(sched_ctx->id, STARPU_WORKER_LIST);
	}

	/* after having an worker_collection on the ressources add them */
	_starpu_add_workers_to_sched_ctx(sched_ctx, workerids, nworkers_ctx, NULL, NULL);

#ifdef STARPU_HAVE_HWLOC
	/* build hwloc tree of the context */
	_starpu_sched_ctx_create_hwloc_tree(sched_ctx);
#endif //STARPU_HAVE_HWLOC

	/* if we create the initial big sched ctx we can update workers' status here
	   because they haven't been launched yet */
	if(is_initial_sched)
	{
		int i;
		/*initialize the mutexes for all contexts */
		for(i = 0; i < STARPU_NMAX_SCHED_CTXS; i++)
			STARPU_PTHREAD_RWLOCK_INIT(&changing_ctx_mutex[i], NULL);
		for(i = 0; i < nworkers; i++)
		{
			struct _starpu_worker *worker = _starpu_get_worker_struct(i);
			worker->sched_ctx_list = (struct _starpu_sched_ctx_list*)malloc(sizeof(struct _starpu_sched_ctx_list));
			_starpu_sched_ctx_list_init(worker->sched_ctx_list);
			_starpu_sched_ctx_list_add(&worker->sched_ctx_list, sched_ctx->id);
			worker->nsched_ctxs++;
		}
	}

	return sched_ctx;
}

static void _get_workers(int min, int max, int *workers, int *nw, enum starpu_worker_archtype arch, unsigned allow_overlap)
{
	int pus[max];
	int npus = 0;
	int i;
	int n = 0;

	struct _starpu_machine_config *config = (struct _starpu_machine_config *)_starpu_get_machine_config();
	if(config->topology.nsched_ctxs == 1)
	{
		/*we have all available resources */
		npus = starpu_worker_get_nids_by_type(arch, pus, max);
/*TODO: hierarchical ctxs: get max good workers: close one to another */
		for(i = 0; i < npus; i++)
			workers[(*nw)++] = pus[i];
	}
	else
	{
		unsigned enough_ressources = 0;
		npus = starpu_worker_get_nids_ctx_free_by_type(arch, pus, max);

		for(i = 0; i < npus; i++)
			workers[(*nw)++] = pus[i];

		if(npus == max)
			/*we have enough available resources */
			enough_ressources = 1;

		if(!enough_ressources && npus >= min)
			/*we have enough available resources */
			enough_ressources = 1;

		if(!enough_ressources)
		{
			/* try to get ressources from ctx who have more than the min of workers they need */
			int s;
			for(s = 1; s < STARPU_NMAX_SCHED_CTXS; s++)
			{
				if(config->sched_ctxs[s].id != STARPU_NMAX_SCHED_CTXS)
				{
					int _npus = 0;
					int _pus[STARPU_NMAXWORKERS];
					_npus = _starpu_get_workers_of_sched_ctx(config->sched_ctxs[s].id, _pus, arch);
					int ctx_min = arch == STARPU_CPU_WORKER ? config->sched_ctxs[s].min_ncpus : config->sched_ctxs[s].min_ngpus;
					if(_npus > ctx_min)
					{
						if(npus < min)
						{
							n = (_npus - ctx_min) > (min - npus) ? min - npus : (_npus - ctx_min);
							npus += n;
						}
/*TODO: hierarchical ctxs: get n good workers: close to the other ones I already assigned to the ctx */
						for(i = 0; i < n; i++)
							workers[(*nw)++] = _pus[i];
						starpu_sched_ctx_remove_workers(_pus, n, config->sched_ctxs[s].id);
					}
				}
			}

			if(npus >= min)
				enough_ressources = 1;
		}

		if(!enough_ressources)
		{
			/* if there is no available workers to satisfy the  minimum required
			 give them workers proportional to their requirements*/
			int global_npus = starpu_worker_get_count_by_type(arch);

			int req_npus = 0;

			int s;
			for(s = 1; s < STARPU_NMAX_SCHED_CTXS; s++)
				if(config->sched_ctxs[s].id != STARPU_NMAX_SCHED_CTXS)
					req_npus += arch == STARPU_CPU_WORKER ? config->sched_ctxs[s].min_ncpus : config->sched_ctxs[s].min_ngpus;

			req_npus += min;

			for(s = 1; s < STARPU_NMAX_SCHED_CTXS; s++)
			{
				if(config->sched_ctxs[s].id != STARPU_NMAX_SCHED_CTXS)
				{
					int ctx_min = arch == STARPU_CPU_WORKER ? config->sched_ctxs[s].min_ncpus : config->sched_ctxs[s].min_ngpus;
					double needed_npus = ((double)ctx_min * (double)global_npus) / (double)req_npus;

					int _npus = 0;
					int _pus[STARPU_NMAXWORKERS];

					_npus = _starpu_get_workers_of_sched_ctx(config->sched_ctxs[s].id, _pus, arch);
					if(needed_npus < (double)_npus)
					{
						double npus_to_rem = (double)_npus - needed_npus;
						int x = floor(npus_to_rem);
						double x_double = (double)x;
						double diff = npus_to_rem - x_double;
						int npus_to_remove = diff >= 0.5 ? x+1 : x;

						int pus_to_remove[npus_to_remove];
						int c = 0;

/*TODO: hierarchical ctxs: get npus_to_remove good workers: close to the other ones I already assigned to the ctx */
						for(i = _npus-1; i >= (_npus - npus_to_remove); i--)
						{
							workers[(*nw)++] = _pus[i];
							pus_to_remove[c++] = _pus[i];
						}
						if(!allow_overlap)
							starpu_sched_ctx_remove_workers(pus_to_remove, npus_to_remove, config->sched_ctxs[s].id);
					}

				}
			}
		}
	}
}

unsigned starpu_sched_ctx_create_inside_interval(const char *policy_name, const char *sched_ctx_name,
						 int min_ncpus, int max_ncpus, int min_ngpus, int max_ngpus,
						 unsigned allow_overlap)
{
	struct _starpu_machine_config *config = (struct _starpu_machine_config *)_starpu_get_machine_config();
	struct starpu_sched_policy *selected_policy = _starpu_select_sched_policy(config, policy_name);

	struct _starpu_sched_ctx *sched_ctx = NULL;
	int workers[max_ncpus + max_ngpus];
	int nw = 0;
	STARPU_PTHREAD_MUTEX_LOCK(&sched_ctx_manag);
	_get_workers(min_ncpus, max_ncpus, workers, &nw, STARPU_CPU_WORKER, allow_overlap);
	_get_workers(min_ngpus, max_ngpus, workers, &nw, STARPU_CUDA_WORKER, allow_overlap);
	STARPU_PTHREAD_MUTEX_UNLOCK(&sched_ctx_manag);
	int i;
	printf("%d: ", nw);
	for(i = 0; i < nw; i++)
		printf("%d ", workers[i]);
	printf("\n");
	sched_ctx = _starpu_create_sched_ctx(selected_policy, workers, nw, 0, sched_ctx_name, 0, 0, 0, 0, 1);
	sched_ctx->min_ncpus = min_ncpus;
	sched_ctx->max_ncpus = max_ncpus;
	sched_ctx->min_ngpus = min_ngpus;
	sched_ctx->max_ngpus = max_ngpus;
	_starpu_unlock_mutex_if_prev_locked();
	int *added_workerids;
	unsigned nw_ctx = starpu_sched_ctx_get_workers_list(sched_ctx->id, &added_workerids);
	_starpu_update_workers_without_ctx(added_workerids, nw_ctx, sched_ctx->id, 0);
	free(added_workerids);
	_starpu_relock_mutex_if_prev_locked();
#ifdef STARPU_USE_SC_HYPERVISOR
	sched_ctx->perf_counters = NULL;
#endif
	return sched_ctx->id;

}

unsigned starpu_sched_ctx_create(int *workerids, int nworkers, const char *sched_ctx_name, ...)
{
	va_list varg_list;
	int arg_type;
	int min_prio_set = 0;
	int max_prio_set = 0;
	int min_prio = 0;
	int max_prio = 0;
	struct starpu_sched_policy *sched_policy = NULL;
	unsigned hierarchy_level = 0;
	unsigned nesting_sched_ctx = STARPU_NMAX_SCHED_CTXS;
	unsigned awake_workers = 0;

	va_start(varg_list, sched_ctx_name);
	while ((arg_type = va_arg(varg_list, int)) != 0)
	{
		if (arg_type == STARPU_SCHED_CTX_POLICY_NAME)
		{
			char *policy_name = va_arg(varg_list, char *);
			struct _starpu_machine_config *config = (struct _starpu_machine_config *)_starpu_get_machine_config();
			sched_policy = _starpu_select_sched_policy(config, policy_name);
		}
		else if (arg_type == STARPU_SCHED_CTX_POLICY_STRUCT)
		{
			sched_policy = va_arg(varg_list, struct starpu_sched_policy *);
		}
		else if (arg_type == STARPU_SCHED_CTX_POLICY_MIN_PRIO)
		{
			min_prio = va_arg(varg_list, int);
			min_prio_set = 1;
		}
		else if (arg_type == STARPU_SCHED_CTX_POLICY_MAX_PRIO)
		{
			max_prio = va_arg(varg_list, int);
			max_prio_set = 1;
		}
		else if (arg_type == STARPU_SCHED_CTX_HIERARCHY_LEVEL)
		{
			hierarchy_level = va_arg(varg_list, unsigned);
		}
		else if (arg_type == STARPU_SCHED_CTX_NESTED)
		{
			nesting_sched_ctx = va_arg(varg_list, unsigned);
		}
		else if (arg_type == STARPU_SCHED_CTX_AWAKE_WORKERS)
		{
			awake_workers = 1;
		}
		else
		{
			STARPU_ABORT_MSG("Unrecognized argument %d\n", arg_type);
		}

	}
	va_end(varg_list);

	struct _starpu_sched_ctx *sched_ctx = NULL;
	sched_ctx = _starpu_create_sched_ctx(sched_policy, workerids, nworkers, 0, sched_ctx_name, min_prio_set, min_prio, max_prio_set, max_prio, awake_workers);
	sched_ctx->hierarchy_level = hierarchy_level;
	sched_ctx->nesting_sched_ctx = nesting_sched_ctx;

	_starpu_unlock_mutex_if_prev_locked();
	int *added_workerids;
	unsigned nw_ctx = starpu_sched_ctx_get_workers_list(sched_ctx->id, &added_workerids);
	_starpu_update_workers_with_ctx(added_workerids, nw_ctx, sched_ctx->id);
	free(added_workerids);
	_starpu_relock_mutex_if_prev_locked();
#ifdef STARPU_USE_SC_HYPERVISOR
	sched_ctx->perf_counters = NULL;
#endif
	return sched_ctx->id;
}

void starpu_sched_ctx_register_close_callback(unsigned sched_ctx_id, void (*close_callback)(unsigned sched_ctx_id, void* args), void *args)
{
	struct _starpu_sched_ctx *sched_ctx = _starpu_get_sched_ctx_struct(sched_ctx_id);
	sched_ctx->close_callback = close_callback;
	sched_ctx->close_args = args;
	return;
}

#ifdef STARPU_USE_SC_HYPERVISOR
void starpu_sched_ctx_set_perf_counters(unsigned sched_ctx_id, void* perf_counters)
{
	struct _starpu_sched_ctx *sched_ctx = _starpu_get_sched_ctx_struct(sched_ctx_id);
	sched_ctx->perf_counters = (struct starpu_sched_ctx_performance_counters *)perf_counters;
	return;
}
#endif

/* free all structures for the context */
static void _starpu_delete_sched_ctx(struct _starpu_sched_ctx *sched_ctx)
{
	STARPU_ASSERT(sched_ctx->id != STARPU_NMAX_SCHED_CTXS);
	if(sched_ctx->sched_policy)
	{
		_starpu_deinit_sched_policy(sched_ctx);
		free(sched_ctx->sched_policy);
		sched_ctx->sched_policy = NULL;
	}
	else
	{
		starpu_sched_ctx_delete_worker_collection(sched_ctx->id);
	}

	if (sched_ctx->perf_arch.devices)
	{
		free(sched_ctx->perf_arch.devices);
		sched_ctx->perf_arch.devices = NULL;
	}

	STARPU_PTHREAD_MUTEX_DESTROY(&sched_ctx->empty_ctx_mutex);
	sched_ctx->id = STARPU_NMAX_SCHED_CTXS;
#ifdef STARPU_HAVE_HWLOC
	hwloc_bitmap_free(sched_ctx->hwloc_workers_set);
#endif //STARPU_HAVE_HWLOC

	struct _starpu_machine_config *config = _starpu_get_machine_config();
	STARPU_PTHREAD_MUTEX_LOCK(&sched_ctx_manag);
	config->topology.nsched_ctxs--;
	STARPU_PTHREAD_MUTEX_UNLOCK(&sched_ctx_manag);
}

void starpu_sched_ctx_delete(unsigned sched_ctx_id)
{
	struct _starpu_sched_ctx *sched_ctx = _starpu_get_sched_ctx_struct(sched_ctx_id);
#ifdef STARPU_USE_SC_HYPERVISOR
	if(sched_ctx != NULL && sched_ctx_id != 0 && sched_ctx_id != STARPU_NMAX_SCHED_CTXS
	   && sched_ctx->perf_counters != NULL)
	{
		_STARPU_TRACE_HYPERVISOR_BEGIN();
		sched_ctx->perf_counters->notify_delete_context(sched_ctx_id);
		_STARPU_TRACE_HYPERVISOR_END();
	}
#endif //STARPU_USE_SC_HYPERVISOR

	unsigned inheritor_sched_ctx_id = sched_ctx->inheritor;
	struct _starpu_sched_ctx *inheritor_sched_ctx = _starpu_get_sched_ctx_struct(sched_ctx->inheritor);

	_starpu_unlock_mutex_if_prev_locked();
	STARPU_PTHREAD_RWLOCK_WRLOCK(&changing_ctx_mutex[sched_ctx_id]);
	STARPU_ASSERT(sched_ctx->id != STARPU_NMAX_SCHED_CTXS);

	int *workerids;
	unsigned nworkers_ctx = starpu_sched_ctx_get_workers_list(sched_ctx->id, &workerids);

	/*if both of them have all the ressources is pointless*/
	/*trying to transfer ressources from one ctx to the other*/
	struct _starpu_machine_config *config = (struct _starpu_machine_config *)_starpu_get_machine_config();
	unsigned nworkers = config->topology.nworkers;

	if(nworkers_ctx > 0 && inheritor_sched_ctx && inheritor_sched_ctx->id != STARPU_NMAX_SCHED_CTXS &&
	   !(nworkers_ctx == nworkers && nworkers_ctx == inheritor_sched_ctx->workers->nworkers))
	{
		starpu_sched_ctx_add_workers(workerids, nworkers_ctx, inheritor_sched_ctx_id);
		starpu_sched_ctx_set_priority(workerids, nworkers_ctx, inheritor_sched_ctx_id, 1);
		starpu_sched_ctx_set_priority_on_level(workerids, nworkers_ctx, inheritor_sched_ctx_id, 1);
	}

	if(!_starpu_wait_for_all_tasks_of_sched_ctx(sched_ctx_id))
	{
		if(!sched_ctx->sched_policy)
			starpu_sched_ctx_unbook_workers_for_task(sched_ctx->id, sched_ctx->main_master);
		/*if btw the mutex release & the mutex lock the context has changed take care to free all
		  scheduling data before deleting the context */
		_starpu_update_workers_without_ctx(workerids, nworkers_ctx, sched_ctx_id, 1);
//		_starpu_sched_ctx_free_scheduling_data(sched_ctx);
		_starpu_delete_sched_ctx(sched_ctx);
	}

	/* workerids is malloc-ed in starpu_sched_ctx_get_workers_list, don't forget to free it when
	   you don't use it anymore */
	free(workerids);
	STARPU_PTHREAD_RWLOCK_UNLOCK(&changing_ctx_mutex[sched_ctx_id]);
	_starpu_relock_mutex_if_prev_locked();
	return;
}

/* called after the workers are terminated so we don't have anything else to do but free the memory*/
void _starpu_delete_all_sched_ctxs()
{
	unsigned i;
	for(i = 0; i < STARPU_NMAX_SCHED_CTXS; i++)
	{
		struct _starpu_sched_ctx *sched_ctx = _starpu_get_sched_ctx_struct(i);
		STARPU_PTHREAD_RWLOCK_WRLOCK(&changing_ctx_mutex[i]);
		if(sched_ctx->id != STARPU_NMAX_SCHED_CTXS)
		{
			_starpu_sched_ctx_free_scheduling_data(sched_ctx);
			_starpu_barrier_counter_destroy(&sched_ctx->tasks_barrier);
			_starpu_barrier_counter_destroy(&sched_ctx->ready_tasks_barrier);
			_starpu_delete_sched_ctx(sched_ctx);
		}
		STARPU_PTHREAD_RWLOCK_UNLOCK(&changing_ctx_mutex[i]);
		STARPU_PTHREAD_RWLOCK_DESTROY(&changing_ctx_mutex[i]);
	}
	return;
}

static void _starpu_check_workers(int *workerids, int nworkers)
{
	struct _starpu_machine_config *config = (struct _starpu_machine_config *)_starpu_get_machine_config();
	int nworkers_conf = config->topology.nworkers;

	int i;
	for(i = 0; i < nworkers; i++)
	{
		/* take care the user does not ask for a resource that does not exist */
		STARPU_ASSERT_MSG(workerids[i] >= 0 &&  workerids[i] <= nworkers_conf, "requested to add workerid = %d, but that is beyond the range 0 to %d", workerids[i], nworkers_conf);
	}
}

void _starpu_fetch_tasks_from_empty_ctx_list(struct _starpu_sched_ctx *sched_ctx)
{
	unsigned unlocked = 0;
	STARPU_PTHREAD_MUTEX_LOCK(&sched_ctx->empty_ctx_mutex);

	if(starpu_task_list_empty(&sched_ctx->empty_ctx_tasks))
	{
		STARPU_PTHREAD_MUTEX_UNLOCK(&sched_ctx->empty_ctx_mutex);
		return;
	}
	else
                /* you're not suppose to get here if you deleted the context
		   so no point in having the mutex locked */
		STARPU_PTHREAD_RWLOCK_UNLOCK(&changing_ctx_mutex[sched_ctx->id]);

	while(!starpu_task_list_empty(&sched_ctx->empty_ctx_tasks))
	{
		if(unlocked)
			STARPU_PTHREAD_MUTEX_LOCK(&sched_ctx->empty_ctx_mutex);
		struct starpu_task *old_task = starpu_task_list_pop_back(&sched_ctx->empty_ctx_tasks);
		unlocked = 1;
		STARPU_PTHREAD_MUTEX_UNLOCK(&sched_ctx->empty_ctx_mutex);

		if(old_task == &stop_submission_task)
			break;

		int ret =  _starpu_push_task_to_workers(old_task);
		/* if we should stop poping from empty ctx tasks */
		if(ret == -EAGAIN) break;
	}
	if(!unlocked)
		STARPU_PTHREAD_MUTEX_UNLOCK(&sched_ctx->empty_ctx_mutex);


	/* leave the mutex as it was to avoid pbs in the caller function */
	STARPU_PTHREAD_RWLOCK_RDLOCK(&changing_ctx_mutex[sched_ctx->id]);
	return;

}

void starpu_sched_ctx_set_priority_on_level(int* workers_to_add, unsigned nworkers_to_add, unsigned sched_ctx, unsigned priority)
{
/* 	int w; */
/* 	struct _starpu_worker *worker = NULL; */
/* 	for(w = 0; w < nworkers_to_add; w++) */
/* 	{ */
/* 		worker = _starpu_get_worker_struct(workers_to_add[w]); */
/* 		STARPU_PTHREAD_MUTEX_LOCK(&worker->sched_mutex); */
/* 		struct _starpu_sched_ctx_list *l = NULL; */
/* 		for (l = worker->sched_ctx_list; l; l = l->next) */
/* 		{ */
/* 			if(l->sched_ctx != STARPU_NMAX_SCHED_CTXS && l->sched_ctx != sched_ctx && */
/* 			   starpu_sched_ctx_get_hierarchy_level(l->sched_ctx) == starpu_sched_ctx_get_hierarchy_level(sched_ctx)) */
/* 			{ */
/* 				/\* the lock is taken inside the func *\/ */
/* 				STARPU_PTHREAD_MUTEX_UNLOCK(&worker->sched_mutex); */
/* 				starpu_sched_ctx_set_priority(&workers_to_add[w], 1, l->sched_ctx, priority); */
/* 				STARPU_PTHREAD_MUTEX_LOCK(&worker->sched_mutex); */
/* 			} */
/* 		} */
/* 		STARPU_PTHREAD_MUTEX_UNLOCK(&worker->sched_mutex); */
/* 	} */
/* 	return; */

}
static void _set_priority_hierarchically(int* workers_to_add, unsigned nworkers_to_add, unsigned sched_ctx, unsigned priority)
{
	if(starpu_sched_ctx_get_hierarchy_level(sched_ctx) > 0)
	{
		unsigned father = starpu_sched_ctx_get_inheritor(sched_ctx);
		starpu_sched_ctx_set_priority(workers_to_add, nworkers_to_add, father, priority);
		starpu_sched_ctx_set_priority_on_level(workers_to_add, nworkers_to_add, father, priority);
		_set_priority_hierarchically(workers_to_add, nworkers_to_add, father, priority);
	}
	return;
}

void starpu_sched_ctx_add_workers(int *workers_to_add, int nworkers_to_add, unsigned sched_ctx_id)
{
	struct _starpu_sched_ctx *sched_ctx = _starpu_get_sched_ctx_struct(sched_ctx_id);
	int added_workers[nworkers_to_add];
	int n_added_workers = 0;

	_starpu_unlock_mutex_if_prev_locked();

	STARPU_PTHREAD_RWLOCK_WRLOCK(&changing_ctx_mutex[sched_ctx_id]);

	STARPU_ASSERT(workers_to_add != NULL && nworkers_to_add > 0);
	_starpu_check_workers(workers_to_add, nworkers_to_add);

	/* if the context has not already been deleted */
	if(sched_ctx->id != STARPU_NMAX_SCHED_CTXS)
	{
		_starpu_add_workers_to_sched_ctx(sched_ctx, workers_to_add, nworkers_to_add, added_workers, &n_added_workers);

		if(n_added_workers > 0)
		{
			_starpu_update_workers_with_ctx(added_workers, n_added_workers, sched_ctx->id);
		}
		starpu_sched_ctx_set_priority(workers_to_add, nworkers_to_add, sched_ctx_id, 1);
		_set_priority_hierarchically(workers_to_add, nworkers_to_add, sched_ctx_id, 0);

	}

	STARPU_PTHREAD_RWLOCK_UNLOCK(&changing_ctx_mutex[sched_ctx_id]);


	_starpu_relock_mutex_if_prev_locked();

	if(sched_ctx->id != STARPU_NMAX_SCHED_CTXS)
	{
		STARPU_PTHREAD_RWLOCK_RDLOCK(&changing_ctx_mutex[sched_ctx_id]);
		_starpu_fetch_tasks_from_empty_ctx_list(sched_ctx);
		STARPU_PTHREAD_RWLOCK_UNLOCK(&changing_ctx_mutex[sched_ctx_id]);
	}

	return;
}

void starpu_sched_ctx_remove_workers(int *workers_to_remove, int nworkers_to_remove, unsigned sched_ctx_id)
{
	struct _starpu_sched_ctx *sched_ctx = _starpu_get_sched_ctx_struct(sched_ctx_id);
	int removed_workers[sched_ctx->workers->nworkers];
	int n_removed_workers = 0;

	_starpu_check_workers(workers_to_remove, nworkers_to_remove);

	_starpu_unlock_mutex_if_prev_locked();

	STARPU_PTHREAD_RWLOCK_WRLOCK(&changing_ctx_mutex[sched_ctx_id]);
	/* if the context has not already been deleted */
	if(sched_ctx->id != STARPU_NMAX_SCHED_CTXS)
	{
		_starpu_remove_workers_from_sched_ctx(sched_ctx, workers_to_remove, nworkers_to_remove, removed_workers, &n_removed_workers);

		if(n_removed_workers > 0)
		{
			_starpu_update_workers_without_ctx(removed_workers, n_removed_workers, sched_ctx_id, 0);
		}

	}
	STARPU_PTHREAD_RWLOCK_UNLOCK(&changing_ctx_mutex[sched_ctx_id]);

	_starpu_relock_mutex_if_prev_locked();

	return;
}

int _starpu_nworkers_able_to_execute_task(struct starpu_task *task, struct _starpu_sched_ctx *sched_ctx)
{
	unsigned worker = 0, nworkers = 0;

	STARPU_PTHREAD_RWLOCK_WRLOCK(&changing_ctx_mutex[sched_ctx->id]);
	struct starpu_worker_collection *workers = sched_ctx->workers;

	struct starpu_sched_ctx_iterator it;
	if(workers->init_iterator)
		workers->init_iterator(workers, &it);

	while(workers->has_next(workers, &it))
	{
		worker = workers->get_next(workers, &it);
		STARPU_ASSERT_MSG(worker < STARPU_NMAXWORKERS, "worker id %d", worker);
		if (starpu_worker_can_execute_task(worker, task, 0))
			nworkers++;
	}
	STARPU_PTHREAD_RWLOCK_UNLOCK(&changing_ctx_mutex[sched_ctx->id]);

	return nworkers;
}

/* unused sched_ctx have the id STARPU_NMAX_SCHED_CTXS */
void _starpu_init_all_sched_ctxs(struct _starpu_machine_config *config)
{
	starpu_pthread_key_create(&sched_ctx_key, NULL);

	unsigned i;
	for(i = 0; i < STARPU_NMAX_SCHED_CTXS; i++)
		config->sched_ctxs[i].id = STARPU_NMAX_SCHED_CTXS;

	return;
}

/* sched_ctx aren't necessarly one next to another */
/* for eg when we remove one its place is free */
/* when we add  new one we reuse its place */
static unsigned _starpu_get_first_free_sched_ctx(struct _starpu_machine_config *config)
{
	unsigned i;
	for(i = 0; i < STARPU_NMAX_SCHED_CTXS; i++)
		if(config->sched_ctxs[i].id == STARPU_NMAX_SCHED_CTXS)
			return i;

	STARPU_ASSERT(0);
	return STARPU_NMAX_SCHED_CTXS;
}

int _starpu_wait_for_all_tasks_of_sched_ctx(unsigned sched_ctx_id)
{
	struct _starpu_sched_ctx *sched_ctx = _starpu_get_sched_ctx_struct(sched_ctx_id);

	STARPU_ASSERT_MSG(_starpu_worker_may_perform_blocking_calls(), "starpu_task_wait_for_all must not be called from a task or callback");

	return _starpu_barrier_counter_wait_for_empty_counter(&sched_ctx->tasks_barrier);
}

void _starpu_decrement_nsubmitted_tasks_of_sched_ctx(unsigned sched_ctx_id)
{
	struct _starpu_machine_config *config = (struct _starpu_machine_config *)_starpu_get_machine_config();
	if (!config->watchdog_ok)
		config->watchdog_ok = 1;

	struct _starpu_sched_ctx *sched_ctx = _starpu_get_sched_ctx_struct(sched_ctx_id);
	int reached = _starpu_barrier_counter_get_reached_start(&sched_ctx->tasks_barrier);
	int finished = reached == 1;

        /* when finished decrementing the tasks if the user signaled he will not submit tasks anymore
           we can move all its workers to the inheritor context */
	if(finished && sched_ctx->inheritor != STARPU_NMAX_SCHED_CTXS)
	{
		STARPU_PTHREAD_MUTEX_LOCK(&finished_submit_mutex);
		if(sched_ctx->finished_submit)
		{
			STARPU_PTHREAD_MUTEX_UNLOCK(&finished_submit_mutex);

			if(sched_ctx->id != STARPU_NMAX_SCHED_CTXS)
			{
				if(sched_ctx->close_callback)
					sched_ctx->close_callback(sched_ctx->id, sched_ctx->close_args);

				int *workerids = NULL;
				unsigned nworkers = starpu_sched_ctx_get_workers_list(sched_ctx->id, &workerids);

				if(nworkers > 0)
				{
					starpu_sched_ctx_add_workers(workerids, nworkers, sched_ctx->inheritor);
					free(workerids);
				}
			}
			_starpu_barrier_counter_decrement_until_empty_counter(&sched_ctx->tasks_barrier, 0.0);
			return;
		}
		STARPU_PTHREAD_MUTEX_UNLOCK(&finished_submit_mutex);
	}

	/* We also need to check for config->submitting = 0 (i.e. the
	 * user calle starpu_drivers_request_termination()), in which
	 * case we need to set config->running to 0 and wake workers,
	 * so they can terminate, just like
	 * starpu_drivers_request_termination() does.
	 */

	STARPU_PTHREAD_MUTEX_LOCK(&config->submitted_mutex);
	if(config->submitting == 0)
	{
		if(sched_ctx->id != STARPU_NMAX_SCHED_CTXS)
		{
			if(sched_ctx->close_callback)
				sched_ctx->close_callback(sched_ctx->id, sched_ctx->close_args);
		}

		ANNOTATE_HAPPENS_AFTER(&config->running);
		config->running = 0;
		ANNOTATE_HAPPENS_BEFORE(&config->running);
		int s;
		for(s = 0; s < STARPU_NMAX_SCHED_CTXS; s++)
		{
			if(config->sched_ctxs[s].id != STARPU_NMAX_SCHED_CTXS)
			{
				_starpu_check_nsubmitted_tasks_of_sched_ctx(config->sched_ctxs[s].id);
			}
		}
	}
	STARPU_PTHREAD_MUTEX_UNLOCK(&config->submitted_mutex);

	_starpu_barrier_counter_decrement_until_empty_counter(&sched_ctx->tasks_barrier, 0.0);

	return;
}

void _starpu_increment_nsubmitted_tasks_of_sched_ctx(unsigned sched_ctx_id)
{
	struct _starpu_sched_ctx *sched_ctx = _starpu_get_sched_ctx_struct(sched_ctx_id);
	_starpu_barrier_counter_increment(&sched_ctx->tasks_barrier, 0.0);
}

int _starpu_get_nsubmitted_tasks_of_sched_ctx(unsigned sched_ctx_id)
{
	struct _starpu_sched_ctx *sched_ctx = _starpu_get_sched_ctx_struct(sched_ctx_id);
	return _starpu_barrier_counter_get_reached_start(&sched_ctx->tasks_barrier);
}

int _starpu_check_nsubmitted_tasks_of_sched_ctx(unsigned sched_ctx_id)
{
	struct _starpu_sched_ctx *sched_ctx = _starpu_get_sched_ctx_struct(sched_ctx_id);
	return _starpu_barrier_counter_check(&sched_ctx->tasks_barrier);
}

void _starpu_increment_nready_tasks_of_sched_ctx(unsigned sched_ctx_id, double ready_flops)
{
	struct _starpu_sched_ctx *sched_ctx = _starpu_get_sched_ctx_struct(sched_ctx_id);
	_starpu_barrier_counter_increment(&sched_ctx->ready_tasks_barrier, ready_flops);
}

void _starpu_decrement_nready_tasks_of_sched_ctx(unsigned sched_ctx_id, double ready_flops)
{
	struct _starpu_sched_ctx *sched_ctx = _starpu_get_sched_ctx_struct(sched_ctx_id);
	_starpu_barrier_counter_decrement_until_empty_counter(&sched_ctx->ready_tasks_barrier, ready_flops);
}

int starpu_sched_ctx_get_nready_tasks(unsigned sched_ctx_id)
{
	struct _starpu_sched_ctx *sched_ctx = _starpu_get_sched_ctx_struct(sched_ctx_id);
	return _starpu_barrier_counter_get_reached_start(&sched_ctx->ready_tasks_barrier);
}

double starpu_sched_ctx_get_nready_flops(unsigned sched_ctx_id)
{
	struct _starpu_sched_ctx *sched_ctx = _starpu_get_sched_ctx_struct(sched_ctx_id);
	return _starpu_barrier_counter_get_reached_flops(&sched_ctx->ready_tasks_barrier);
}

int _starpu_wait_for_no_ready_of_sched_ctx(unsigned sched_ctx_id)
{
	struct _starpu_sched_ctx *sched_ctx = _starpu_get_sched_ctx_struct(sched_ctx_id);
	return _starpu_barrier_counter_wait_for_empty_counter(&sched_ctx->ready_tasks_barrier);
}

void starpu_sched_ctx_set_context(unsigned *sched_ctx)
{
	starpu_pthread_setspecific(sched_ctx_key, (void*)sched_ctx);
}

unsigned starpu_sched_ctx_get_context()
{
	unsigned *sched_ctx = (unsigned*)starpu_pthread_getspecific(sched_ctx_key);
	if(sched_ctx == NULL)
		return STARPU_NMAX_SCHED_CTXS;
	STARPU_ASSERT(*sched_ctx < STARPU_NMAX_SCHED_CTXS);
	return *sched_ctx;
}

unsigned _starpu_sched_ctx_get_current_context()
{
	unsigned sched_ctx = starpu_sched_ctx_get_context();
	if (sched_ctx == STARPU_NMAX_SCHED_CTXS)
		return _starpu_get_initial_sched_ctx()->id;
	else
		return sched_ctx;
}

void starpu_sched_ctx_notify_hypervisor_exists()
{
	with_hypervisor = 1;
	int i, j;
	for(i = 0; i < STARPU_NMAX_SCHED_CTXS; i++)
	{
		hyp_start_sample[i] = starpu_timing_now();
		hyp_start_allow_sample[i] = 0.0;
		for(j = 0; j < STARPU_NMAXWORKERS; j++)
		{
			flops[i][j] = 0.0;
			data_size[i][j] = 0;
		}
	}
}

unsigned starpu_sched_ctx_check_if_hypervisor_exists()
{
	return with_hypervisor;
}

unsigned _starpu_sched_ctx_allow_hypervisor(unsigned sched_ctx_id)
{
	return 1;
	double now = starpu_timing_now();
	if(hyp_start_allow_sample[sched_ctx_id] > 0.0)
	{
		double allow_sample = (now - hyp_start_allow_sample[sched_ctx_id]) / 1000000.0;
		if(allow_sample < 0.001)
			return 1;
		else
		{
			hyp_start_allow_sample[sched_ctx_id] = 0.0;
			hyp_start_sample[sched_ctx_id] = starpu_timing_now();
			return 0;
		}
	}
	double forbid_sample = (now - hyp_start_sample[sched_ctx_id]) / 1000000.0;
	if(forbid_sample > 0.01)
	{
//		hyp_start_sample[sched_ctx_id] = starpu_timing_now();
		hyp_start_allow_sample[sched_ctx_id] = starpu_timing_now();
		return 1;
	}
	return 0;
}

unsigned _starpu_get_nsched_ctxs()
{
	struct _starpu_machine_config *config = (struct _starpu_machine_config *)_starpu_get_machine_config();
	return config->topology.nsched_ctxs;
}

void starpu_sched_ctx_set_policy_data(unsigned sched_ctx_id, void* policy_data)
{
	struct _starpu_sched_ctx *sched_ctx = _starpu_get_sched_ctx_struct(sched_ctx_id);
	sched_ctx->policy_data = policy_data;
}

void* starpu_sched_ctx_get_policy_data(unsigned sched_ctx_id)
{
	struct _starpu_sched_ctx *sched_ctx = _starpu_get_sched_ctx_struct(sched_ctx_id);
	return sched_ctx->policy_data;
}

struct starpu_worker_collection* starpu_sched_ctx_create_worker_collection(unsigned sched_ctx_id, enum starpu_worker_collection_type  worker_collection_type)
{
	struct _starpu_sched_ctx *sched_ctx = _starpu_get_sched_ctx_struct(sched_ctx_id);
	sched_ctx->workers = (struct starpu_worker_collection*)malloc(sizeof(struct starpu_worker_collection));

	switch(worker_collection_type)
	{
#ifdef STARPU_HAVE_HWLOC
	case STARPU_WORKER_TREE:
		sched_ctx->workers->has_next = worker_tree.has_next;
		sched_ctx->workers->get_next = worker_tree.get_next;
		sched_ctx->workers->has_next_master = worker_tree.has_next_master;
		sched_ctx->workers->get_next_master = worker_tree.get_next_master;
		sched_ctx->workers->add = worker_tree.add;
		sched_ctx->workers->remove = worker_tree.remove;
		sched_ctx->workers->init = worker_tree.init;
		sched_ctx->workers->deinit = worker_tree.deinit;
		sched_ctx->workers->init_iterator = worker_tree.init_iterator;
		sched_ctx->workers->type = STARPU_WORKER_LIST;
		break;
#endif
//	case STARPU_WORKER_LIST:
	default:
		sched_ctx->workers->has_next = worker_list.has_next;
		sched_ctx->workers->get_next = worker_list.get_next;
		sched_ctx->workers->has_next_master = worker_list.has_next_master;
		sched_ctx->workers->get_next_master = worker_list.get_next_master;
		sched_ctx->workers->add = worker_list.add;
		sched_ctx->workers->remove = worker_list.remove;
		sched_ctx->workers->init = worker_list.init;
		sched_ctx->workers->deinit = worker_list.deinit;
		sched_ctx->workers->init_iterator = worker_list.init_iterator;
		sched_ctx->workers->type = STARPU_WORKER_LIST;
		break;

	}

        /* construct the collection of workers(list/tree/etc.) */
	sched_ctx->workers->init(sched_ctx->workers);

	return sched_ctx->workers;
}

void starpu_sched_ctx_display_workers(unsigned sched_ctx_id, FILE *f)
{
	int *workerids = NULL;
	unsigned nworkers;
	unsigned i;

	nworkers = starpu_sched_ctx_get_workers_list(sched_ctx_id, &workerids);
	fprintf(f, "[sched_ctx %d]: %d worker%s\n", sched_ctx_id, nworkers, nworkers>1?"s":"");
	for (i = 0; i < nworkers; i++)
	{
		char name[256];
		starpu_worker_get_name(workerids[i], name, 256);
		fprintf(f, "\t\t%s\n", name);
	}
	free(workerids);
}

unsigned starpu_sched_ctx_get_workers_list(unsigned sched_ctx_id, int **workerids)
{
	struct _starpu_sched_ctx *sched_ctx = _starpu_get_sched_ctx_struct(sched_ctx_id);
	struct starpu_worker_collection *workers = sched_ctx->workers;
	*workerids = (int*)malloc(workers->nworkers*sizeof(int));
	int worker;
	unsigned nworkers = 0;
	struct starpu_sched_ctx_iterator it;
	if(workers->init_iterator)
		workers->init_iterator(workers, &it);

	while(workers->has_next(workers, &it))
	{
		worker = workers->get_next(workers, &it);
		(*workerids)[nworkers++] = worker;
	}
	return nworkers;
}

void starpu_sched_ctx_delete_worker_collection(unsigned sched_ctx_id)
{
	struct _starpu_sched_ctx *sched_ctx = _starpu_get_sched_ctx_struct(sched_ctx_id);
	sched_ctx->workers->deinit(sched_ctx->workers);

	free(sched_ctx->workers);
	sched_ctx->workers = NULL;
}

struct starpu_worker_collection* starpu_sched_ctx_get_worker_collection(unsigned sched_ctx_id)
{
	struct _starpu_sched_ctx *sched_ctx = _starpu_get_sched_ctx_struct(sched_ctx_id);
	return sched_ctx->workers;
}

int _starpu_get_workers_of_sched_ctx(unsigned sched_ctx_id, int *pus, enum starpu_worker_archtype arch)
{
	struct _starpu_sched_ctx *sched_ctx = _starpu_get_sched_ctx_struct(sched_ctx_id);

	struct starpu_worker_collection *workers = sched_ctx->workers;
	int worker;

	int npus = 0;
	struct starpu_sched_ctx_iterator it;
	if(workers->init_iterator)
		workers->init_iterator(workers, &it);

	while(workers->has_next(workers, &it))
	{
		worker = workers->get_next(workers, &it);
		enum starpu_worker_archtype curr_arch = starpu_worker_get_type(worker);
		if(curr_arch == arch || arch == STARPU_ANY_WORKER)
			pus[npus++] = worker;
	}

	return npus;
}

starpu_pthread_rwlock_t* _starpu_sched_ctx_get_changing_ctx_mutex(unsigned sched_ctx_id)
{
	return &changing_ctx_mutex[sched_ctx_id];
}

unsigned starpu_sched_ctx_get_nworkers(unsigned sched_ctx_id)
{
	struct _starpu_sched_ctx *sched_ctx = _starpu_get_sched_ctx_struct(sched_ctx_id);
	if(sched_ctx != NULL)
		return sched_ctx->workers->nworkers;
	else
		return 0;

}

unsigned starpu_sched_ctx_get_nshared_workers(unsigned sched_ctx_id, unsigned sched_ctx_id2)
{
        struct _starpu_sched_ctx *sched_ctx = _starpu_get_sched_ctx_struct(sched_ctx_id);
        struct _starpu_sched_ctx *sched_ctx2 = _starpu_get_sched_ctx_struct(sched_ctx_id2);

        struct starpu_worker_collection *workers = sched_ctx->workers;
        struct starpu_worker_collection *workers2 = sched_ctx2->workers;
        int worker, worker2;
        int shared_workers = 0;

	struct starpu_sched_ctx_iterator it1, it2;
        if(workers->init_iterator)
                workers->init_iterator(workers, &it1);

        if(workers2->init_iterator)
                workers2->init_iterator(workers2, &it2);

        while(workers->has_next(workers, &it1))
        {
                worker = workers->get_next(workers, &it1);
                while(workers2->has_next(workers2, &it2))
		{
                        worker2 = workers2->get_next(workers2, &it2);
                        if(worker == worker2)
				shared_workers++;
                }
        }

	return shared_workers;
}

unsigned starpu_sched_ctx_contains_worker(int workerid, unsigned sched_ctx_id)
{
        struct _starpu_sched_ctx *sched_ctx = _starpu_get_sched_ctx_struct(sched_ctx_id);

        struct starpu_worker_collection *workers = sched_ctx->workers;
        int worker;

	struct starpu_sched_ctx_iterator it;
        if(workers->init_iterator)
                workers->init_iterator(workers, &it);


        while(workers->has_next(workers, &it))
        {
                worker = workers->get_next(workers, &it);
		if(worker == workerid)
			return 1;
        }


	return 0;
}

unsigned starpu_sched_ctx_contains_type_of_worker(enum starpu_worker_archtype arch, unsigned sched_ctx_id)
{
	struct starpu_worker_collection *workers = starpu_sched_ctx_get_worker_collection(sched_ctx_id);
	int worker;

	struct starpu_sched_ctx_iterator it;
	if(workers->init_iterator)
		workers->init_iterator(workers, &it);

	while(workers->has_next(workers, &it))
	{
		worker = workers->get_next(workers, &it);
		enum starpu_worker_archtype curr_arch = starpu_worker_get_type(worker);
		if(curr_arch == arch)
			return 1;
	}
	return 0;

}

unsigned _starpu_worker_belongs_to_a_sched_ctx(int workerid, unsigned sched_ctx_id)
{
	struct _starpu_machine_config *config = (struct _starpu_machine_config *)_starpu_get_machine_config();
	int i;
	struct _starpu_sched_ctx *sched_ctx = NULL;
	for(i = 0; i < STARPU_NMAX_SCHED_CTXS; i++)
	{
		 sched_ctx = &config->sched_ctxs[i];
		 if(sched_ctx && sched_ctx->id != STARPU_NMAX_SCHED_CTXS && sched_ctx->id != sched_ctx_id)
			 if(starpu_sched_ctx_contains_worker(workerid, sched_ctx->id))
				 return 1;
	}
	return 0;
}
unsigned starpu_sched_ctx_worker_get_id(unsigned sched_ctx_id)
{
	int workerid = starpu_worker_get_id();
	if(workerid != -1)
		if(starpu_sched_ctx_contains_worker(workerid, sched_ctx_id))
			return workerid;
	return -1;
}

unsigned starpu_sched_ctx_overlapping_ctxs_on_worker(int workerid)
{
	struct _starpu_worker *worker = _starpu_get_worker_struct(workerid);
	return worker->nsched_ctxs > 1;
}

void starpu_sched_ctx_set_inheritor(unsigned sched_ctx_id, unsigned inheritor)
{
	STARPU_ASSERT(sched_ctx_id < STARPU_NMAX_SCHED_CTXS);
	STARPU_ASSERT(inheritor < STARPU_NMAX_SCHED_CTXS);
	struct _starpu_sched_ctx *sched_ctx = _starpu_get_sched_ctx_struct(sched_ctx_id);
	sched_ctx->inheritor = inheritor;
	return;
}

unsigned starpu_sched_ctx_get_inheritor(unsigned sched_ctx_id)
{
	STARPU_ASSERT(sched_ctx_id < STARPU_NMAX_SCHED_CTXS);
	struct _starpu_sched_ctx *sched_ctx = _starpu_get_sched_ctx_struct(sched_ctx_id);

	return	sched_ctx->inheritor;
}

unsigned starpu_sched_ctx_get_hierarchy_level(unsigned sched_ctx_id)
{
	STARPU_ASSERT(sched_ctx_id < STARPU_NMAX_SCHED_CTXS);
	struct _starpu_sched_ctx *sched_ctx = _starpu_get_sched_ctx_struct(sched_ctx_id);

	return	sched_ctx->hierarchy_level;
}

void starpu_sched_ctx_finished_submit(unsigned sched_ctx_id)
{
	struct _starpu_sched_ctx *sched_ctx = _starpu_get_sched_ctx_struct(sched_ctx_id);
	STARPU_PTHREAD_MUTEX_LOCK(&finished_submit_mutex);
	sched_ctx->finished_submit = 1;
	STARPU_PTHREAD_MUTEX_UNLOCK(&finished_submit_mutex);
	return;
}

#ifdef STARPU_USE_SC_HYPERVISOR

void _starpu_sched_ctx_post_exec_task_cb(int workerid, struct starpu_task *task, size_t data_size2, uint32_t footprint)
{
	struct _starpu_sched_ctx *sched_ctx = _starpu_get_sched_ctx_struct(task->sched_ctx);
	if(sched_ctx != NULL && task->sched_ctx != _starpu_get_initial_sched_ctx()->id &&
	   task->sched_ctx != STARPU_NMAX_SCHED_CTXS  && sched_ctx->perf_counters != NULL)
	{
		flops[task->sched_ctx][workerid] += task->flops;
		data_size[task->sched_ctx][workerid] += data_size2;

		if(_starpu_sched_ctx_allow_hypervisor(sched_ctx->id) || task->hypervisor_tag > 0)
		{
			_STARPU_TRACE_HYPERVISOR_BEGIN();
			sched_ctx->perf_counters->notify_post_exec_task(task, data_size[task->sched_ctx][workerid], footprint,
									task->hypervisor_tag, flops[task->sched_ctx][workerid]);
			_STARPU_TRACE_HYPERVISOR_END();
			flops[task->sched_ctx][workerid] = 0.0;
			data_size[task->sched_ctx][workerid] = 0;
		}
	}
}

void starpu_sched_ctx_call_pushed_task_cb(int workerid, unsigned sched_ctx_id)
{
	struct _starpu_sched_ctx *sched_ctx = _starpu_get_sched_ctx_struct(sched_ctx_id);

	if(sched_ctx != NULL && sched_ctx_id != _starpu_get_initial_sched_ctx()->id && sched_ctx_id != STARPU_NMAX_SCHED_CTXS
	   && sched_ctx->perf_counters != NULL && _starpu_sched_ctx_allow_hypervisor(sched_ctx_id))
	{
		_STARPU_TRACE_HYPERVISOR_BEGIN();
		sched_ctx->perf_counters->notify_pushed_task(sched_ctx_id, workerid);
		_STARPU_TRACE_HYPERVISOR_END();
	}
}
#endif //STARPU_USE_SC_HYPERVISOR

int starpu_sched_get_min_priority(void)
{
	return starpu_sched_ctx_get_min_priority(_starpu_sched_ctx_get_current_context());
}

int starpu_sched_get_max_priority(void)
{
	return starpu_sched_ctx_get_max_priority(_starpu_sched_ctx_get_current_context());
}

int starpu_sched_set_min_priority(int min_prio)
{
	return starpu_sched_ctx_set_min_priority(_starpu_sched_ctx_get_current_context(), min_prio);
}

int starpu_sched_set_max_priority(int max_prio)
{
	return starpu_sched_ctx_set_max_priority(_starpu_sched_ctx_get_current_context(), max_prio);
}

int starpu_sched_ctx_get_min_priority(unsigned sched_ctx_id)
{
	struct _starpu_sched_ctx *sched_ctx = _starpu_get_sched_ctx_struct(sched_ctx_id);
	return sched_ctx->min_priority;
}

int starpu_sched_ctx_get_max_priority(unsigned sched_ctx_id)
{
	struct _starpu_sched_ctx *sched_ctx = _starpu_get_sched_ctx_struct(sched_ctx_id);
	return sched_ctx->max_priority;
}

int starpu_sched_ctx_set_min_priority(unsigned sched_ctx_id, int min_prio)
{
	struct _starpu_sched_ctx *sched_ctx = _starpu_get_sched_ctx_struct(sched_ctx_id);
	sched_ctx->min_priority = min_prio;
	return 0;
}

int starpu_sched_ctx_set_max_priority(unsigned sched_ctx_id, int max_prio)
{
	struct _starpu_sched_ctx *sched_ctx = _starpu_get_sched_ctx_struct(sched_ctx_id);
	sched_ctx->max_priority = max_prio;
	return 0;
}

int starpu_sched_ctx_min_priority_is_set(unsigned sched_ctx_id)
{
	struct _starpu_sched_ctx *sched_ctx = _starpu_get_sched_ctx_struct(sched_ctx_id);
	return sched_ctx->min_priority_is_set;
}

int starpu_sched_ctx_max_priority_is_set(unsigned sched_ctx_id)
{
	struct _starpu_sched_ctx *sched_ctx = _starpu_get_sched_ctx_struct(sched_ctx_id);
	return sched_ctx->max_priority_is_set;
}

void starpu_sched_ctx_set_priority(int *workers, int nworkers, unsigned sched_ctx_id, unsigned priority)
{
	if(nworkers != -1)
	{
		int w;
		struct _starpu_worker *worker = NULL;
		for(w = 0; w < nworkers; w++)
		{
			worker = _starpu_get_worker_struct(workers[w]);
			STARPU_PTHREAD_MUTEX_LOCK(&worker->sched_mutex);
			struct _starpu_sched_ctx_list *l = NULL;
			for (l = worker->sched_ctx_list; l; l = l->next)
			{
				if(l->sched_ctx == sched_ctx_id)
				{
					l->priority = priority;
					break;
				}
			}
			STARPU_PTHREAD_MUTEX_UNLOCK(&worker->sched_mutex);
		}
	}
	return;
}

unsigned starpu_sched_ctx_get_priority(int workerid, unsigned sched_ctx_id)
{
	struct _starpu_worker *worker = _starpu_get_worker_struct(workerid);
	struct _starpu_sched_ctx_list *l = NULL;
	for (l = worker->sched_ctx_list; l; l = l->next)
	{
		if(l->sched_ctx == sched_ctx_id)
		{
			return l->priority;
		}
	}
	return 1;
}

unsigned _starpu_sched_ctx_last_worker_awake(struct _starpu_worker *worker)
{
	struct _starpu_sched_ctx_list *l = NULL;
        for (l = worker->sched_ctx_list; l; l = l->next)
        {
		struct _starpu_sched_ctx *sched_ctx = _starpu_get_sched_ctx_struct(l->sched_ctx);

		unsigned last_worker_awake = 1;
		struct starpu_worker_collection *workers = sched_ctx->workers;
		struct starpu_sched_ctx_iterator it;

		int workerid;
		if(workers->init_iterator)
			workers->init_iterator(workers, &it);

		while(workers->has_next(workers, &it))
		{
			workerid = workers->get_next(workers, &it);
			if(workerid != worker->workerid && _starpu_worker_get_status(workerid) != STATUS_SLEEPING)
			{
				last_worker_awake = 0;
				break;
			}
		}
		if(last_worker_awake)
			return 1;
	}
	return 0;
}

void starpu_sched_ctx_bind_current_thread_to_cpuid(unsigned cpuid STARPU_ATTRIBUTE_UNUSED)
{
	struct _starpu_machine_config *config = _starpu_get_machine_config();

	/* FIXME: why not factorize with _starpu_bind_thread_on_cpu? */

#ifdef STARPU_SIMGRID
	return;
#else
	if (starpu_get_env_number("STARPU_WORKERS_NOBIND") > 0)
		return;

#ifdef STARPU_HAVE_HWLOC
	const struct hwloc_topology_support *support = hwloc_topology_get_support (config->topology.hwtopology);
	if (support->cpubind->set_thisthread_cpubind)
	{
		hwloc_obj_t obj = hwloc_get_obj_by_depth (config->topology.hwtopology,
							  config->pu_depth, cpuid);
		hwloc_bitmap_t set = obj->cpuset;
		int ret;

		hwloc_bitmap_singlify(set);
		ret = hwloc_set_cpubind (config->topology.hwtopology, set,
					 HWLOC_CPUBIND_THREAD);
		if (ret)
		{
			perror("hwloc_set_cpubind");
			STARPU_ABORT();
		}
	}

#elif defined(HAVE_PTHREAD_SETAFFINITY_NP) && defined(__linux__)
	int ret;
	/* fix the thread on the correct cpu */
	cpu_set_t aff_mask;
	CPU_ZERO(&aff_mask);
	CPU_SET(cpuid, &aff_mask);

	starpu_pthread_t self = pthread_self();

	ret = pthread_setaffinity_np(self, sizeof(aff_mask), &aff_mask);
	if (ret)
	{
		perror("binding thread");
		STARPU_ABORT();
	}

#elif defined(__MINGW32__) || defined(__CYGWIN__)
	DWORD mask = 1 << cpuid;
	if (!SetThreadAffinityMask(GetCurrentThread(), mask))
	{
		_STARPU_ERROR("SetThreadMaskAffinity(%lx) failed\n", mask);
	}
#else
#warning no CPU binding support
#endif
#endif

}

unsigned starpu_sched_ctx_worker_is_master_for_child_ctx(int workerid, unsigned sched_ctx_id)
{
	struct _starpu_worker *worker = _starpu_get_worker_struct(workerid);
	struct _starpu_sched_ctx_list *l = NULL;
	struct _starpu_sched_ctx *sched_ctx = NULL;
	for (l = worker->sched_ctx_list; l; l = l->next)
	{
		 sched_ctx = _starpu_get_sched_ctx_struct(l->sched_ctx);
		if(sched_ctx-> main_master == workerid && sched_ctx->nesting_sched_ctx == sched_ctx_id)
			return sched_ctx->id;
	}
	return STARPU_NMAX_SCHED_CTXS;

}

struct _starpu_sched_ctx *_starpu_sched_ctx_get_sched_ctx_for_worker_and_job(struct _starpu_worker *worker, struct _starpu_job *j)
{
	struct _starpu_sched_ctx_list *l = NULL;
	for (l = worker->sched_ctx_list; l; l = l->next)
	{
		struct _starpu_sched_ctx *sched_ctx = _starpu_get_sched_ctx_struct(l->sched_ctx);
		if (j->task->sched_ctx == sched_ctx->id)
			return sched_ctx;
	}
	return NULL;
}

void starpu_sched_ctx_revert_task_counters(unsigned sched_ctx_id, double ready_flops)
{
        _starpu_decrement_nsubmitted_tasks_of_sched_ctx(sched_ctx_id);
        _starpu_decrement_nready_tasks_of_sched_ctx(sched_ctx_id, ready_flops);
}

void starpu_sched_ctx_move_task_to_ctx(struct starpu_task *task, unsigned sched_ctx)
{
	int workerid = starpu_worker_get_id();
	struct _starpu_worker *worker  = NULL;
	if(workerid != -1)
	{
		worker = _starpu_get_worker_struct(workerid);
		STARPU_PTHREAD_MUTEX_UNLOCK(&worker->sched_mutex);
	}

	task->sched_ctx = sched_ctx;
	_starpu_task_submit_nodeps(task);

	if(workerid != -1)
		STARPU_PTHREAD_MUTEX_LOCK(&worker->sched_mutex);
}

static unsigned _worker_sleeping_in_other_ctx(unsigned sched_ctx_id, int workerid)
{
	int s;
	for(s = 0; s < STARPU_NMAX_SCHED_CTXS; s++)
	{
		struct _starpu_sched_ctx *sched_ctx = _starpu_get_sched_ctx_struct(s);
		if(sched_ctx && sched_ctx->id > 0 && sched_ctx->id < STARPU_NMAX_SCHED_CTXS && sched_ctx->id != sched_ctx_id)
		{
			if(sched_ctx->parallel_sect[workerid])
				return 1;
		}
	}
	return 0;

}

static void _starpu_sched_ctx_get_workers_to_sleep(unsigned sched_ctx_id, int *workerids, int nworkers, int master)
{
	struct _starpu_sched_ctx *sched_ctx = _starpu_get_sched_ctx_struct(sched_ctx_id);
	int current_worker_id = starpu_worker_get_id();
	unsigned sleeping[nworkers];
	int w;
	for(w = 0; w < nworkers; w++)
	{
		if(current_worker_id == -1 || workerids[w] != current_worker_id)
			STARPU_PTHREAD_MUTEX_LOCK(&sched_ctx->parallel_sect_mutex[workerids[w]]);
		sleeping[w] = _worker_sleeping_in_other_ctx(sched_ctx_id, workerids[w]);
		sched_ctx->master[workerids[w]] = master;
		sched_ctx->parallel_sect[workerids[w]] = 1;
		if(current_worker_id == -1 || workerids[w] != current_worker_id)
			STARPU_PTHREAD_MUTEX_UNLOCK(&sched_ctx->parallel_sect_mutex[workerids[w]]);
	}

	int workerid;
	for(w = 0; w < nworkers; w++)
	{
		workerid = workerids[w];
		if((current_worker_id == -1 || workerid != current_worker_id) && !sleeping[w])
		{
			sem_wait(&sched_ctx->fall_asleep_sem[master]);
		}
	}
	return;
}

void _starpu_sched_ctx_signal_worker_blocked(unsigned sched_ctx_id, int workerid)
{
	struct _starpu_worker *worker = _starpu_get_worker_struct(workerid);
	worker->slave = 1;
	struct _starpu_sched_ctx *sched_ctx = _starpu_get_sched_ctx_struct(sched_ctx_id);
	sched_ctx->sleeping[workerid] = 1;
	int master = sched_ctx->master[workerid];
	sem_post(&sched_ctx->fall_asleep_sem[master]);

	return;
}

void _starpu_sched_ctx_signal_worker_woke_up(unsigned sched_ctx_id, int workerid)
{
	struct _starpu_sched_ctx *sched_ctx = _starpu_get_sched_ctx_struct(sched_ctx_id);
	int master = sched_ctx->master[workerid];
	sem_post(&sched_ctx->wake_up_sem[master]);
	sched_ctx->sleeping[workerid] = 0;
	sched_ctx->master[workerid] = -1;
	struct _starpu_worker *worker = _starpu_get_worker_struct(workerid);
	worker->slave = 0;

	return;
}

static void _starpu_sched_ctx_wake_up_workers(unsigned sched_ctx_id, int master)
{
	struct _starpu_sched_ctx *sched_ctx = _starpu_get_sched_ctx_struct(sched_ctx_id);
	int current_worker_id = starpu_worker_get_id();
	struct starpu_worker_collection *workers = sched_ctx->workers;

	struct starpu_sched_ctx_iterator it;
	if(workers->init_iterator)
		workers->init_iterator(workers, &it);

	while(workers->has_next(workers, &it))
	{
		int workerid = workers->get_next(workers, &it);
		int curr_master = sched_ctx->master[workerid];
		if(curr_master == master && sched_ctx->parallel_sect[workerid])
		{
			if((current_worker_id == -1 || workerid != current_worker_id) && sched_ctx->sleeping[workerid])
			{
				STARPU_PTHREAD_MUTEX_LOCK(&sched_ctx->parallel_sect_mutex[workerid]);
				STARPU_PTHREAD_COND_SIGNAL(&sched_ctx->parallel_sect_cond[workerid]);
				STARPU_PTHREAD_MUTEX_UNLOCK(&sched_ctx->parallel_sect_mutex[workerid]);
				sem_wait(&sched_ctx->wake_up_sem[master]);
			}
			else
				sched_ctx->parallel_sect[workerid] = 0;
		}
	}

	return;
}

void* starpu_sched_ctx_exec_parallel_code(void* (*func)(void*), void* param, unsigned sched_ctx_id)
{
	int *workerids;
	int nworkers = starpu_sched_ctx_get_workers_list(sched_ctx_id, &workerids);
	_starpu_sched_ctx_get_workers_to_sleep(sched_ctx_id, workerids, nworkers, workerids[nworkers-1]);

	/* execute parallel code */
	void* ret = func(param);

	/* wake up starpu workers */
	_starpu_sched_ctx_wake_up_workers(sched_ctx_id, workerids[nworkers-1]);

	return ret;
}

void starpu_sched_ctx_get_available_cpuids(unsigned sched_ctx_id, int **cpuids, int *ncpuids)
{
	int current_worker_id = starpu_worker_get_id();
	struct _starpu_sched_ctx *sched_ctx = _starpu_get_sched_ctx_struct(sched_ctx_id);
	struct starpu_worker_collection *workers = sched_ctx->workers;
	(*cpuids) = (int*)malloc(workers->nworkers*sizeof(int));
	int w = 0;

	struct starpu_sched_ctx_iterator it;
	int workerid;
	if(workers->init_iterator)
		workers->init_iterator(workers, &it);

	while(workers->has_next(workers, &it))
	{
		workerid = workers->get_next(workers, &it);
		int master = sched_ctx->master[workerid];
		if(master == current_worker_id || workerid == current_worker_id || current_worker_id == -1)
		{
			(*cpuids)[w++] = starpu_worker_get_bindid(workerid);
		}
	}
	*ncpuids = w;
	return;
}

static void _starpu_sched_ctx_wake_these_workers_up(unsigned sched_ctx_id, int *workerids, int nworkers)
{
	struct _starpu_sched_ctx *sched_ctx = _starpu_get_sched_ctx_struct(sched_ctx_id);
	int current_worker_id = starpu_worker_get_id();

	int masters[nworkers];
	int w;
	for(w = 0; w < nworkers; w++)
	{
		int workerid = workerids[w];
		masters[w] = sched_ctx->master[workerid];
		if(current_worker_id == -1 || workerid != current_worker_id)
		{
			STARPU_PTHREAD_MUTEX_LOCK(&sched_ctx->parallel_sect_mutex[workerid]);
			STARPU_PTHREAD_COND_SIGNAL(&sched_ctx->parallel_sect_cond[workerid]);
			STARPU_PTHREAD_MUTEX_UNLOCK(&sched_ctx->parallel_sect_mutex[workerid]);
		}
		else
			sched_ctx->parallel_sect[workerid] = 0;
		sched_ctx->master[workerid] = -1;
	}

	int workerid;
	for(w = 0; w < nworkers; w++)
	{
		workerid = workerids[w];
		if(masters[w] != -1)
		{
			int master = sched_ctx->master[workerid];
			if(current_worker_id == -1 || workerid != current_worker_id)
				sem_wait(&sched_ctx->wake_up_sem[master]);
		}
	}

	return;
}

static int _starpu_sched_ctx_find_master(unsigned sched_ctx_id, int *workerids, int nworkers)
{
	struct _starpu_sched_ctx *sched_ctx = _starpu_get_sched_ctx_struct(sched_ctx_id);
	int new_master = workerids[nworkers-1];
        int current_worker_id = starpu_worker_get_id();
        int current_is_in_section = 0;
        int npotential_masters = 0;
        int nawake_workers = 0;
        int ntrue_masters = 0;
        int potential_masters[nworkers];
        int awake_workers[nworkers];
        int true_masters[nworkers];

        int i,w;
        for(w = 0 ; w < nworkers ; w++)
        {
                if (current_worker_id == workerids[w])
                        current_is_in_section = 1;

		int master = sched_ctx->master[workerids[w]];
                if (master > -1)
		{
                        int already_seen = 0;
                        //Could create a function for this. Basically searching an element in an array.
                        for (i = 0 ; i < npotential_masters; i++)
                        {
                                if (potential_masters[i] == master)
				{
                                        already_seen = 1;
                                        break;
				}
                        }
                        if (!already_seen)
				potential_masters[npotential_masters++] = master;
                }
                else if (master == -1)
                        awake_workers[nawake_workers++] = workerids[w];
        }

        for (i = 0 ; i < npotential_masters ; i++) {
		int master_is_in_section = 0;
		//Could create a function for this. Basically searching an element in an array.
		for (w = 0 ; w < nworkers ; w++)
		{
			if (workerids[w] == potential_masters[i])
			{
				master_is_in_section = 1;
				break;
			}
		}
                if (master_is_in_section)
			true_masters[ntrue_masters++] = potential_masters[i];
        }

        if (current_is_in_section)
                new_master = current_worker_id;
        else
        {
                if (ntrue_masters > 1)
		{
                        if (nawake_workers > 0)
                                new_master = awake_workers[nawake_workers - 1];
                        else
                                new_master = true_masters[ntrue_masters - 1];
		}
	}
	return new_master;
}

static void _starpu_sched_ctx_add_workers_to_master(unsigned sched_ctx_id, int *workerids, int nworkers, int new_master)
{
	struct _starpu_sched_ctx *sched_ctx = _starpu_get_sched_ctx_struct(sched_ctx_id);
	int w;
	int nput_to_sleep = 0;
	int nwake_up = 0;
	int put_to_sleep[nworkers];
	int wake_up[nworkers];

	for(w = 0 ; w < nworkers ; w++)
	{
		int master = sched_ctx->master[workerids[w]];
		if (master == -1 && workerids[w] != new_master)
			put_to_sleep[nput_to_sleep++] = workerids[w];
		else if(master != -1 && workerids[w] == new_master)
			wake_up[nwake_up++] = workerids[w];
	}

	if(nwake_up > 0)
		_starpu_sched_ctx_wake_these_workers_up(sched_ctx_id, wake_up, nwake_up);
	if(nput_to_sleep > 0)
		_starpu_sched_ctx_get_workers_to_sleep(sched_ctx_id, put_to_sleep, nput_to_sleep, new_master);

}

static void _starpu_sched_ctx_set_master(struct _starpu_sched_ctx *sched_ctx, int *workerids, int nworkers, int master)
{
	int i;
	for(i = 0; i < nworkers; i++)
	{
		if(workerids[i] != master)
			sched_ctx->master[workerids[i]] = master;
	}
}

int starpu_sched_ctx_book_workers_for_task(unsigned sched_ctx_id, int *workerids, int nworkers)
{
	int new_master = _starpu_sched_ctx_find_master(sched_ctx_id, workerids, nworkers);
	_starpu_sched_ctx_add_workers_to_master(sched_ctx_id, workerids, nworkers, new_master);
	return new_master;
}

void starpu_sched_ctx_unbook_workers_for_task(unsigned sched_ctx_id, int master)
{
	/* wake up starpu workers */
	_starpu_sched_ctx_wake_up_workers(sched_ctx_id, master);
}

<<<<<<< HEAD
struct starpu_perfmodel_arch * _starpu_sched_ctx_get_perf_archtype(unsigned sched_ctx_id)
{
	struct _starpu_sched_ctx *sched_ctx = _starpu_get_sched_ctx_struct(sched_ctx_id);
	return &sched_ctx->perf_arch;
=======
int starpu_sched_ctx_get_worker_rank(unsigned sched_ctx_id)
{
	int idx = 0;
	int curr_workerid = starpu_worker_get_id();
	int worker;
	struct _starpu_sched_ctx *sched_ctx = _starpu_get_sched_ctx_struct(sched_ctx_id);
	struct starpu_worker_collection *workers = sched_ctx->workers;

	struct starpu_sched_ctx_iterator it;
	if(workers->init_iterator)
		workers->init_iterator(workers, &it);

	while(workers->has_next(workers, &it))
	{
		worker = workers->get_next(workers, &it);
		if(worker == curr_workerid)
			return idx;
		idx++;
	}

	return -1;
>>>>>>> 7c6a96c4
}<|MERGE_RESOLUTION|>--- conflicted
+++ resolved
@@ -34,13 +34,11 @@
 static unsigned _starpu_get_first_free_sched_ctx(struct _starpu_machine_config *config);
 static void _starpu_sched_ctx_add_workers_to_master(unsigned sched_ctx_id, int *workerids, int nworkers, int new_master);
 static void _starpu_sched_ctx_wake_these_workers_up(unsigned sched_ctx_id, int *workerids, int nworkers);
-static int _starpu_sched_ctx_find_master(unsigned sched_ctx_id, int *workerids, int nworkers);
-static void _starpu_sched_ctx_set_master(struct _starpu_sched_ctx *sched_ctx, int *workerids, int nworkers, int master);
 
 static void _starpu_worker_gets_into_ctx(unsigned sched_ctx_id, struct _starpu_worker *worker)
 {
 	unsigned ret_sched_ctx = _starpu_sched_ctx_list_get_sched_ctx(worker->sched_ctx_list, sched_ctx_id);
-	/* the worker was planning to go away in another ctx but finally he changed his mind &
+	/* the worker was planning to go away in another ctx but finally he changed his mind & 
 	   he's staying */
 	if (ret_sched_ctx == STARPU_NMAX_SCHED_CTXS)
 	{
@@ -145,10 +143,7 @@
 	int nworkers_to_add = nworkers == -1 ? (int)config->topology.nworkers : nworkers;
 	int workers_to_add[nworkers_to_add];
 
-	struct starpu_perfmodel_device devices[nworkers_to_add];
-	int ndevices = 0;
-	struct _starpu_worker *str_worker = NULL;
-	int worker;
+
 	int i = 0;
 	for(i = 0; i < nworkers_to_add; i++)
 	{
@@ -156,7 +151,7 @@
 		/* if the function is called at the creation of the context it's no need to do this verif */
 		if(added_workers)
 		{
-			worker = workers->add(workers, (workerids == NULL ? i : workerids[i]));
+			int worker = workers->add(workers, (workerids == NULL ? i : workerids[i]));
 			if(worker >= 0)
 				added_workers[(*n_added_workers)++] = worker;
 			else
@@ -174,104 +169,22 @@
 		}
 		else
 		{
-			worker = (workerids == NULL ? i : workerids[i]);
+			int worker = (workerids == NULL ? i : workerids[i]);
 			workers->add(workers, worker);
 			workers_to_add[i] = worker;
-			str_worker = _starpu_get_worker_struct(worker);
+			struct _starpu_worker *str_worker = _starpu_get_worker_struct(worker);
 			str_worker->tmp_sched_ctx = (int)sched_ctx->id;
-		}
-	}
-
-	int *wa;
-	int na;
-	if(added_workers)
-	{
-		na = *n_added_workers;
-		wa = added_workers;
-	}
-	else
-	{
-		na = nworkers_to_add;
-		wa = workers_to_add;
-	}
-
-	for(i = 0; i < na; i++)
-	{
-		worker = wa[i];
-		str_worker = _starpu_get_worker_struct(worker);
-		int dev1, dev2;
-		unsigned found = 0;
-		for(dev1 = 0; dev1 < str_worker->perf_arch.ndevices; dev1++)
-		{
-			for(dev2 = 0; dev2 < ndevices; dev2++)
-			{
-				if(devices[dev2].type == str_worker->perf_arch.devices[dev1].type &&
-				   devices[dev2].devid == str_worker->perf_arch.devices[dev1].devid)
-				{
-					devices[dev2].ncores += str_worker->perf_arch.devices[dev1].ncores;
-					found = 1;
-					break;
-				}
-			}
-			if(!found)
-			{
-				devices[ndevices].type = str_worker->perf_arch.devices[dev1].type;
-				devices[ndevices].devid = str_worker->perf_arch.devices[dev1].devid;
-				devices[ndevices].ncores = str_worker->perf_arch.devices[dev1].ncores;
-				ndevices++;
-			}
-			else
-				found = 0;
-		}
-	}
-
-	if(ndevices > 0)
-	{
-		if(sched_ctx->perf_arch.devices == NULL)
-			sched_ctx->perf_arch.devices = (struct starpu_perfmodel_device*)malloc(ndevices*sizeof(struct starpu_perfmodel_device));
+
+		}
+	}
+
+	if(!sched_ctx->sched_policy)
+	{
+		if(sched_ctx->main_master == -1)
+			sched_ctx->main_master = starpu_sched_ctx_book_workers_for_task(sched_ctx->id, workerids, nworkers);
 		else
-			sched_ctx->perf_arch.devices = (struct starpu_perfmodel_device*)realloc(sched_ctx->perf_arch.devices, (sched_ctx->perf_arch.ndevices+ndevices)*sizeof(struct starpu_perfmodel_device));
-		int dev1, dev2;
-		unsigned found = 0;
-		for(dev1 = 0; dev1 < ndevices; dev1++)
-		{
-			for(dev2 = 0; dev2 < sched_ctx->perf_arch.ndevices; dev2++)
-			{
-				if(sched_ctx->perf_arch.devices[dev2].type == devices[dev1].type && sched_ctx->perf_arch.devices[dev2].devid == devices[dev1].devid)
-				{
-					sched_ctx->perf_arch.devices[dev2].ncores += devices[dev1].ncores;
-					found = 1;
-				}
-			}
-
-			if(!found)
-			{
-				sched_ctx->perf_arch.devices[sched_ctx->perf_arch.ndevices].type = devices[dev1].type;
-				sched_ctx->perf_arch.devices[sched_ctx->perf_arch.ndevices].devid = devices[dev1].devid;
-				sched_ctx->perf_arch.devices[sched_ctx->perf_arch.ndevices].ncores = devices[dev1].ncores;
-				sched_ctx->perf_arch.ndevices++;
-			}
-			else
-				found = 0;
-
-		}
-	}
-
-	if(!sched_ctx->sched_policy)
-	{
-		if(!sched_ctx->awake_workers)
-		{
-			if(sched_ctx->main_master == -1)
-				sched_ctx->main_master = starpu_sched_ctx_book_workers_for_task(sched_ctx->id, workerids, nworkers);
-			else
-			{
-				_starpu_sched_ctx_add_workers_to_master(sched_ctx->id, workerids, nworkers, sched_ctx->main_master);
-			}
-		}
-		else
-		{
-			sched_ctx->main_master = _starpu_sched_ctx_find_master(sched_ctx->id, workerids, nworkers);
-			_starpu_sched_ctx_set_master(sched_ctx, workerids, nworkers, sched_ctx->main_master);
+		{
+			_starpu_sched_ctx_add_workers_to_master(sched_ctx->id, workerids, nworkers, sched_ctx->main_master);
 		}
 	}
 	else if(sched_ctx->sched_policy->add_workers)
@@ -283,9 +196,7 @@
 				sched_ctx->sched_policy->add_workers(sched_ctx->id, added_workers, *n_added_workers);
 		}
 		else
-		{
 			sched_ctx->sched_policy->add_workers(sched_ctx->id, workers_to_add, nworkers_to_add);
-		}
 		_STARPU_TRACE_WORKER_SCHEDULING_POP;
 	}
 	return;
@@ -311,86 +222,8 @@
 		}
 	}
 
-
-	struct starpu_perfmodel_device devices[workers->nworkers];
-	int ndevices = 0;
-
-	for(i = 0; i < *n_removed_workers; i++)
-	{
-		struct _starpu_worker *str_worker = _starpu_get_worker_struct(removed_workers[i]);
-		int dev1, dev2;
-		unsigned found = 0;
-		for(dev1 = 0; dev1 < sched_ctx->perf_arch.ndevices; dev1++)
-		{
-			for(dev2 = 0; dev2 < str_worker->perf_arch.ndevices; dev2++)
-			{
-				if(sched_ctx->perf_arch.devices[dev1].type == str_worker->perf_arch.devices[dev2].type &&
-				   sched_ctx->perf_arch.devices[dev1].devid == str_worker->perf_arch.devices[dev2].devid)
-				{
-					if(sched_ctx->perf_arch.devices[dev1].ncores > str_worker->perf_arch.devices[dev2].ncores)
-					{
-						devices[ndevices].ncores =  sched_ctx->perf_arch.devices[dev1].ncores -
-							str_worker->perf_arch.devices[dev2].ncores;
-						devices[ndevices].type = sched_ctx->perf_arch.devices[dev1].type;
-						devices[ndevices].devid = sched_ctx->perf_arch.devices[dev1].devid;
-						ndevices++;
-						found = 1;
-					}
-				}
-			}
-			if(found)
-				found = 0;
-		}
-
-	}
-
-	int worker;
-	unsigned found = 0;
-	int dev;
-	struct starpu_sched_ctx_iterator it;
-	if(workers->init_iterator)
-		workers->init_iterator(workers, &it);
-
-	while(workers->has_next(workers, &it))
-	{
-		worker = workers->get_next(workers, &it);
-		for(i = 0; i < *n_removed_workers; i++)
-		{
-			if(worker == removed_workers[i])
-			{
-				found = 1;
-				break;
-			}
-		}
-		if(!found)
-		{
-			struct _starpu_worker *str_worker = _starpu_get_worker_struct(worker);
-			for(dev = 0; dev < str_worker->perf_arch.ndevices; dev++)
-			{
-				devices[ndevices].type = str_worker->perf_arch.devices[dev].type;
-				devices[ndevices].devid = str_worker->perf_arch.devices[dev].devid;
-				devices[ndevices].ncores = str_worker->perf_arch.devices[dev].ncores;
-				ndevices++;
-			}
-		}
-		else
-			found = 0;
-	}
-	sched_ctx->perf_arch.ndevices = ndevices;
-	for(dev = 0; dev < ndevices; dev++)
-	{
-		sched_ctx->perf_arch.devices[dev].type = devices[dev].type;
-		sched_ctx->perf_arch.devices[dev].devid = devices[dev].devid;
-		sched_ctx->perf_arch.devices[dev].ncores = devices[dev].ncores;
-	}
-
 	if(!sched_ctx->sched_policy)
-	{
-		if(!sched_ctx->awake_workers)
-		{
-			_starpu_sched_ctx_wake_these_workers_up(sched_ctx->id, removed_workers, *n_removed_workers);
-		}
-	}
+		_starpu_sched_ctx_wake_these_workers_up(sched_ctx->id, removed_workers, *n_removed_workers);
 
 	return;
 }
@@ -443,7 +276,7 @@
 						   int nworkers_ctx, unsigned is_initial_sched,
 						   const char *sched_ctx_name,
 						   int min_prio_set, int min_prio,
-						   int max_prio_set, int max_prio, unsigned awake_workers)
+						   int max_prio_set, int max_prio)
 {
 	struct _starpu_machine_config *config = (struct _starpu_machine_config *)_starpu_get_machine_config();
 
@@ -482,9 +315,7 @@
 
 	sched_ctx->ready_flops = 0.0;
 	sched_ctx->main_master = -1;
-	sched_ctx->perf_arch.devices = NULL;
-	sched_ctx->perf_arch.ndevices = 0;
-
+	
 	int w;
 	for(w = 0; w < nworkers; w++)
 	{
@@ -493,24 +324,22 @@
 
 		STARPU_PTHREAD_COND_INIT(&sched_ctx->parallel_sect_cond[w], NULL);
 		STARPU_PTHREAD_MUTEX_INIT(&sched_ctx->parallel_sect_mutex[w], NULL);
-
+		
 		sched_ctx->master[w] = -1;
 		sched_ctx->parallel_sect[w] = 0;
 		sched_ctx->sleeping[w] = 0;
 	}
 
-
+	
         /*init the strategy structs and the worker_collection of the ressources of the context */
 	if(policy)
-	{
 		_starpu_init_sched_policy(config, sched_ctx, policy);
-		sched_ctx->awake_workers = 1;
-	}
 	else
-	{
-		sched_ctx->awake_workers = awake_workers;
 		starpu_sched_ctx_create_worker_collection(sched_ctx->id, STARPU_WORKER_LIST);
-	}
+	
+        /* construct the collection of workers(list/tree/etc.) */
+	sched_ctx->workers->init(sched_ctx->workers);
+
 
 	/* after having an worker_collection on the ressources add them */
 	_starpu_add_workers_to_sched_ctx(sched_ctx, workerids, nworkers_ctx, NULL, NULL);
@@ -537,7 +366,7 @@
 			worker->nsched_ctxs++;
 		}
 	}
-
+	
 	return sched_ctx;
 }
 
@@ -676,7 +505,7 @@
 	for(i = 0; i < nw; i++)
 		printf("%d ", workers[i]);
 	printf("\n");
-	sched_ctx = _starpu_create_sched_ctx(selected_policy, workers, nw, 0, sched_ctx_name, 0, 0, 0, 0, 1);
+	sched_ctx = _starpu_create_sched_ctx(selected_policy, workers, nw, 0, sched_ctx_name, 0, 0, 0, 0);
 	sched_ctx->min_ncpus = min_ncpus;
 	sched_ctx->max_ncpus = max_ncpus;
 	sched_ctx->min_ngpus = min_ngpus;
@@ -705,7 +534,6 @@
 	struct starpu_sched_policy *sched_policy = NULL;
 	unsigned hierarchy_level = 0;
 	unsigned nesting_sched_ctx = STARPU_NMAX_SCHED_CTXS;
-	unsigned awake_workers = 0;
 
 	va_start(varg_list, sched_ctx_name);
 	while ((arg_type = va_arg(varg_list, int)) != 0)
@@ -738,10 +566,6 @@
 		{
 			nesting_sched_ctx = va_arg(varg_list, unsigned);
 		}
-		else if (arg_type == STARPU_SCHED_CTX_AWAKE_WORKERS)
-		{
-			awake_workers = 1;
-		}
 		else
 		{
 			STARPU_ABORT_MSG("Unrecognized argument %d\n", arg_type);
@@ -751,7 +575,7 @@
 	va_end(varg_list);
 
 	struct _starpu_sched_ctx *sched_ctx = NULL;
-	sched_ctx = _starpu_create_sched_ctx(sched_policy, workerids, nworkers, 0, sched_ctx_name, min_prio_set, min_prio, max_prio_set, max_prio, awake_workers);
+	sched_ctx = _starpu_create_sched_ctx(sched_policy, workerids, nworkers, 0, sched_ctx_name, min_prio_set, min_prio, max_prio_set, max_prio);
 	sched_ctx->hierarchy_level = hierarchy_level;
 	sched_ctx->nesting_sched_ctx = nesting_sched_ctx;
 
@@ -794,16 +618,7 @@
 		free(sched_ctx->sched_policy);
 		sched_ctx->sched_policy = NULL;
 	}
-	else
-	{
-		starpu_sched_ctx_delete_worker_collection(sched_ctx->id);
-	}
-
-	if (sched_ctx->perf_arch.devices)
-	{
-		free(sched_ctx->perf_arch.devices);
-		sched_ctx->perf_arch.devices = NULL;
-	}
+	
 
 	STARPU_PTHREAD_MUTEX_DESTROY(&sched_ctx->empty_ctx_mutex);
 	sched_ctx->id = STARPU_NMAX_SCHED_CTXS;
@@ -839,13 +654,13 @@
 
 	int *workerids;
 	unsigned nworkers_ctx = starpu_sched_ctx_get_workers_list(sched_ctx->id, &workerids);
-
+	
 	/*if both of them have all the ressources is pointless*/
 	/*trying to transfer ressources from one ctx to the other*/
 	struct _starpu_machine_config *config = (struct _starpu_machine_config *)_starpu_get_machine_config();
 	unsigned nworkers = config->topology.nworkers;
 
-	if(nworkers_ctx > 0 && inheritor_sched_ctx && inheritor_sched_ctx->id != STARPU_NMAX_SCHED_CTXS &&
+	if(nworkers_ctx > 0 && inheritor_sched_ctx && inheritor_sched_ctx->id != STARPU_NMAX_SCHED_CTXS && 
 	   !(nworkers_ctx == nworkers && nworkers_ctx == inheritor_sched_ctx->workers->nworkers))
 	{
 		starpu_sched_ctx_add_workers(workerids, nworkers_ctx, inheritor_sched_ctx_id);
@@ -862,8 +677,8 @@
 		_starpu_update_workers_without_ctx(workerids, nworkers_ctx, sched_ctx_id, 1);
 //		_starpu_sched_ctx_free_scheduling_data(sched_ctx);
 		_starpu_delete_sched_ctx(sched_ctx);
-	}
-
+
+	}
 	/* workerids is malloc-ed in starpu_sched_ctx_get_workers_list, don't forget to free it when
 	   you don't use it anymore */
 	free(workerids);
@@ -920,7 +735,7 @@
                 /* you're not suppose to get here if you deleted the context
 		   so no point in having the mutex locked */
 		STARPU_PTHREAD_RWLOCK_UNLOCK(&changing_ctx_mutex[sched_ctx->id]);
-
+	
 	while(!starpu_task_list_empty(&sched_ctx->empty_ctx_tasks))
 	{
 		if(unlocked)
@@ -1000,7 +815,7 @@
 	if(sched_ctx->id != STARPU_NMAX_SCHED_CTXS)
 	{
 		_starpu_add_workers_to_sched_ctx(sched_ctx, workers_to_add, nworkers_to_add, added_workers, &n_added_workers);
-
+		
 		if(n_added_workers > 0)
 		{
 			_starpu_update_workers_with_ctx(added_workers, n_added_workers, sched_ctx->id);
@@ -1060,7 +875,7 @@
 
 	STARPU_PTHREAD_RWLOCK_WRLOCK(&changing_ctx_mutex[sched_ctx->id]);
 	struct starpu_worker_collection *workers = sched_ctx->workers;
-
+	
 	struct starpu_sched_ctx_iterator it;
 	if(workers->init_iterator)
 		workers->init_iterator(workers, &it);
@@ -1138,7 +953,7 @@
 
 				int *workerids = NULL;
 				unsigned nworkers = starpu_sched_ctx_get_workers_list(sched_ctx->id, &workerids);
-
+				
 				if(nworkers > 0)
 				{
 					starpu_sched_ctx_add_workers(workerids, nworkers, sched_ctx->inheritor);
@@ -1359,9 +1174,6 @@
 
 	}
 
-        /* construct the collection of workers(list/tree/etc.) */
-	sched_ctx->workers->init(sched_ctx->workers);
-
 	return sched_ctx->workers;
 }
 
@@ -1407,7 +1219,6 @@
 	sched_ctx->workers->deinit(sched_ctx->workers);
 
 	free(sched_ctx->workers);
-	sched_ctx->workers = NULL;
 }
 
 struct starpu_worker_collection* starpu_sched_ctx_get_worker_collection(unsigned sched_ctx_id)
@@ -1550,7 +1361,7 @@
 			return workerid;
 	return -1;
 }
-
+		 
 unsigned starpu_sched_ctx_overlapping_ctxs_on_worker(int workerid)
 {
 	struct _starpu_worker *worker = _starpu_get_worker_struct(workerid);
@@ -1596,7 +1407,7 @@
 void _starpu_sched_ctx_post_exec_task_cb(int workerid, struct starpu_task *task, size_t data_size2, uint32_t footprint)
 {
 	struct _starpu_sched_ctx *sched_ctx = _starpu_get_sched_ctx_struct(task->sched_ctx);
-	if(sched_ctx != NULL && task->sched_ctx != _starpu_get_initial_sched_ctx()->id &&
+	if(sched_ctx != NULL && task->sched_ctx != _starpu_get_initial_sched_ctx()->id && 
 	   task->sched_ctx != STARPU_NMAX_SCHED_CTXS  && sched_ctx->perf_counters != NULL)
 	{
 		flops[task->sched_ctx][workerid] += task->flops;
@@ -1731,7 +1542,7 @@
         for (l = worker->sched_ctx_list; l; l = l->next)
         {
 		struct _starpu_sched_ctx *sched_ctx = _starpu_get_sched_ctx_struct(l->sched_ctx);
-
+		
 		unsigned last_worker_awake = 1;
 		struct starpu_worker_collection *workers = sched_ctx->workers;
 		struct starpu_sched_ctx_iterator it;
@@ -1739,7 +1550,7 @@
 		int workerid;
 		if(workers->init_iterator)
 			workers->init_iterator(workers, &it);
-
+		
 		while(workers->has_next(workers, &it))
 		{
 			workerid = workers->get_next(workers, &it);
@@ -1775,7 +1586,7 @@
 							  config->pu_depth, cpuid);
 		hwloc_bitmap_t set = obj->cpuset;
 		int ret;
-
+		
 		hwloc_bitmap_singlify(set);
 		ret = hwloc_set_cpubind (config->topology.hwtopology, set,
 					 HWLOC_CPUBIND_THREAD);
@@ -1821,25 +1632,13 @@
 	struct _starpu_sched_ctx_list *l = NULL;
 	struct _starpu_sched_ctx *sched_ctx = NULL;
 	for (l = worker->sched_ctx_list; l; l = l->next)
-	{
+	{ 
 		 sched_ctx = _starpu_get_sched_ctx_struct(l->sched_ctx);
 		if(sched_ctx-> main_master == workerid && sched_ctx->nesting_sched_ctx == sched_ctx_id)
 			return sched_ctx->id;
 	}
 	return STARPU_NMAX_SCHED_CTXS;
 
-}
-
-struct _starpu_sched_ctx *_starpu_sched_ctx_get_sched_ctx_for_worker_and_job(struct _starpu_worker *worker, struct _starpu_job *j)
-{
-	struct _starpu_sched_ctx_list *l = NULL;
-	for (l = worker->sched_ctx_list; l; l = l->next)
-	{
-		struct _starpu_sched_ctx *sched_ctx = _starpu_get_sched_ctx_struct(l->sched_ctx);
-		if (j->task->sched_ctx == sched_ctx->id)
-			return sched_ctx;
-	}
-	return NULL;
 }
 
 void starpu_sched_ctx_revert_task_counters(unsigned sched_ctx_id, double ready_flops)
@@ -2067,7 +1866,7 @@
                 if (master > -1)
 		{
                         int already_seen = 0;
-                        //Could create a function for this. Basically searching an element in an array.
+                        //Could create a function for this. Basically searching an element in an array.                                                                                                             
                         for (i = 0 ; i < npotential_masters; i++)
                         {
                                 if (potential_masters[i] == master)
@@ -2085,7 +1884,7 @@
 
         for (i = 0 ; i < npotential_masters ; i++) {
 		int master_is_in_section = 0;
-		//Could create a function for this. Basically searching an element in an array.
+		//Could create a function for this. Basically searching an element in an array.                                                                                                                     
 		for (w = 0 ; w < nworkers ; w++)
 		{
 			if (workerids[w] == potential_masters[i])
@@ -2121,7 +1920,7 @@
 	int nwake_up = 0;
 	int put_to_sleep[nworkers];
 	int wake_up[nworkers];
-
+	
 	for(w = 0 ; w < nworkers ; w++)
 	{
 		int master = sched_ctx->master[workerids[w]];
@@ -2138,19 +1937,9 @@
 
 }
 
-static void _starpu_sched_ctx_set_master(struct _starpu_sched_ctx *sched_ctx, int *workerids, int nworkers, int master)
-{
-	int i;
-	for(i = 0; i < nworkers; i++)
-	{
-		if(workerids[i] != master)
-			sched_ctx->master[workerids[i]] = master;
-	}
-}
-
 int starpu_sched_ctx_book_workers_for_task(unsigned sched_ctx_id, int *workerids, int nworkers)
-{
-	int new_master = _starpu_sched_ctx_find_master(sched_ctx_id, workerids, nworkers);
+{ 
+	int new_master = _starpu_sched_ctx_find_master(sched_ctx_id, workerids, nworkers);	
 	_starpu_sched_ctx_add_workers_to_master(sched_ctx_id, workerids, nworkers, new_master);
 	return new_master;
 }
@@ -2161,12 +1950,6 @@
 	_starpu_sched_ctx_wake_up_workers(sched_ctx_id, master);
 }
 
-<<<<<<< HEAD
-struct starpu_perfmodel_arch * _starpu_sched_ctx_get_perf_archtype(unsigned sched_ctx_id)
-{
-	struct _starpu_sched_ctx *sched_ctx = _starpu_get_sched_ctx_struct(sched_ctx_id);
-	return &sched_ctx->perf_arch;
-=======
 int starpu_sched_ctx_get_worker_rank(unsigned sched_ctx_id)
 {
 	int idx = 0;
@@ -2188,5 +1971,4 @@
 	}
 
 	return -1;
->>>>>>> 7c6a96c4
 }