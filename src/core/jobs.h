--- conflicted
+++ resolved
@@ -1,11 +1,7 @@
 /* StarPU --- Runtime system for heterogeneous multicore architectures.
  *
  * Copyright (C) 2009-2014  Université de Bordeaux 1
-<<<<<<< HEAD
- * Copyright (C) 2010, 2011, 2013  Centre National de la Recherche Scientifique
-=======
  * Copyright (C) 2010, 2011, 2013, 2014  Centre National de la Recherche Scientifique
->>>>>>> 22503bc6
  * Copyright (C) 2011  Télécom-SudParis
  *
  * StarPU is free software; you can redistribute it and/or modify
