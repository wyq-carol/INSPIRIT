/* StarPU --- Runtime system for heterogeneous multicore architectures.
 *
 * Copyright (C) 2011, 2013  Université de Bordeaux 1
 * Copyright (C) 2011, 2012, 2013, 2014  Centre National de la Recherche Scientifique
 * Copyright (C) 2011  Télécom-SudParis
 *
 * StarPU is free software; you can redistribute it and/or modify
 * it under the terms of the GNU Lesser General Public License as published by
 * the Free Software Foundation; either version 2.1 of the License, or (at
 * your option) any later version.
 *
 * StarPU is distributed in the hope that it will be useful, but
 * WITHOUT ANY WARRANTY; without even the implied warranty of
 * MERCHANTABILITY or FITNESS FOR A PARTICULAR PURPOSE.
 *
 * See the GNU Lesser General Public License in COPYING.LGPL for more details.
 */

#include <starpu.h>
#include <starpu_perfmodel.h>
#include <common/config.h>
#include "perfmodel.h"

static
void _starpu_perfmodel_print_history_based(struct starpu_perfmodel_per_arch *per_arch_model, char *parameter, uint32_t *footprint, FILE *output)
{
	struct starpu_perfmodel_history_list *ptr;

	ptr = per_arch_model->list;

	if (!parameter && ptr)
		fprintf(output, "# hash\t\tsize\t\tflops\t\tmean (us)\tstddev (us)\t\tn\n");

	while (ptr)
	{
		struct starpu_perfmodel_history_entry *entry = ptr->entry;
		if (!footprint || entry->footprint == *footprint)
		{
			if (!parameter)
			{
				/* There isn't a parameter that is explicitely requested, so we display all parameters */
				printf("%08x\t%-15lu\t%-15le\t%-15le\t%-15le\t%u\n", entry->footprint,
					(unsigned long) entry->size, entry->flops, entry->mean, entry->deviation, entry->nsample);
			}
			else
			{
				/* only display the parameter that was specifically requested */
				if (strcmp(parameter, "mean") == 0)
				{
					printf("%-15le\n", entry->mean);
				}

				if (strcmp(parameter, "stddev") == 0)
				{
					printf("%-15le\n", entry->deviation);
					return;
				}
			}
		}

		ptr = ptr->next;
	}
}

void starpu_perfmodel_print(struct starpu_perfmodel *model, struct starpu_perfmodel_arch* arch, unsigned nimpl, char *parameter, uint32_t *footprint, FILE *output)
{
	int comb = starpu_perfmodel_arch_comb_get(arch->ndevices, arch->devices);
	STARPU_ASSERT(comb != -1);
	struct starpu_perfmodel_per_arch *arch_model = &model->per_arch[comb][nimpl];
	char archname[32];

	if (arch_model->regression.nsample || arch_model->regression.valid || arch_model->regression.nl_valid || arch_model->list)
	{
		starpu_perfmodel_get_arch_name(arch, archname, 32, nimpl);
		fprintf(output, "performance model for %s\n", archname);
	}

	if (parameter == NULL)
	{
		/* no specific parameter was requested, so we display everything */
		if (arch_model->regression.nsample)
		{
			fprintf(output, "\tRegression : #sample = %u\n", arch_model->regression.nsample);
		}

		/* Only display the regression model if we could actually build a model */
		if (arch_model->regression.valid)
		{
			fprintf(output, "\tLinear: y = alpha size ^ beta\n");
			fprintf(output, "\t\talpha = %e\n", arch_model->regression.alpha);
			fprintf(output, "\t\tbeta = %e\n", arch_model->regression.beta);
		}
		else
		{
			//fprintf(output, "\tLinear model is INVALID\n");
		}

		if (arch_model->regression.nl_valid)
		{
			fprintf(output, "\tNon-Linear: y = a size ^b + c\n");
			fprintf(output, "\t\ta = %e\n", arch_model->regression.a);
			fprintf(output, "\t\tb = %e\n", arch_model->regression.b);
			fprintf(output, "\t\tc = %e\n", arch_model->regression.c);
		}
		else
		{
			//fprintf(output, "\tNon-Linear model is INVALID\n");
		}

		_starpu_perfmodel_print_history_based(arch_model, parameter, footprint, output);

#if 0
		char debugname[1024];
		starpu_perfmodel_debugfilepath(model, arch, debugname, 1024, nimpl);
		printf("\t debug file path : %s\n", debugname);
#endif
	}
	else
	{
		/* only display the parameter that was specifically requested */
		if (strcmp(parameter, "a") == 0)
		{
			printf("%e\n", arch_model->regression.a);
			return;
		}

		if (strcmp(parameter, "b") == 0)
		{
			printf("%e\n", arch_model->regression.b);
			return;
		}

		if (strcmp(parameter, "c") == 0)
		{
			printf("%e\n", arch_model->regression.c);
			return;
		}

		if (strcmp(parameter, "alpha") == 0)
		{
			printf("%e\n", arch_model->regression.alpha);
			return;
		}

		if (strcmp(parameter, "beta") == 0)
		{
			printf("%e\n", arch_model->regression.beta);
			return;
		}

		if (strcmp(parameter, "path-file-debug") == 0)
		{
			char debugname[256];
			starpu_perfmodel_debugfilepath(model, arch, debugname, 1024, nimpl);
			printf("%s\n", debugname);
			return;
		}

		if ((strcmp(parameter, "mean") == 0) || (strcmp(parameter, "stddev") == 0))
		{
			_starpu_perfmodel_print_history_based(arch_model, parameter, footprint, output);
			return;
		}

		/* TODO display if it's valid ? */

		fprintf(output, "Unknown parameter requested, aborting.\n");
		exit(-1);
	}
}

int starpu_perfmodel_print_all(struct starpu_perfmodel *model, char *arch, char *parameter, uint32_t *footprint, FILE *output)
{
	if (arch == NULL)
	{
		int comb, impl;
		for(comb = 0; comb < starpu_get_narch_combs(); comb++)
		{
			struct starpu_perfmodel_arch *arch_comb = _starpu_arch_comb_get(comb);
			int nimpls = model->nimpls[comb];
			for(impl = 0; impl < nimpls; impl++)
				starpu_perfmodel_print(model, arch_comb, impl, parameter, footprint, output);
		}
	}
	else
	{
		if (strcmp(arch, "cpu") == 0)
		{
			int implid;
			struct starpu_perfmodel_arch perf_arch;
			perf_arch.ndevices = 1;
			perf_arch.devices = (struct starpu_perfmodel_device*)malloc(sizeof(struct starpu_perfmodel_device));
			perf_arch.devices[0].type = STARPU_CPU_WORKER;
			perf_arch.devices[0].devid = 0;
			perf_arch.devices[0].ncores = 1;
			int comb = starpu_perfmodel_arch_comb_get(perf_arch.ndevices, perf_arch.devices);
			STARPU_ASSERT(comb != -1);
			int nimpls = model->nimpls[comb];
			for (implid = 0; implid < nimpls; implid++)
				starpu_perfmodel_print(model, &perf_arch,implid, parameter, footprint, output); /* Display all codelets on cpu */
			free(perf_arch.devices);
			return 0;
		}

		int k;
		if (sscanf(arch, "cpu:%d", &k) == 1)
		{
			/* For combined CPU workers */
			if ((k < 1) || (k > STARPU_MAXCPUS))
			{
				fprintf(output, "Invalid CPU size\n");
				exit(-1);
			}

			int implid;
			struct starpu_perfmodel_arch perf_arch;
			perf_arch.ndevices = 1;
			perf_arch.devices = (struct starpu_perfmodel_device*)malloc(sizeof(struct starpu_perfmodel_device));
			perf_arch.devices[0].type = STARPU_CPU_WORKER;
			perf_arch.devices[0].devid = 0;
			perf_arch.devices[0].ncores = k-1;
			int comb = starpu_perfmodel_arch_comb_get(perf_arch.ndevices, perf_arch.devices);
			STARPU_ASSERT(comb != -1);
			int nimpls = model->nimpls[comb];

			for (implid = 0; implid < nimpls; implid++)
				starpu_perfmodel_print(model, &perf_arch, implid, parameter, footprint, output);
			free(perf_arch.devices);
			return 0;
		}

		if (strcmp(arch, "cuda") == 0)
		{
			unsigned devid;
			int implid;
			struct starpu_perfmodel_arch perf_arch;

			perf_arch.ndevices = 1;
			perf_arch.devices = (struct starpu_perfmodel_device*)malloc(sizeof(struct starpu_perfmodel_device));
			perf_arch.devices[0].type = STARPU_CUDA_WORKER;
			perf_arch.devices[0].ncores = 1;
			int comb;
			for(comb = 0; comb < starpu_get_narch_combs(); comb++)
			{
				struct starpu_perfmodel_arch *arch_comb = _starpu_arch_comb_get(comb);
				if(arch_comb->ndevices == 1 && arch_comb->devices[0].type == STARPU_CUDA_WORKER)
				{
					perf_arch.devices[0].devid = arch_comb->devices[0].devid;
					int nimpls = model->nimpls[comb];

					for (implid = 0; implid < nimpls; implid++)
						starpu_perfmodel_print(model, &perf_arch, implid, parameter, footprint, output);
				}
			}
			free(perf_arch.devices);
			return 0;
		}

		/* There must be a cleaner way ! */
		int gpuid;
		int nmatched;
		nmatched = sscanf(arch, "cuda_%d", &gpuid);
		if (nmatched == 1)
		{
			struct starpu_perfmodel_arch perf_arch;
<<<<<<< HEAD
			perf_arch.ndevices = 1;
			perf_arch.devices = (struct starpu_perfmodel_device*)malloc(sizeof(struct starpu_perfmodel_device));

			perf_arch.devices[0].type = STARPU_CUDA_WORKER;
			perf_arch.devices[0].devid = gpuid;
			perf_arch.devices[0].ncores = 1;

			int comb = starpu_perfmodel_arch_comb_get(perf_arch.ndevices, perf_arch.devices);
			STARPU_ASSERT(comb != -1);
			int nimpls = model->nimpls[comb];

			unsigned implid;
			for (implid = 0; implid < nimpls; implid++)
=======
			perf_arch.type = STARPU_CUDA_WORKER;
			perf_arch.devid = gpuid;
			perf_arch.ncore = 0;
			int implid;
			for (implid = 0; implid < STARPU_MAXIMPLEMENTATIONS; implid++)
>>>>>>> 8d363290
				starpu_perfmodel_print(model, &perf_arch, implid, parameter, footprint, output);
			return 0;
		}

		fprintf(output, "Unknown architecture requested\n");
		return -1;
	}
	return 0;
}
<|MERGE_RESOLUTION|>--- conflicted
+++ resolved
@@ -263,7 +263,6 @@
 		if (nmatched == 1)
 		{
 			struct starpu_perfmodel_arch perf_arch;
-<<<<<<< HEAD
 			perf_arch.ndevices = 1;
 			perf_arch.devices = (struct starpu_perfmodel_device*)malloc(sizeof(struct starpu_perfmodel_device));
 
@@ -275,15 +274,8 @@
 			STARPU_ASSERT(comb != -1);
 			int nimpls = model->nimpls[comb];
 
-			unsigned implid;
+			int implid;
 			for (implid = 0; implid < nimpls; implid++)
-=======
-			perf_arch.type = STARPU_CUDA_WORKER;
-			perf_arch.devid = gpuid;
-			perf_arch.ncore = 0;
-			int implid;
-			for (implid = 0; implid < STARPU_MAXIMPLEMENTATIONS; implid++)
->>>>>>> 8d363290
 				starpu_perfmodel_print(model, &perf_arch, implid, parameter, footprint, output);
 			return 0;
 		}
