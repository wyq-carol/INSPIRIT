/* StarPU --- Runtime system for heterogeneous multicore architectures.
 *
 * Copyright (C) 2009-2016  Université de Bordeaux
 * Copyright (C) 2010, 2011, 2012, 2013, 2014, 2015, 2016  CNRS
 * Copyright (C) 2013 Corentin Salingue
 *
 * StarPU is free software; you can redistribute it and/or modify
 * it under the terms of the GNU Lesser General Public License as published by
 * the Free Software Foundation; either version 2.1 of the License, or (at
 * your option) any later version.
 *
 * StarPU is distributed in the hope that it will be useful, but
 * WITHOUT ANY WARRANTY; without even the implied warranty of
 * MERCHANTABILITY or FITNESS FOR A PARTICULAR PURPOSE.
 *
 * See the GNU Lesser General Public License in COPYING.LGPL for more details.
 */

#ifdef STARPU_USE_CUDA
#ifndef _GNU_SOURCE
#define _GNU_SOURCE
#endif
#include <sched.h>
#endif
#include <stdlib.h>
#include <math.h>

#include <starpu.h>
#include <starpu_cuda.h>
#include <starpu_opencl.h>
#include <common/config.h>
#ifdef HAVE_UNISTD_H
#include <unistd.h>
#endif
#include <core/workers.h>
#include <core/perfmodel/perfmodel.h>
#include <core/simgrid.h>
#include <common/utils.h>
#include <drivers/mpi/driver_mpi_common.h>

#ifdef STARPU_USE_OPENCL
#include <starpu_opencl.h>
#endif

#ifdef STARPU_HAVE_WINDOWS
#include <windows.h>
#endif

#if defined(HAVE_DECL_HWLOC_CUDA_GET_DEVICE_OSDEV_BY_INDEX) && HAVE_DECL_HWLOC_CUDA_GET_DEVICE_OSDEV_BY_INDEX
#include <hwloc/cuda.h>
#endif

#define SIZE	(32*1024*1024*sizeof(char))
#define NITER	32

#ifndef STARPU_SIMGRID
static void _starpu_bus_force_sampling(void);
#endif

/* timing is in µs per byte (i.e. slowness, inverse of bandwidth) */
struct dev_timing
{
	int cpu_id;
	double timing_htod;
	double latency_htod;
	double timing_dtoh;
	double latency_dtoh;
};

/* TODO: measure latency */
static double bandwidth_matrix[STARPU_MAXNODES][STARPU_MAXNODES];
static double latency_matrix[STARPU_MAXNODES][STARPU_MAXNODES];
static unsigned was_benchmarked = 0;
#ifndef STARPU_SIMGRID
static unsigned ncpus = 0;
#endif
static unsigned ncuda = 0;
static unsigned nopencl = 0;
static unsigned nmic = 0;
static unsigned nmpi_ms = 0;

/* Benchmarking the performance of the bus */

#ifndef STARPU_SIMGRID
static uint64_t cuda_size[STARPU_MAXCUDADEVS];
#endif
#ifdef STARPU_USE_CUDA
/* preference order of cores (logical indexes) */
static int cuda_affinity_matrix[STARPU_MAXCUDADEVS][STARPU_MAXCPUS];

#ifndef STARPU_SIMGRID
static double cudadev_timing_htod[STARPU_MAXNODES] = {0.0};
static double cudadev_latency_htod[STARPU_MAXNODES] = {0.0};
static double cudadev_timing_dtoh[STARPU_MAXNODES] = {0.0};
static double cudadev_latency_dtoh[STARPU_MAXNODES] = {0.0};
#ifdef HAVE_CUDA_MEMCPY_PEER
static double cudadev_timing_dtod[STARPU_MAXNODES][STARPU_MAXNODES] = {{0.0}};
static double cudadev_latency_dtod[STARPU_MAXNODES][STARPU_MAXNODES] = {{0.0}};
#endif
#endif
static struct dev_timing cudadev_timing_per_cpu[STARPU_MAXNODES*STARPU_MAXCPUS];
static char cudadev_direct[STARPU_MAXNODES][STARPU_MAXNODES];
#endif

#ifndef STARPU_SIMGRID
static uint64_t opencl_size[STARPU_MAXCUDADEVS];
#endif
#ifdef STARPU_USE_OPENCL
/* preference order of cores (logical indexes) */
static int opencl_affinity_matrix[STARPU_MAXOPENCLDEVS][STARPU_MAXCPUS];
#ifndef STARPU_SIMGRID
static double opencldev_timing_htod[STARPU_MAXNODES] = {0.0};
static double opencldev_latency_htod[STARPU_MAXNODES] = {0.0};
static double opencldev_timing_dtoh[STARPU_MAXNODES] = {0.0};
static double opencldev_latency_dtoh[STARPU_MAXNODES] = {0.0};
#endif
static struct dev_timing opencldev_timing_per_cpu[STARPU_MAXNODES*STARPU_MAXCPUS];
#endif

#ifdef STARPU_USE_MIC
static double mic_time_host_to_device[STARPU_MAXNODES] = {0.0};
static double mic_time_device_to_host[STARPU_MAXNODES] = {0.0};
#endif /* STARPU_USE_MIC */

#ifdef STARPU_USE_MPI_MASTER_SLAVE
static double mpi_time_host_to_device[STARPU_MAXNODES] = {0.0};
static double mpi_time_device_to_host[STARPU_MAXNODES] = {0.0};
static double mpi_latency_host_to_device[STARPU_MAXNODES] = {0.0};
static double mpi_latency_device_to_host[STARPU_MAXNODES] = {0.0};
#endif

#ifdef STARPU_HAVE_HWLOC
static hwloc_topology_t hwtopology;
#endif

#if (defined(STARPU_USE_CUDA) || defined(STARPU_USE_OPENCL)) && !defined(STARPU_SIMGRID)

#ifdef STARPU_USE_CUDA

static void measure_bandwidth_between_host_and_dev_on_cpu_with_cuda(int dev, int cpu, struct dev_timing *dev_timing_per_cpu)
{
	struct _starpu_machine_config *config = _starpu_get_machine_config();
	_starpu_bind_thread_on_cpu(config, cpu, STARPU_NOWORKERID);
	size_t size = SIZE;

	/* Initialize CUDA context on the device */
	/* We do not need to enable OpenGL interoperability at this point,
	 * since we cleanly shutdown CUDA before returning. */
	cudaSetDevice(dev);

	/* hack to avoid third party libs to rebind threads */
	_starpu_bind_thread_on_cpu(config, cpu, STARPU_NOWORKERID);

	/* hack to force the initialization */
	cudaFree(0);

	/* hack to avoid third party libs to rebind threads */
	_starpu_bind_thread_on_cpu(config, cpu, STARPU_NOWORKERID);

        /* Get the maximum size which can be allocated on the device */
	struct cudaDeviceProp prop;
	cudaError_t cures;
	cures = cudaGetDeviceProperties(&prop, dev);
	if (STARPU_UNLIKELY(cures)) STARPU_CUDA_REPORT_ERROR(cures);
	cuda_size[dev] = prop.totalGlobalMem;
        if (size > prop.totalGlobalMem/4) size = prop.totalGlobalMem/4;

	/* Allocate a buffer on the device */
	unsigned char *d_buffer;
	cures = cudaMalloc((void **)&d_buffer, size);
	STARPU_ASSERT(cures == cudaSuccess);

	/* hack to avoid third party libs to rebind threads */
	_starpu_bind_thread_on_cpu(config, cpu, STARPU_NOWORKERID);

	/* Allocate a buffer on the host */
	unsigned char *h_buffer;
	cures = cudaHostAlloc((void **)&h_buffer, size, 0);
	STARPU_ASSERT(cures == cudaSuccess);

	/* hack to avoid third party libs to rebind threads */
	_starpu_bind_thread_on_cpu(config, cpu, STARPU_NOWORKERID);

	/* Fill them */
	memset(h_buffer, 0, size);
	cudaMemset(d_buffer, 0, size);

	/* hack to avoid third party libs to rebind threads */
	_starpu_bind_thread_on_cpu(config, cpu, STARPU_NOWORKERID);

	unsigned iter;
	double timing;
	double start;
	double end;

	/* Measure upload bandwidth */
	start = starpu_timing_now();
	for (iter = 0; iter < NITER; iter++)
	{
		cudaMemcpy(d_buffer, h_buffer, size, cudaMemcpyHostToDevice);
		cudaThreadSynchronize();
	}
	end = starpu_timing_now();
	timing = end - start;

	dev_timing_per_cpu[(dev+1)*STARPU_MAXCPUS+cpu].timing_htod = timing/NITER/size;

	/* Measure download bandwidth */
	start = starpu_timing_now();
	for (iter = 0; iter < NITER; iter++)
	{
		cudaMemcpy(h_buffer, d_buffer, size, cudaMemcpyDeviceToHost);
		cudaThreadSynchronize();
	}
	end = starpu_timing_now();
	timing = end - start;

	dev_timing_per_cpu[(dev+1)*STARPU_MAXCPUS+cpu].timing_dtoh = timing/NITER/size;

	/* Measure upload latency */
	start = starpu_timing_now();
	for (iter = 0; iter < NITER; iter++)
	{
		cudaMemcpy(d_buffer, h_buffer, 1, cudaMemcpyHostToDevice);
		cudaThreadSynchronize();
	}
	end = starpu_timing_now();
	timing = end - start;

	dev_timing_per_cpu[(dev+1)*STARPU_MAXCPUS+cpu].latency_htod = timing/NITER;

	/* Measure download latency */
	start = starpu_timing_now();
	for (iter = 0; iter < NITER; iter++)
	{
		cudaMemcpy(h_buffer, d_buffer, 1, cudaMemcpyDeviceToHost);
		cudaThreadSynchronize();
	}
	end = starpu_timing_now();
	timing = end - start;

	dev_timing_per_cpu[(dev+1)*STARPU_MAXCPUS+cpu].latency_dtoh = timing/NITER;

	/* Free buffers */
	cudaFreeHost(h_buffer);
	cudaFree(d_buffer);

	cudaThreadExit();
}

#ifdef HAVE_CUDA_MEMCPY_PEER
static void measure_bandwidth_between_dev_and_dev_cuda(int src, int dst)
{
	size_t size = SIZE;
	int can;

        /* Get the maximum size which can be allocated on the device */
	struct cudaDeviceProp prop;
	cudaError_t cures;

	cures = cudaGetDeviceProperties(&prop, src);
	if (STARPU_UNLIKELY(cures)) STARPU_CUDA_REPORT_ERROR(cures);
        if (size > prop.totalGlobalMem/4) size = prop.totalGlobalMem/4;
	cures = cudaGetDeviceProperties(&prop, dst);
	if (STARPU_UNLIKELY(cures)) STARPU_CUDA_REPORT_ERROR(cures);
        if (size > prop.totalGlobalMem/4) size = prop.totalGlobalMem/4;

	/* Initialize CUDA context on the source */
	/* We do not need to enable OpenGL interoperability at this point,
	 * since we cleanly shutdown CUDA before returning. */
	cudaSetDevice(src);

	if (starpu_get_env_number("STARPU_ENABLE_CUDA_GPU_GPU_DIRECT") != 0)
	{
		cures = cudaDeviceCanAccessPeer(&can, src, dst);
		if (!cures && can)
		{
			cures = cudaDeviceEnablePeerAccess(dst, 0);
			if (!cures)
			{
				_STARPU_DISP("GPU-Direct %d -> %d\n", dst, src);
				cudadev_direct[src][dst] = 1;
			}
		}
	}

	/* Allocate a buffer on the device */
	unsigned char *s_buffer;
	cures = cudaMalloc((void **)&s_buffer, size);
	STARPU_ASSERT(cures == cudaSuccess);
	cudaMemset(s_buffer, 0, size);

	/* Initialize CUDA context on the destination */
	/* We do not need to enable OpenGL interoperability at this point,
	 * since we cleanly shutdown CUDA before returning. */
	cudaSetDevice(dst);

	if (starpu_get_env_number("STARPU_ENABLE_CUDA_GPU_GPU_DIRECT") != 0)
	{
		cures = cudaDeviceCanAccessPeer(&can, dst, src);
		if (!cures && can)
		{
			cures = cudaDeviceEnablePeerAccess(src, 0);
			if (!cures)
			{
				_STARPU_DISP("GPU-Direct %d -> %d\n", src, dst);
				cudadev_direct[dst][src] = 1;
			}
		}
	}

	/* Allocate a buffer on the device */
	unsigned char *d_buffer;
	cures = cudaMalloc((void **)&d_buffer, size);
	STARPU_ASSERT(cures == cudaSuccess);
	cudaMemset(d_buffer, 0, size);

	unsigned iter;
	double timing;
	double start;
	double end;

	/* Measure upload bandwidth */
	start = starpu_timing_now();
	for (iter = 0; iter < NITER; iter++)
	{
		cudaMemcpyPeer(d_buffer, dst, s_buffer, src, size);
		cudaThreadSynchronize();
	}
	end = starpu_timing_now();
	timing = end - start;

	cudadev_timing_dtod[src+1][dst+1] = timing/NITER/size;

	/* Measure upload latency */
	start = starpu_timing_now();
	for (iter = 0; iter < NITER; iter++)
	{
		cudaMemcpyPeer(d_buffer, dst, s_buffer, src, 1);
		cudaThreadSynchronize();
	}
	end = starpu_timing_now();
	timing = end - start;

	cudadev_latency_dtod[src+1][dst+1] = timing/NITER;

	/* Free buffers */
	cudaFree(d_buffer);
	cudaSetDevice(src);
	cudaFree(s_buffer);

	cudaThreadExit();
}
#endif
#endif

#ifdef STARPU_USE_OPENCL
static void measure_bandwidth_between_host_and_dev_on_cpu_with_opencl(int dev, int cpu, struct dev_timing *dev_timing_per_cpu)
{
        cl_context context;
        cl_command_queue queue;
        cl_int err=0;
	size_t size = SIZE;
	int not_initialized;

        struct _starpu_machine_config *config = _starpu_get_machine_config();
	_starpu_bind_thread_on_cpu(config, cpu, STARPU_NOWORKERID);

	/* Is the context already initialised ? */
        starpu_opencl_get_context(dev, &context);
	not_initialized = (context == NULL);
	if (not_initialized == 1)
	     _starpu_opencl_init_context(dev);

	/* Get context and queue */
        starpu_opencl_get_context(dev, &context);
        starpu_opencl_get_queue(dev, &queue);

        /* Get the maximum size which can be allocated on the device */
        cl_device_id device;
	cl_ulong maxMemAllocSize, totalGlobalMem;
        starpu_opencl_get_device(dev, &device);
	err = clGetDeviceInfo(device, CL_DEVICE_MAX_MEM_ALLOC_SIZE, sizeof(maxMemAllocSize), &maxMemAllocSize, NULL);
        if (STARPU_UNLIKELY(err != CL_SUCCESS)) STARPU_OPENCL_REPORT_ERROR(err);
        if (size > (size_t)maxMemAllocSize/4) size = maxMemAllocSize/4;

	err = clGetDeviceInfo(device, CL_DEVICE_GLOBAL_MEM_SIZE , sizeof(totalGlobalMem), &totalGlobalMem, NULL);
        if (STARPU_UNLIKELY(err != CL_SUCCESS)) STARPU_OPENCL_REPORT_ERROR(err);
	opencl_size[dev] = totalGlobalMem;

	if (_starpu_opencl_get_device_type(dev) == CL_DEVICE_TYPE_CPU)
	{
		/* Let's not use too much RAM when running OpenCL on a CPU: it
		 * would make the OS swap like crazy. */
		size /= 2;
	}

	/* hack to avoid third party libs to rebind threads */
	_starpu_bind_thread_on_cpu(config, cpu, STARPU_NOWORKERID);

	/* Allocate a buffer on the device */
	cl_mem d_buffer;
	d_buffer = clCreateBuffer(context, CL_MEM_READ_WRITE, size, NULL, &err);
	if (STARPU_UNLIKELY(err != CL_SUCCESS)) STARPU_OPENCL_REPORT_ERROR(err);

	/* hack to avoid third party libs to rebind threads */
	_starpu_bind_thread_on_cpu(config, cpu, STARPU_NOWORKERID);
        /* Allocate a buffer on the host */
	unsigned char *h_buffer;
	_STARPU_MALLOC(h_buffer, size);

	/* hack to avoid third party libs to rebind threads */
	_starpu_bind_thread_on_cpu(config, cpu, STARPU_NOWORKERID);
        /* Fill them */
	memset(h_buffer, 0, size);
        err = clEnqueueWriteBuffer(queue, d_buffer, CL_TRUE, 0, size, h_buffer, 0, NULL, NULL);
        if (STARPU_UNLIKELY(err != CL_SUCCESS)) STARPU_OPENCL_REPORT_ERROR(err);
        clFinish(queue);
	/* hack to avoid third party libs to rebind threads */
	_starpu_bind_thread_on_cpu(config, cpu, STARPU_NOWORKERID);

        unsigned iter;
	double timing;
	double start;
	double end;

	/* Measure upload bandwidth */
	start = starpu_timing_now();
	for (iter = 0; iter < NITER; iter++)
	{
                err = clEnqueueWriteBuffer(queue, d_buffer, CL_TRUE, 0, size, h_buffer, 0, NULL, NULL);
                if (STARPU_UNLIKELY(err != CL_SUCCESS)) STARPU_OPENCL_REPORT_ERROR(err);
                clFinish(queue);
	}
	end = starpu_timing_now();
	timing = end - start;

	dev_timing_per_cpu[(dev+1)*STARPU_MAXCPUS+cpu].timing_htod = timing/NITER/size;

	/* Measure download bandwidth */
	start = starpu_timing_now();
	for (iter = 0; iter < NITER; iter++)
	{
                err = clEnqueueReadBuffer(queue, d_buffer, CL_TRUE, 0, size, h_buffer, 0, NULL, NULL);
                if (STARPU_UNLIKELY(err != CL_SUCCESS)) STARPU_OPENCL_REPORT_ERROR(err);
                clFinish(queue);
	}
	end = starpu_timing_now();
	timing = end - start;

	dev_timing_per_cpu[(dev+1)*STARPU_MAXCPUS+cpu].timing_dtoh = timing/NITER/size;

	/* Measure upload latency */
	start = starpu_timing_now();
	for (iter = 0; iter < NITER; iter++)
	{
		err = clEnqueueWriteBuffer(queue, d_buffer, CL_TRUE, 0, 1, h_buffer, 0, NULL, NULL);
                if (STARPU_UNLIKELY(err != CL_SUCCESS)) STARPU_OPENCL_REPORT_ERROR(err);
                clFinish(queue);
	}
	end = starpu_timing_now();
	timing = end - start;

	dev_timing_per_cpu[(dev+1)*STARPU_MAXCPUS+cpu].latency_htod = timing/NITER;

	/* Measure download latency */
	start = starpu_timing_now();
	for (iter = 0; iter < NITER; iter++)
	{
		err = clEnqueueReadBuffer(queue, d_buffer, CL_TRUE, 0, 1, h_buffer, 0, NULL, NULL);
                if (STARPU_UNLIKELY(err != CL_SUCCESS)) STARPU_OPENCL_REPORT_ERROR(err);
                clFinish(queue);
	}
	end = starpu_timing_now();
	timing = end - start;

	dev_timing_per_cpu[(dev+1)*STARPU_MAXCPUS+cpu].latency_dtoh = timing/NITER;

	/* Free buffers */
	err = clReleaseMemObject(d_buffer);
	if (STARPU_UNLIKELY(err != CL_SUCCESS))
		STARPU_OPENCL_REPORT_ERROR(err);
	free(h_buffer);

	/* Uninitiliaze OpenCL context on the device */
	if (not_initialized == 1)
	     _starpu_opencl_deinit_context(dev);
}
#endif

/* NB: we want to sort the bandwidth by DECREASING order */
static int compar_dev_timing(const void *left_dev_timing, const void *right_dev_timing)
{
	const struct dev_timing *left = (const struct dev_timing *)left_dev_timing;
	const struct dev_timing *right = (const struct dev_timing *)right_dev_timing;

	double left_dtoh = left->timing_dtoh;
	double left_htod = left->timing_htod;
	double right_dtoh = right->timing_dtoh;
	double right_htod = right->timing_htod;

	double timing_sum2_left = left_dtoh*left_dtoh + left_htod*left_htod;
	double timing_sum2_right = right_dtoh*right_dtoh + right_htod*right_htod;

	/* it's for a decreasing sorting */
	return (timing_sum2_left > timing_sum2_right);
}

#ifdef STARPU_HAVE_HWLOC
static int find_numa_node(hwloc_obj_t obj)
{
	STARPU_ASSERT(obj);
	hwloc_obj_t current = obj;

	while (current->depth != HWLOC_OBJ_NODE)
	{
		current = current->parent;

		/* If we don't find a "node" obj before the root, this means
		 * hwloc does not know whether there are numa nodes or not, so
		 * we should not use a per-node sampling in that case. */
		STARPU_ASSERT(current);
	}

	STARPU_ASSERT(current->depth == HWLOC_OBJ_NODE);

	return current->logical_index;
}
#endif

static void measure_bandwidth_between_cpus_and_dev(int dev, struct dev_timing *dev_timing_per_cpu, char *type)
{
	/* Either we have hwloc and we measure the bandwith between each GPU
	 * and each NUMA node, or we don't have such NUMA information and we
	 * measure the bandwith for each pair of (CPU, GPU), which is slower.
	 * */
#ifdef STARPU_HAVE_HWLOC
	int cpu_depth = hwloc_get_type_depth(hwtopology, HWLOC_OBJ_PU);
	int nnuma_nodes = hwloc_get_nbobjs_by_depth(hwtopology, HWLOC_OBJ_NODE);

	/* If no NUMA node was found, we assume that we have a single memory
	 * bank. */
	const unsigned no_node_obj_was_found = (nnuma_nodes == 0);

	unsigned *is_available_per_numa_node = NULL;
	double *dev_timing_htod_per_numa_node = NULL;
	double *dev_latency_htod_per_numa_node = NULL;
	double *dev_timing_dtoh_per_numa_node = NULL;
	double *dev_latency_dtoh_per_numa_node = NULL;

	if (!no_node_obj_was_found)
	{
		_STARPU_CALLOC(is_available_per_numa_node, nnuma_nodes, sizeof(unsigned));
		_STARPU_MALLOC(dev_timing_htod_per_numa_node, nnuma_nodes * sizeof(double));
		_STARPU_MALLOC(dev_latency_htod_per_numa_node, nnuma_nodes * sizeof(double));
		_STARPU_MALLOC(dev_timing_dtoh_per_numa_node, nnuma_nodes * sizeof(double));
		_STARPU_MALLOC(dev_latency_dtoh_per_numa_node, nnuma_nodes * sizeof(double));
	}
#endif

	unsigned cpu;
	for (cpu = 0; cpu < ncpus; cpu++)
	{
		dev_timing_per_cpu[(dev+1)*STARPU_MAXCPUS+cpu].cpu_id = cpu;

#ifdef STARPU_HAVE_HWLOC
		int numa_id = 0;

		if (!no_node_obj_was_found)
		{
			hwloc_obj_t obj = hwloc_get_obj_by_depth(hwtopology, cpu_depth, cpu);

			numa_id = find_numa_node(obj);

			if (is_available_per_numa_node[numa_id])
			{
				/* We reuse the previous numbers for that NUMA node */
				dev_timing_per_cpu[(dev+1)*STARPU_MAXCPUS+cpu].timing_htod =
					dev_timing_htod_per_numa_node[numa_id];
				dev_timing_per_cpu[(dev+1)*STARPU_MAXCPUS+cpu].latency_htod =
					dev_latency_htod_per_numa_node[numa_id];
				dev_timing_per_cpu[(dev+1)*STARPU_MAXCPUS+cpu].timing_dtoh =
					dev_timing_dtoh_per_numa_node[numa_id];
				dev_timing_per_cpu[(dev+1)*STARPU_MAXCPUS+cpu].latency_dtoh =
					dev_latency_dtoh_per_numa_node[numa_id];
				continue;
			}
		}
#endif

#ifdef STARPU_USE_CUDA
                if (strncmp(type, "CUDA", 4) == 0)
                        measure_bandwidth_between_host_and_dev_on_cpu_with_cuda(dev, cpu, dev_timing_per_cpu);
#endif
#ifdef STARPU_USE_OPENCL
                if (strncmp(type, "OpenCL", 6) == 0)
                        measure_bandwidth_between_host_and_dev_on_cpu_with_opencl(dev, cpu, dev_timing_per_cpu);
#endif

#ifdef STARPU_HAVE_HWLOC
		if (!no_node_obj_was_found && !is_available_per_numa_node[numa_id])
		{
			/* Save the results for that NUMA node */
			dev_timing_htod_per_numa_node[numa_id] =
				dev_timing_per_cpu[(dev+1)*STARPU_MAXCPUS+cpu].timing_htod;
			dev_latency_htod_per_numa_node[numa_id] =
				dev_timing_per_cpu[(dev+1)*STARPU_MAXCPUS+cpu].latency_htod;
			dev_timing_dtoh_per_numa_node[numa_id] =
				dev_timing_per_cpu[(dev+1)*STARPU_MAXCPUS+cpu].timing_dtoh;
			dev_latency_dtoh_per_numa_node[numa_id] =
				dev_timing_per_cpu[(dev+1)*STARPU_MAXCPUS+cpu].latency_dtoh;

			is_available_per_numa_node[numa_id] = 1;
		}
#endif
        }

#ifdef STARPU_HAVE_HWLOC
	if (!no_node_obj_was_found)
	{
		free(is_available_per_numa_node);
		free(dev_timing_htod_per_numa_node);
		free(dev_latency_htod_per_numa_node);
		free(dev_timing_dtoh_per_numa_node);
		free(dev_latency_dtoh_per_numa_node);
	}
#endif /* STARPU_HAVE_HWLOC */
}

static void measure_bandwidth_between_host_and_dev(int dev, double *dev_timing_htod, double *dev_latency_htod,
                                                   double *dev_timing_dtoh, double *dev_latency_dtoh,
                                                   struct dev_timing *dev_timing_per_cpu, char *type)
{
	measure_bandwidth_between_cpus_and_dev(dev, dev_timing_per_cpu, type);

	/* sort the results */
	qsort(&(dev_timing_per_cpu[(dev+1)*STARPU_MAXCPUS]), ncpus,
              sizeof(struct dev_timing),
			compar_dev_timing);

#ifdef STARPU_VERBOSE
        unsigned cpu;
	for (cpu = 0; cpu < ncpus; cpu++)
	{
		unsigned current_cpu = dev_timing_per_cpu[(dev+1)*STARPU_MAXCPUS+cpu].cpu_id;
		double bandwidth_dtoh = dev_timing_per_cpu[(dev+1)*STARPU_MAXCPUS+cpu].timing_dtoh;
		double bandwidth_htod = dev_timing_per_cpu[(dev+1)*STARPU_MAXCPUS+cpu].timing_htod;

		double bandwidth_sum2 = bandwidth_dtoh*bandwidth_dtoh + bandwidth_htod*bandwidth_htod;

		_STARPU_DISP("(%10s) BANDWIDTH GPU %d CPU %u - htod %f - dtoh %f - %f\n", type, dev, current_cpu, bandwidth_htod, bandwidth_dtoh, sqrt(bandwidth_sum2));
	}

	unsigned best_cpu = dev_timing_per_cpu[(dev+1)*STARPU_MAXCPUS+0].cpu_id;

	_STARPU_DISP("(%10s) BANDWIDTH GPU %d BEST CPU %u\n", type, dev, best_cpu);
#endif

	/* The results are sorted in a decreasing order, so that the best
	 * measurement is currently the first entry. */
	dev_timing_dtoh[dev+1] = dev_timing_per_cpu[(dev+1)*STARPU_MAXCPUS+0].timing_dtoh;
	dev_latency_dtoh[dev+1] = dev_timing_per_cpu[(dev+1)*STARPU_MAXCPUS+0].latency_dtoh;
	dev_timing_htod[dev+1] = dev_timing_per_cpu[(dev+1)*STARPU_MAXCPUS+0].timing_htod;
	dev_latency_htod[dev+1] = dev_timing_per_cpu[(dev+1)*STARPU_MAXCPUS+0].latency_htod;
}
#endif /* defined(STARPU_USE_CUDA) || defined(STARPU_USE_OPENCL) */

static void benchmark_all_gpu_devices(void)
{
#ifdef STARPU_SIMGRID
	_STARPU_DISP("can not measure bus in simgrid mode, please run starpu_calibrate_bus in non-simgrid mode to make sure the bus performance model was calibrated\n");
	STARPU_ABORT();
#else /* !SIMGRID */
#if defined(STARPU_USE_CUDA) || defined(STARPU_USE_OPENCL) || defined(STARPU_USE_MIC) || defined(STARPU_USE_MPI_MASTER_SLAVE)
	unsigned i;
#endif
#ifdef HAVE_CUDA_MEMCPY_PEER
	unsigned j;
#endif

	_STARPU_DEBUG("Benchmarking the speed of the bus\n");

#ifdef STARPU_HAVE_HWLOC
	hwloc_topology_init(&hwtopology);
	hwloc_topology_load(hwtopology);
#endif

#ifdef STARPU_HAVE_HWLOC
	hwloc_bitmap_t former_cpuset = hwloc_bitmap_alloc();
	hwloc_get_cpubind(hwtopology, former_cpuset, HWLOC_CPUBIND_THREAD);
#elif __linux__
	/* Save the current cpu binding */
	cpu_set_t former_process_affinity;
	int ret;
	ret = sched_getaffinity(0, sizeof(former_process_affinity), &former_process_affinity);
	if (ret)
	{
		perror("sched_getaffinity");
		STARPU_ABORT();
	}
#else
#warning Missing binding support, StarPU will not be able to properly benchmark NUMA topology
#endif

	struct _starpu_machine_config *config = _starpu_get_machine_config();
	ncpus = _starpu_topology_get_nhwcpu(config);

#ifdef STARPU_USE_CUDA
	ncuda = _starpu_get_cuda_device_count();
	for (i = 0; i < ncuda; i++)
	{
		_STARPU_DISP("CUDA %d...\n", i);
		/* measure bandwidth between Host and Device i */
		measure_bandwidth_between_host_and_dev(i, cudadev_timing_htod, cudadev_latency_htod, cudadev_timing_dtoh, cudadev_latency_dtoh, cudadev_timing_per_cpu, "CUDA");
	}
#ifdef HAVE_CUDA_MEMCPY_PEER
	for (i = 0; i < ncuda; i++)
		for (j = 0; j < ncuda; j++)
			if (i != j)
			{
				_STARPU_DISP("CUDA %d -> %d...\n", i, j);
				/* measure bandwidth between Host and Device i */
				measure_bandwidth_between_dev_and_dev_cuda(i, j);
			}
#endif
#endif
#ifdef STARPU_USE_OPENCL
        nopencl = _starpu_opencl_get_device_count();
	for (i = 0; i < nopencl; i++)
	{
		_STARPU_DISP("OpenCL %d...\n", i);
		/* measure bandwith between Host and Device i */
		measure_bandwidth_between_host_and_dev(i, opencldev_timing_htod, opencldev_latency_htod, opencldev_timing_dtoh, opencldev_latency_dtoh, opencldev_timing_per_cpu, "OpenCL");
	}
#endif

#ifdef STARPU_USE_MIC
	/* TODO: implement real calibration ! For now we only put an arbitrary
	 * value for each device during at the declaration as a bug fix, else
	 * we get problems on heft scheduler */
        nmic = _starpu_mic_src_get_device_count();

	for (i = 0; i < STARPU_MAXNODES; i++)
	{
		mic_time_host_to_device[i] = 0.1;
		mic_time_device_to_host[i] = 0.1;
	}
#endif /* STARPU_USE_MIC */

#ifdef STARPU_USE_MPI_MASTER_SLAVE
    
    _starpu_mpi_common_measure_bandwidth_latency(mpi_time_host_to_device, mpi_time_device_to_host, mpi_latency_host_to_device, mpi_latency_device_to_host);

#endif /* STARPU_USE_MPI_MASTER_SLAVE */

#ifdef STARPU_HAVE_HWLOC
	hwloc_set_cpubind(hwtopology, former_cpuset, HWLOC_CPUBIND_THREAD);
	hwloc_bitmap_free(former_cpuset);
#elif __linux__
	/* Restore the former affinity */
	ret = sched_setaffinity(0, sizeof(former_process_affinity), &former_process_affinity);
	if (ret)
	{
		perror("sched_setaffinity");
		STARPU_ABORT();
	}
#endif

#ifdef STARPU_HAVE_HWLOC
	hwloc_topology_destroy(hwtopology);
#endif

	_STARPU_DEBUG("Benchmarking the speed of the bus is done.\n");

	was_benchmarked = 1;
#endif /* !SIMGRID */
}

static void get_bus_path(const char *type, char *path, size_t maxlen)
{
	char hostname[65];

	_starpu_gethostname(hostname, sizeof(hostname));
	snprintf(path, maxlen, "%s%s.%s", _starpu_get_perf_model_dir_bus(), hostname, type);
}

/*
 *	Affinity
 */

static void get_affinity_path(char *path, size_t maxlen)
{
	get_bus_path("affinity", path, maxlen);
}

#ifndef STARPU_SIMGRID

static void load_bus_affinity_file_content(void)
{
#if defined(STARPU_USE_CUDA) || defined(STARPU_USE_OPENCL)
	FILE *f;
	int locked;

	char path[256];
	get_affinity_path(path, sizeof(path));

	_STARPU_DEBUG("loading affinities from %s\n", path);

	f = fopen(path, "r");
	STARPU_ASSERT(f);

	locked = _starpu_frdlock(f) == 0;

	struct _starpu_machine_config *config = _starpu_get_machine_config();
	ncpus = _starpu_topology_get_nhwcpu(config);
        unsigned gpu;

#ifdef STARPU_USE_CUDA
	ncuda = _starpu_get_cuda_device_count();
	for (gpu = 0; gpu < ncuda; gpu++)
	{
		int ret;
		unsigned dummy;

		_starpu_drop_comments(f);
		ret = fscanf(f, "%u\t", &dummy);
		STARPU_ASSERT(ret == 1);

		STARPU_ASSERT(dummy == gpu);

		unsigned cpu;
		for (cpu = 0; cpu < ncpus; cpu++)
		{
			ret = fscanf(f, "%d\t", &cuda_affinity_matrix[gpu][cpu]);
			STARPU_ASSERT(ret == 1);
		}

		ret = fscanf(f, "\n");
		STARPU_ASSERT(ret == 0);
	}
#endif /* !STARPU_USE_CUDA */
#ifdef STARPU_USE_OPENCL
        nopencl = _starpu_opencl_get_device_count();
	for (gpu = 0; gpu < nopencl; gpu++)
	{
		int ret;
		unsigned dummy;

		_starpu_drop_comments(f);
		ret = fscanf(f, "%u\t", &dummy);
		STARPU_ASSERT(ret == 1);

		STARPU_ASSERT(dummy == gpu);

		unsigned cpu;
		for (cpu = 0; cpu < ncpus; cpu++)
		{
			ret = fscanf(f, "%d\t", &opencl_affinity_matrix[gpu][cpu]);
			STARPU_ASSERT(ret == 1);
		}

		ret = fscanf(f, "\n");
		STARPU_ASSERT(ret == 0);
	}
#endif /* !STARPU_USE_OPENCL */
	if (locked)
		_starpu_frdunlock(f);

	fclose(f);
#endif /* !(STARPU_USE_CUDA_ || STARPU_USE_OPENCL */

}

#ifndef STARPU_SIMGRID
static void write_bus_affinity_file_content(void)
{
	STARPU_ASSERT(was_benchmarked);

#if defined(STARPU_USE_CUDA) || defined(STARPU_USE_OPENCL)
	FILE *f;
	char path[256];
	int locked;

	get_affinity_path(path, sizeof(path));

	_STARPU_DEBUG("writing affinities to %s\n", path);

	f = fopen(path, "w+");
	if (!f)
	{
		perror("fopen write_buf_affinity_file_content");
		_STARPU_DISP("path '%s'\n", path);
		fflush(stderr);
		STARPU_ABORT();
	}

	locked = _starpu_frdlock(f) == 0;
	unsigned cpu;
        unsigned gpu;

        fprintf(f, "# GPU\t");
	for (cpu = 0; cpu < ncpus; cpu++)
		fprintf(f, "CPU%u\t", cpu);
	fprintf(f, "\n");

#ifdef STARPU_USE_CUDA
	for (gpu = 0; gpu < ncuda; gpu++)
	{
		fprintf(f, "%u\t", gpu);

		for (cpu = 0; cpu < ncpus; cpu++)
		{
			fprintf(f, "%d\t", cudadev_timing_per_cpu[(gpu+1)*STARPU_MAXCPUS+cpu].cpu_id);
		}

		fprintf(f, "\n");
	}
#endif
#ifdef STARPU_USE_OPENCL
	for (gpu = 0; gpu < nopencl; gpu++)
	{
		fprintf(f, "%u\t", gpu);

		for (cpu = 0; cpu < ncpus; cpu++)
		{
                        fprintf(f, "%d\t", opencldev_timing_per_cpu[(gpu+1)*STARPU_MAXCPUS+cpu].cpu_id);
		}

		fprintf(f, "\n");
	}
#endif

	if (locked)
		_starpu_frdunlock(f);
	fclose(f);
#endif
}
#endif /* STARPU_SIMGRID */

static void generate_bus_affinity_file(void)
{
	if (!was_benchmarked)
		benchmark_all_gpu_devices();

#ifdef STARPU_USE_MPI_MASTER_SLAVE
    /* Slaves don't write files */
    if (!_starpu_mpi_common_is_src_node())
        return;
#endif

	write_bus_affinity_file_content();
}

static void load_bus_affinity_file(void)
{
	int res;

	char path[256];
	get_affinity_path(path, sizeof(path));

	res = access(path, F_OK);
	if (res)
	{
		/* File does not exist yet */
		generate_bus_affinity_file();
	}

	load_bus_affinity_file_content();
}

#ifdef STARPU_USE_CUDA
int *_starpu_get_cuda_affinity_vector(unsigned gpuid)
{
        return cuda_affinity_matrix[gpuid];
}
#endif /* STARPU_USE_CUDA */

#ifdef STARPU_USE_OPENCL
int *_starpu_get_opencl_affinity_vector(unsigned gpuid)
{
        return opencl_affinity_matrix[gpuid];
}
#endif /* STARPU_USE_OPENCL */

void starpu_bus_print_affinity(FILE *f)
{
#if defined(STARPU_USE_CUDA) || defined(STARPU_USE_OPENCL)
	unsigned cpu;
	unsigned gpu;
#endif

	fprintf(f, "# GPU\tCPU in preference order (logical index)\n");

#ifdef STARPU_USE_CUDA
	fprintf(f, "# CUDA\n");
	for(gpu = 0 ; gpu<ncuda ; gpu++)
	{
		fprintf(f, "%u\t", gpu);
		for (cpu = 0; cpu < ncpus; cpu++)
		{
			fprintf(f, "%d\t", cuda_affinity_matrix[gpu][cpu]);
		}
		fprintf(f, "\n");
	}
#endif
#ifdef STARPU_USE_OPENCL
	fprintf(f, "# OpenCL\n");
	for(gpu = 0 ; gpu<nopencl ; gpu++)
	{
		fprintf(f, "%u\t", gpu);
		for (cpu = 0; cpu < ncpus; cpu++)
		{
			fprintf(f, "%d\t", opencl_affinity_matrix[gpu][cpu]);
		}
		fprintf(f, "\n");
	}
#endif
}
#endif /* STARPU_SIMGRID */

/*
 *	Latency
 */

static void get_latency_path(char *path, size_t maxlen)
{
	get_bus_path("latency", path, maxlen);
}

static int load_bus_latency_file_content(void)
{
	int n;
	unsigned src, dst;
	FILE *f;
	double latency;
	int locked;

	char path[256];
	get_latency_path(path, sizeof(path));

	_STARPU_DEBUG("loading latencies from %s\n", path);

	f = fopen(path, "r");
	if (!f)
	{
		perror("fopen load_bus_latency_file_content");
		_STARPU_DISP("path '%s'\n", path);
		fflush(stderr);
		STARPU_ABORT();
	}
	locked = _starpu_frdlock(f) == 0;

	for (src = 0; src < STARPU_MAXNODES; src++)
	{
		_starpu_drop_comments(f);
		for (dst = 0; dst < STARPU_MAXNODES; dst++)
		{
			n = _starpu_read_double(f, "%le", &latency);
			if (n != 1)
			{
				_STARPU_DISP("Error while reading latency file <%s>. Expected a number. Did you change the maximum number of GPUs at ./configure time?\n", path);
				fclose(f);
				return 0;
			}
			n = getc(f);
			if (n == '\n')
				break;
			if (n != '\t')
			{
				_STARPU_DISP("bogus character '%c' (%d) in latency file %s\n", n, n, path);
				fclose(f);
				return 0;
			}

			latency_matrix[src][dst] = latency;

			/* Look out for \t\n */
			n = getc(f);
			if (n == '\n')
				break;
			ungetc(n, f);
			n = '\t';
		}

		/* No more values, take NAN */
		for ( ; dst < STARPU_MAXNODES; dst++)
			latency_matrix[src][dst] = NAN;

		while (n == '\t')
		{
			/* Look out for \t\n */
			n = getc(f);
			if (n == '\n')
				break;
			ungetc(n, f);

			n = _starpu_read_double(f, "%le", &latency);
			if (n && !isnan(latency))
			{
				_STARPU_DISP("Too many nodes in latency file %s for this configuration (%d). Did you change the maximum number of GPUs at ./configure time?\n", path, STARPU_MAXNODES);
				fclose(f);
				return 0;
			}
			n = getc(f);
		}
		if (n != '\n')
		{
			_STARPU_DISP("Bogus character '%c' (%d) in latency file %s\n", n, n, path);
			fclose(f);
			return 0;
		}

		/* Look out for EOF */
		n = getc(f);
		if (n == EOF)
			break;
		ungetc(n, f);
	}
	if (locked)
		_starpu_frdunlock(f);
	fclose(f);

	/* No more values, take NAN */
	for ( ; src < STARPU_MAXNODES; src++)
		for (dst = 0; dst < STARPU_MAXNODES; dst++)
			latency_matrix[src][dst] = NAN;

	return 1;
}

#ifndef STARPU_SIMGRID
static void write_bus_latency_file_content(void)
{
    unsigned src, dst, maxnode;
	FILE *f;
	int locked;

	STARPU_ASSERT(was_benchmarked);

	char path[256];
	get_latency_path(path, sizeof(path));

	_STARPU_DEBUG("writing latencies to %s\n", path);

	f = fopen(path, "w+");
	if (!f)
	{
		perror("fopen write_bus_latency_file_content");
		_STARPU_DISP("path '%s'\n", path);
		fflush(stderr);
		STARPU_ABORT();
	}
	locked = _starpu_fwrlock(f) == 0;
	_starpu_fftruncate(f, 0);

	fprintf(f, "# ");
	for (dst = 0; dst < STARPU_MAXNODES; dst++)
		fprintf(f, "to %u\t\t", dst);
	fprintf(f, "\n");

        maxnode = ncuda;
#ifdef STARPU_USE_OPENCL
        maxnode += nopencl;
#endif
#ifdef STARPU_USE_MIC
        maxnode += nmic;
#endif
#ifdef STARPU_USE_MPI_MASTER_SLAVE
        maxnode += nmpi_ms;
#endif
        for (src = 0; src < STARPU_MAXNODES; src++)
	{
		for (dst = 0; dst < STARPU_MAXNODES; dst++)
		{
			double latency = 0.0;

			if ((src > maxnode) || (dst > maxnode))
			{
				/* convention */
				latency = NAN;
			}
			else if (src == dst)
			{
				latency = 0.0;
			}
			else
			{
				/* µs */
#ifdef STARPU_USE_CUDA
#ifdef HAVE_CUDA_MEMCPY_PEER
				if (src && src < ncuda && dst && dst <= ncuda)
					latency = cudadev_latency_dtod[src][dst];
				else
#endif
				{
					if (src && src <= ncuda)
						latency += cudadev_latency_dtoh[src];
					if (dst && dst <= ncuda)
						latency += cudadev_latency_htod[dst];
				}
#endif
#ifdef STARPU_USE_OPENCL
				if (src > ncuda && src <= ncuda + nopencl)
					latency += opencldev_latency_dtoh[src-ncuda];
				if (dst > ncuda && dst <= ncuda + nopencl)
					latency += opencldev_latency_htod[dst-ncuda];
#endif
                /* TODO Latency MIC */
#ifdef STARPU_USE_MPI_MASTER_SLAVE
				if (src > ncuda + nopencl + nmic && src <= ncuda + nopencl + nmic + nmpi_ms)
					latency += mpi_latency_device_to_host[src - (ncuda + nopencl + nmic) - 1];
				if (dst > ncuda + nopencl + nmic && dst <= ncuda + nopencl + nmic + nmpi_ms)
					latency += mpi_latency_host_to_device[dst - (ncuda + nopencl + nmic) - 1];
#endif
			}

			if (dst)
				fputc('\t', f);
			_starpu_write_double(f, "%e", latency);
		}

		fprintf(f, "\n");
	}
	if (locked)
		_starpu_fwrunlock(f);

	fclose(f);
}
#endif

static void generate_bus_latency_file(void)
{
	if (!was_benchmarked)
		benchmark_all_gpu_devices();

#ifdef STARPU_USE_MPI_MASTER_SLAVE
    /* Slaves don't write files */
    if (!_starpu_mpi_common_is_src_node())
        return;
#endif

#ifndef STARPU_SIMGRID
	write_bus_latency_file_content();
#endif
}

static void load_bus_latency_file(void)
{
	int res;

	char path[256];
	get_latency_path(path, sizeof(path));

	res = access(path, F_OK);
	if (res || !load_bus_latency_file_content())
	{
		/* File does not exist yet or is bogus */
		generate_bus_latency_file();
	}

}


/*
 *	Bandwidth
 */
static void get_bandwidth_path(char *path, size_t maxlen)
{
	get_bus_path("bandwidth", path, maxlen);
}

static int load_bus_bandwidth_file_content(void)
{
	int n;
	unsigned src, dst;
	FILE *f;
	double bandwidth;
	int locked;

	char path[256];
	get_bandwidth_path(path, sizeof(path));

	_STARPU_DEBUG("loading bandwidth from %s\n", path);

	f = fopen(path, "r");
	if (!f)
	{
		perror("fopen load_bus_bandwidth_file_content");
		_STARPU_DISP("path '%s'\n", path);
		fflush(stderr);
		STARPU_ABORT();
	}
	locked = _starpu_frdlock(f) == 0;

	for (src = 0; src < STARPU_MAXNODES; src++)
	{
		_starpu_drop_comments(f);
		for (dst = 0; dst < STARPU_MAXNODES; dst++)
		{
			n = _starpu_read_double(f, "%le", &bandwidth);
			if (n != 1)
			{
				_STARPU_DISP("Error while reading bandwidth file <%s>. Expected a number\n", path);
				fclose(f);
				return 0;
			}
			n = getc(f);
			if (n == '\n')
				break;
			if (n != '\t')
			{
				_STARPU_DISP("bogus character '%c' (%d) in bandwidth file %s\n", n, n, path);
				fclose(f);
				return 0;
			}

			bandwidth_matrix[src][dst] = bandwidth;

			/* Look out for \t\n */
			n = getc(f);
			if (n == '\n')
				break;
			ungetc(n, f);
			n = '\t';
		}

		/* No more values, take NAN */
		for ( ; dst < STARPU_MAXNODES; dst++)
			bandwidth_matrix[src][dst] = NAN;

		while (n == '\t')
		{
			/* Look out for \t\n */
			n = getc(f);
			if (n == '\n')
				break;
			ungetc(n, f);

			n = _starpu_read_double(f, "%le", &bandwidth);
			if (n && !isnan(bandwidth))
			{
				_STARPU_DISP("Too many nodes in bandwidth file %s for this configuration (%d)\n", path, STARPU_MAXNODES);
				fclose(f);
				return 0;
			}
			n = getc(f);
		}
		if (n != '\n')
		{
			_STARPU_DISP("Bogus character '%c' (%d) in bandwidth file %s\n", n, n, path);
			fclose(f);
			return 0;
		}

		/* Look out for EOF */
		n = getc(f);
		if (n == EOF)
			break;
		ungetc(n, f);
	}
	if (locked)
		_starpu_frdunlock(f);
	fclose(f);

	/* No more values, take NAN */
	for ( ; src < STARPU_MAXNODES; src++)
		for (dst = 0; dst < STARPU_MAXNODES; dst++)
			latency_matrix[src][dst] = NAN;

	return 1;
}

#ifndef STARPU_SIMGRID
static void write_bus_bandwidth_file_content(void)
{
	unsigned src, dst, maxnode;
	FILE *f;
	int locked;

	STARPU_ASSERT(was_benchmarked);

	char path[256];
	get_bandwidth_path(path, sizeof(path));

	_STARPU_DEBUG("writing bandwidth to %s\n", path);

	f = fopen(path, "w+");
	STARPU_ASSERT(f);

	locked = _starpu_fwrlock(f) == 0;
	_starpu_fftruncate(f, 0);

	fprintf(f, "# ");
	for (dst = 0; dst < STARPU_MAXNODES; dst++)
		fprintf(f, "to %u\t\t", dst);
	fprintf(f, "\n");

        maxnode = ncuda;
#ifdef STARPU_USE_OPENCL
        maxnode += nopencl;
#endif
#ifdef STARPU_USE_MIC
        maxnode += nmic;
#endif
#ifdef STARPU_USE_MPI_MASTER_SLAVE
        maxnode += nmpi_ms;
#endif
	for (src = 0; src < STARPU_MAXNODES; src++)
	{
		for (dst = 0; dst < STARPU_MAXNODES; dst++)
		{
			double bandwidth;

			if ((src > maxnode) || (dst > maxnode))
			{
				bandwidth = NAN;
			}
#if defined(STARPU_USE_CUDA) || defined(STARPU_USE_OPENCL) || defined(STARPU_USE_MIC) || defined(STARPU_USE_MPI_MASTER_SLAVE)
			else if (src != dst)
			{
				double slowness = 0.0;
				/* Total bandwidth is the harmonic mean of bandwidths */
#ifdef STARPU_USE_CUDA
#ifdef HAVE_CUDA_MEMCPY_PEER
				if (src && src <= ncuda && dst && dst <= ncuda)
					/* Direct GPU-GPU transfert */
					slowness = cudadev_timing_dtod[src][dst];
				else
#endif
				{
					if (src && src <= ncuda)
						slowness += cudadev_timing_dtoh[src];
					if (dst && dst <= ncuda)
						slowness += cudadev_timing_htod[dst];
				}
#endif
				/* TODO: generalize computation */
#ifdef STARPU_USE_OPENCL
				if (src > ncuda && src <= ncuda + nopencl)
					slowness += opencldev_timing_dtoh[src-ncuda];
				if (dst > ncuda && dst <= ncuda + nopencl)
					slowness += opencldev_timing_htod[dst-ncuda];
#endif
#ifdef STARPU_USE_MIC
				if (src > ncuda + nopencl && src <= ncuda + nopencl + nmic)
					slowness += mic_time_device_to_host[src - (ncuda + nopencl)];
				if (dst > ncuda + nopencl && dst <= ncuda + nopencl + nmic)
					slowness += mic_time_host_to_device[dst - (ncuda + nopencl)];
#endif
#ifdef STARPU_USE_MPI_MASTER_SLAVE
                /* here we have bandwidth */
				if (src > ncuda + nopencl + nmic && src <= ncuda + nopencl + nmic + nmpi_ms)
					slowness += 1.0/mpi_time_device_to_host[src - (ncuda + nopencl + nmic) - 1];
				if (dst > ncuda + nopencl + nmic && dst <= ncuda + nopencl + nmic +nmpi_ms)
					slowness += 1.0/mpi_time_host_to_device[dst - (ncuda + nopencl + nmic) - 1];
#endif
				bandwidth = 1.0/slowness;
			}
#endif
			else
			{
			        /* convention */
			        bandwidth = 0.0;
			}

			if (dst)
				fputc('\t', f);
			_starpu_write_double(f, "%e", bandwidth);
		}

		fprintf(f, "\n");
	}

	if (locked)
		_starpu_fwrunlock(f);
	fclose(f);
}
#endif /* STARPU_SIMGRID */

void starpu_bus_print_filenames(FILE *output)
{
	char bandwidth_path[256];
	char affinity_path[256];
	char latency_path[256];

	get_bandwidth_path(bandwidth_path, sizeof(bandwidth_path));
	get_affinity_path(affinity_path, sizeof(affinity_path));
	get_latency_path(latency_path, sizeof(latency_path));

	fprintf(output, "bandwidth: <%s>\n", bandwidth_path);
	fprintf(output, " affinity: <%s>\n", affinity_path);
	fprintf(output, "  latency: <%s>\n", latency_path);
}

void starpu_bus_print_bandwidth(FILE *f)
{
	unsigned src, dst, maxnode;

        maxnode = ncuda;
#ifdef STARPU_USE_OPENCL
        maxnode += nopencl;
#endif
#ifdef STARPU_USE_MIC
        maxnode += nmic;
#endif
#ifdef STARPU_USE_MPI_MASTER_SLAVE
        maxnode += nmpi_ms;
#endif

	fprintf(f, "from/to\t");
	fprintf(f, "RAM\t");
	for (dst = 0; dst < ncuda; dst++)
		fprintf(f, "CUDA %u\t", dst);
	for (dst = 0; dst < nopencl; dst++)
		fprintf(f, "OpenCL%u\t", dst);
	for (dst = 0; dst < nmic; dst++)
<<<<<<< HEAD
		fprintf(f, "MIC%d\t", dst);
	for (dst = 0; dst < nmpi_ms; dst++)
		fprintf(f, "MPI_MS%d\t", dst);
=======
		fprintf(f, "MIC%u\t", dst);
>>>>>>> 338c41e2
	fprintf(f, "\n");

	for (src = 0; src <= maxnode; src++)
	{
		if (!src)
			fprintf(f, "RAM\t");
		else if (src <= ncuda)
			fprintf(f, "CUDA %u\t", src-1);
		else if (src <= ncuda + nopencl)
<<<<<<< HEAD
			fprintf(f, "OpenCL%d\t", src-ncuda-1);
		else if (src <= ncuda + nopencl + nmic)
			fprintf(f, "MIC%d\t", src-ncuda-nopencl-1);
        else
			fprintf(f, "MPI_MS%d\t", src-ncuda-nopencl-nmic-1);
=======
			fprintf(f, "OpenCL%u\t", src-ncuda-1);
		else
			fprintf(f, "MIC%u\t", src-ncuda-nopencl-1);
>>>>>>> 338c41e2
		for (dst = 0; dst <= maxnode; dst++)
			fprintf(f, "%.0f\t", bandwidth_matrix[src][dst]);

		fprintf(f, "\n");
	}
	fprintf(f, "\n");

	for (src = 0; src <= maxnode; src++)
	{
		if (!src)
			fprintf(f, "RAM\t");
		else if (src <= ncuda)
			fprintf(f, "CUDA %u\t", src-1);
		else if (src <= ncuda + nopencl)
<<<<<<< HEAD
			fprintf(f, "OpenCL%d\t", src-ncuda-1);
		else if (src <= ncuda + nopencl + nmic)
			fprintf(f, "MIC%d\t", src-ncuda-nopencl-1);
        else
			fprintf(f, "MPI_MS%d\t", src-ncuda-nopencl-nmic-1);
=======
			fprintf(f, "OpenCL%u\t", src-ncuda-1);
		else
			fprintf(f, "MIC%u\t", src-ncuda-nopencl-1);
>>>>>>> 338c41e2
		for (dst = 0; dst <= maxnode; dst++)
			fprintf(f, "%.0f\t", latency_matrix[src][dst]);

		fprintf(f, "\n");
	}

#if defined(STARPU_USE_CUDA) || defined(STARPU_USE_OPENCL)
	if (ncuda != 0 || nopencl != 0)
		fprintf(f, "\nGPU\tCPU in preference order (logical index), host-to-device, device-to-host\n");
	for (src = 1; src <= ncuda + nopencl; src++)
	{
		struct dev_timing *timing;
		struct _starpu_machine_config *config = _starpu_get_machine_config();
		unsigned config_ncpus = _starpu_topology_get_nhwcpu(config);
		unsigned cpu;

#ifdef STARPU_USE_CUDA
		if (src <= ncuda)
		{
			fprintf(f, "CUDA %u\t", src-1);
			for (cpu = 0; cpu < config_ncpus; cpu++)
			{
				timing = &cudadev_timing_per_cpu[src*STARPU_MAXCPUS+cpu];
				if (timing->timing_htod)
					fprintf(f, "%2d %.0f %.0f\t", timing->cpu_id, 1/timing->timing_htod, 1/timing->timing_dtoh);
				else
					fprintf(f, "%2d\t", cuda_affinity_matrix[src-1][cpu]);
			}
		}
#ifdef STARPU_USE_OPENCL
		else
#endif
#endif
#ifdef STARPU_USE_OPENCL
		{
			fprintf(f, "OpenCL%u\t", src-ncuda-1);
			for (cpu = 0; cpu < config_ncpus; cpu++)
			{
				timing = &opencldev_timing_per_cpu[(src-ncuda)*STARPU_MAXCPUS+cpu];
				if (timing->timing_htod)
					fprintf(f, "%2d %.0f %.0f\t", timing->cpu_id, 1/timing->timing_htod, 1/timing->timing_dtoh);
				else
					fprintf(f, "%2d\t", opencl_affinity_matrix[src-1][cpu]);
			}
		}
#endif
		fprintf(f, "\n");
	}
#endif
}

static void generate_bus_bandwidth_file(void)
{
	if (!was_benchmarked)
		benchmark_all_gpu_devices();
    
#ifdef STARPU_USE_MPI_MASTER_SLAVE
    /* Slaves don't write files */
    if (!_starpu_mpi_common_is_src_node())
        return;
#endif

#ifndef STARPU_SIMGRID
	write_bus_bandwidth_file_content();
#endif
}

static void load_bus_bandwidth_file(void)
{
	int res;

	char path[256];
	get_bandwidth_path(path, sizeof(path));

	res = access(path, F_OK);
	if (res || !load_bus_bandwidth_file_content())
	{
		/* File does not exist yet or is bogus */
		generate_bus_bandwidth_file();
	}
}

#ifndef STARPU_SIMGRID
/*
 *	Config
 */
static void get_config_path(char *path, size_t maxlen)
{
	get_bus_path("config", path, maxlen);
}

static void compare_value_and_recalibrate(char * msg, unsigned val_file, unsigned val_detected)
{
    if (val_file != val_detected)
    {
#ifdef STARPU_USE_MPI_MASTER_SLAVE
        /* Only the master prints the message */
        if (_starpu_mpi_common_is_src_node())
#endif

        _STARPU_DISP("Current configuration does not match the bus performance model (%s: (stored) %d != (current) %d), recalibrating...\n", msg, val_file, val_detected);
        _starpu_bus_force_sampling();

#ifdef STARPU_USE_MPI_MASTER_SLAVE
        if (_starpu_mpi_common_is_src_node())
#endif
        _STARPU_DISP("... done\n");
    }
}

static void check_bus_config_file(void)
{
        int res;
        char path[256];
        struct _starpu_machine_config *config = _starpu_get_machine_config();

        get_config_path(path, sizeof(path));
        res = access(path, F_OK);
	if (res || config->conf.bus_calibrate > 0)
	{
		if (res)
			_STARPU_DISP("No performance model for the bus, calibrating...\n");
		_starpu_bus_force_sampling();
		if (res)
			_STARPU_DISP("... done\n");
        }
        else
	{
<<<<<<< HEAD
        FILE *f;
        int ret;
        unsigned read_cuda = -1, read_opencl = -1, read_mic = -1, read_mpi_ms = -1;
        unsigned read_cpus = -1;

        // Loading configuration from file
        f = fopen(path, "r");
        STARPU_ASSERT(f);
        _starpu_frdlock(f);
        _starpu_drop_comments(f);
        ret = fscanf(f, "%u\t", &read_cpus);
        STARPU_ASSERT(ret == 1);
        _starpu_drop_comments(f);
        ret = fscanf(f, "%d\t", &read_cuda);
        STARPU_ASSERT(ret == 1);
        _starpu_drop_comments(f);
        ret = fscanf(f, "%d\t", &read_opencl);
        STARPU_ASSERT(ret == 1);
        _starpu_drop_comments(f);
        ret = fscanf(f, "%d\t", &read_mic);
        if (ret == 0)
            read_mic = 0;
        _starpu_drop_comments(f);
        ret = fscanf(f, "%d\t", &read_mpi_ms);
        if (ret == 0)
            read_mpi_ms = 0;
        _starpu_drop_comments(f);
        _starpu_frdunlock(f);
        fclose(f);

        // Loading current configuration
        ncpus = _starpu_topology_get_nhwcpu(config);
=======
                FILE *f;
                int ret;
		unsigned read_cuda = -1, read_opencl = -1, read_mic = -1;
                unsigned read_cpus = -1;
		int locked;

                // Loading configuration from file
                f = fopen(path, "r");
                STARPU_ASSERT(f);
		locked = _starpu_frdlock(f) == 0;
                _starpu_drop_comments(f);
                ret = fscanf(f, "%u\t", &read_cpus);
		STARPU_ASSERT(ret == 1);
                _starpu_drop_comments(f);
		ret = fscanf(f, "%u\t", &read_cuda);
		STARPU_ASSERT(ret == 1);
                _starpu_drop_comments(f);
		ret = fscanf(f, "%u\t", &read_opencl);
		STARPU_ASSERT(ret == 1);
                _starpu_drop_comments(f);
		ret = fscanf(f, "%u\t", &read_mic);
		if (ret == 0)
			read_mic = 0;
                _starpu_drop_comments(f);
		if (locked)
			_starpu_frdunlock(f);
                fclose(f);

                // Loading current configuration
                ncpus = _starpu_topology_get_nhwcpu(config);
>>>>>>> 338c41e2
#ifdef STARPU_USE_CUDA
		ncuda = _starpu_get_cuda_device_count();
#endif
#ifdef STARPU_USE_OPENCL
        nopencl = _starpu_opencl_get_device_count();
#endif
#ifdef STARPU_USE_MIC
        nmic = _starpu_mic_src_get_device_count();
#endif /* STARPU_USE_MIC */
#ifdef STARPU_USE_MPI_MASTER_SLAVE
        nmpi_ms = _starpu_mpi_src_get_device_count();
#endif /* STARPU_USE_MPI_MASTER_SLAVE */

        // Checking if both configurations match
        compare_value_and_recalibrate("CPUS", read_cpus, ncpus);
        compare_value_and_recalibrate("CUDA", read_cuda, ncuda);
        compare_value_and_recalibrate("OpenCL", read_opencl, nopencl);
        compare_value_and_recalibrate("MIC", read_mic, nmic);
        compare_value_and_recalibrate("MPI Master-Slave", read_mpi_ms, nmpi_ms);
    }
}

static void write_bus_config_file_content(void)
{
	FILE *f;
	char path[256];
	int locked;

	STARPU_ASSERT(was_benchmarked);
        get_config_path(path, sizeof(path));

	_STARPU_DEBUG("writing config to %s\n", path);

        f = fopen(path, "w+");
	STARPU_ASSERT(f);
	locked = _starpu_fwrlock(f) == 0;
	_starpu_fftruncate(f, 0);

        fprintf(f, "# Current configuration\n");
        fprintf(f, "%u # Number of CPUs\n", ncpus);
<<<<<<< HEAD
        fprintf(f, "%d # Number of CUDA devices\n", ncuda);
        fprintf(f, "%d # Number of OpenCL devices\n", nopencl);
        fprintf(f, "%d # Number of MIC devices\n", nmic);
        fprintf(f, "%d # Number of MPI devices\n", nmpi_ms);
=======
        fprintf(f, "%u # Number of CUDA devices\n", ncuda);
        fprintf(f, "%u # Number of OpenCL devices\n", nopencl);
        fprintf(f, "%u # Number of MIC devices\n", nmic);
>>>>>>> 338c41e2

	if (locked)
		_starpu_fwrunlock(f);
        fclose(f);
}

static void generate_bus_config_file(void)
{
	if (!was_benchmarked)
		benchmark_all_gpu_devices();
    
#ifdef STARPU_USE_MPI_MASTER_SLAVE
    /* Slaves don't write files */
    if (!_starpu_mpi_common_is_src_node())
        return;
#endif

	write_bus_config_file_content();
}
#endif /* !SIMGRID */

void _starpu_simgrid_get_platform_path(int version, char *path, size_t maxlen)
{
	if (version == 3)
		get_bus_path("platform.xml", path, maxlen);
	else
		get_bus_path("platform.v4.xml", path, maxlen);
}

#ifndef STARPU_SIMGRID
/*
 * Compute the precise PCI tree bandwidth and link shares
 *
 * We only have measurements from one leaf to another. We assume that the
 * available bandwidth is greater at lower levels, and thus measurements from
 * increasingly far GPUs provide the PCI bridges bandwidths at each level.
 *
 * The bandwidth of a PCI bridge is thus computed as the maximum of the speed
 * of the various transfers that we have achieved through it.  We thus browse
 * the PCI tree three times:
 *
 * - first through all CUDA-CUDA possible transfers to compute the maximum
 *   measured bandwidth on each PCI link and hub used for that.
 * - then through the whole tree to emit links for each PCI link and hub.
 * - then through all CUDA-CUDA possible transfers again to emit routes.
 */

#if defined(STARPU_USE_CUDA) && defined(HAVE_DECL_HWLOC_CUDA_GET_DEVICE_OSDEV_BY_INDEX) && HAVE_DECL_HWLOC_CUDA_GET_DEVICE_OSDEV_BY_INDEX && defined(HAVE_CUDA_MEMCPY_PEER)

/* Records, for each PCI link and hub, the maximum bandwidth seen through it */
struct pci_userdata
{
	/* Uplink max measurement */
	double bw_up;
	double bw_down;

	/* Hub max measurement */
	double bw;
};

/* Allocate a pci_userdata structure for the given object */
static void allocate_userdata(hwloc_obj_t obj)
{
	struct pci_userdata *data;

	if (obj->userdata)
		return;

	_STARPU_MALLOC(obj->userdata, sizeof(*data));
	data = obj->userdata;
	data->bw_up = 0.0;
	data->bw_down = 0.0;
	data->bw = 0.0;
}

/* Update the maximum bandwidth seen going to upstream */
static void update_bandwidth_up(hwloc_obj_t obj, double bandwidth)
{
	struct pci_userdata *data;
	if (obj->type != HWLOC_OBJ_BRIDGE && obj->type != HWLOC_OBJ_PCI_DEVICE)
		return;
	allocate_userdata(obj);

	data = obj->userdata;
	if (data->bw_up < bandwidth)
		data->bw_up = bandwidth;
}

/* Update the maximum bandwidth seen going from upstream */
static void update_bandwidth_down(hwloc_obj_t obj, double bandwidth)
{
	struct pci_userdata *data;
	if (obj->type != HWLOC_OBJ_BRIDGE && obj->type != HWLOC_OBJ_PCI_DEVICE)
		return;
	allocate_userdata(obj);

	data = obj->userdata;
	if (data->bw_down < bandwidth)
		data->bw_down = bandwidth;
}

/* Update the maximum bandwidth seen going through this Hub */
static void update_bandwidth_through(hwloc_obj_t obj, double bandwidth)
{
	struct pci_userdata *data;
	allocate_userdata(obj);

	data = obj->userdata;
	if (data->bw < bandwidth)
		data->bw = bandwidth;
}

/* find_* functions perform the first step: computing maximum bandwidths */

/* Our trafic had to go through the host, go back from target up to the host,
 * updating uplink downstream bandwidth along the way */
static void find_platform_backward_path(hwloc_obj_t obj, double bandwidth)
{
	if (!obj)
		/* Oops, we should have seen a host bridge. Well, too bad. */
		return;

	/* Update uplink bandwidth of PCI Hub */
	update_bandwidth_down(obj, bandwidth);
	/* Update internal bandwidth of PCI Hub */
	update_bandwidth_through(obj, bandwidth);

	if (obj->type == HWLOC_OBJ_BRIDGE && obj->attr->bridge.upstream_type == HWLOC_OBJ_BRIDGE_HOST)
		/* Finished */
		return;

	/* Continue up */
	find_platform_backward_path(obj->parent, bandwidth);
}
/* Same, but update uplink upstream bandwidth */
static void find_platform_forward_path(hwloc_obj_t obj, double bandwidth)
{
	if (!obj)
		/* Oops, we should have seen a host bridge. Well, too bad. */
		return;

	/* Update uplink bandwidth of PCI Hub */
	update_bandwidth_up(obj, bandwidth);
	/* Update internal bandwidth of PCI Hub */
	update_bandwidth_through(obj, bandwidth);

	if (obj->type == HWLOC_OBJ_BRIDGE && obj->attr->bridge.upstream_type == HWLOC_OBJ_BRIDGE_HOST)
		/* Finished */
		return;

	/* Continue up */
	find_platform_forward_path(obj->parent, bandwidth);
}

/* Find the path from obj1 through parent down to obj2 (without ever going up),
 * and update the maximum bandwidth along the path */
static int find_platform_path_down(hwloc_obj_t parent, hwloc_obj_t obj1, hwloc_obj_t obj2, double bandwidth)
{
	unsigned i;

	/* Base case, path is empty */
	if (parent == obj2)
		return 1;

	/* Try to go down from parent */
	for (i = 0; i < parent->arity; i++)
		if (parent->children[i] != obj1 && find_platform_path_down(parent->children[i], NULL, obj2, bandwidth))
		{
			/* Found it down there, update bandwidth of parent */
			update_bandwidth_down(parent->children[i], bandwidth);
			update_bandwidth_through(parent, bandwidth);
			return 1;
		}
	return 0;
}

/* Find the path from obj1 to obj2, and update the maximum bandwidth along the
 * path */
static int find_platform_path_up(hwloc_obj_t obj1, hwloc_obj_t obj2, double bandwidth)
{
	int ret;
	hwloc_obj_t parent = obj1->parent;

	if (!parent)
	{
		/* Oops, we should have seen a host bridge. Act as if we had seen it.  */
		find_platform_backward_path(obj2, bandwidth);
		return 1;
	}

	if (find_platform_path_down(parent, obj1, obj2, bandwidth))
		/* obj2 was a mere (sub)child of our parent */
		return 1;

	/* obj2 is not a (sub)child of our parent, we have to go up through the parent */
	if (parent->type == HWLOC_OBJ_BRIDGE && parent->attr->bridge.upstream_type == HWLOC_OBJ_BRIDGE_HOST)
	{
		/* We have to go up to the Host, so obj2 is not in the same PCI
		 * tree, so we're for for obj1 to Host, and just find the path
		 * from obj2 to Host too.
		 */
		find_platform_backward_path(obj2, bandwidth);

		update_bandwidth_up(parent, bandwidth);
		update_bandwidth_through(parent, bandwidth);

		return 1;
	}

	/* Not at host yet, just go up */
	ret = find_platform_path_up(parent, obj2, bandwidth);
	update_bandwidth_up(parent, bandwidth);
	update_bandwidth_through(parent, bandwidth);
	return ret;
}

/* find the path between cuda i and cuda j, and update the maximum bandwidth along the path */
static int find_platform_cuda_path(hwloc_topology_t topology, unsigned i, unsigned j, double bandwidth)
{
	hwloc_obj_t cudai, cudaj;
	cudai = hwloc_cuda_get_device_osdev_by_index(topology, i);
	cudaj = hwloc_cuda_get_device_osdev_by_index(topology, j);

	if (!cudai || !cudaj)
		return 0;

	return find_platform_path_up(cudai, cudaj, bandwidth);
}

/* emit_topology_bandwidths performs the second step: emitting link names */

/* Emit the link name of the object */
static void emit_pci_hub(FILE *f, hwloc_obj_t obj)
{
	STARPU_ASSERT(obj->type == HWLOC_OBJ_BRIDGE);
	fprintf(f, "PCI:%04x:[%02x-%02x]", obj->attr->bridge.downstream.pci.domain, obj->attr->bridge.downstream.pci.secondary_bus, obj->attr->bridge.downstream.pci.subordinate_bus);
}

static void emit_pci_dev(FILE *f, struct hwloc_pcidev_attr_s *pcidev)
{
	fprintf(f, "PCI:%04x:%02x:%02x.%1x", pcidev->domain, pcidev->bus, pcidev->dev, pcidev->func);
}

/* Emit the links of the object */
static void emit_topology_bandwidths(FILE *f, hwloc_obj_t obj, const char *Bps, const char *s)
{
	unsigned i;
	if (obj->userdata)
	{
		struct pci_userdata *data = obj->userdata;

		if (obj->type == HWLOC_OBJ_BRIDGE)
		{
			/* Uplink */
			fprintf(f, "   <link id=\"");
			emit_pci_hub(f, obj);
			fprintf(f, " up\" bandwidth=\"%f%s\" latency=\"0.000000%s\"/>\n", data->bw_up, Bps, s);
			fprintf(f, "   <link id=\"");
			emit_pci_hub(f, obj);
			fprintf(f, " down\" bandwidth=\"%f%s\" latency=\"0.000000%s\"/>\n", data->bw_down, Bps, s);

			/* PCI Switches are assumed to have infinite internal bandwidth */
			if (!obj->name || !strstr(obj->name, "Switch"))
			{
				/* We assume that PCI Hubs have double bandwidth in
				 * order to support full duplex but not more */
				fprintf(f, "   <link id=\"");
				emit_pci_hub(f, obj);
				fprintf(f, " through\" bandwidth=\"%f%s\" latency=\"0.000000%s\"/>\n", data->bw * 2, Bps, s);
			}
		}
		else if (obj->type == HWLOC_OBJ_PCI_DEVICE)
		{
			fprintf(f, "   <link id=\"");
			emit_pci_dev(f, &obj->attr->pcidev);
			fprintf(f, " up\" bandwidth=\"%f%s\" latency=\"0.000000%s\"/>\n", data->bw_up, Bps, s);
			fprintf(f, "   <link id=\"");
			emit_pci_dev(f, &obj->attr->pcidev);
			fprintf(f, " down\" bandwidth=\"%f%s\" latency=\"0.000000%s\"/>\n", data->bw_down, Bps, s);
		}
	}

	for (i = 0; i < obj->arity; i++)
		emit_topology_bandwidths(f, obj->children[i], Bps, s);
}

/* emit_pci_link_* functions perform the third step: emitting the routes */

static void emit_pci_link(FILE *f, hwloc_obj_t obj, const char *suffix)
{
	if (obj->type == HWLOC_OBJ_BRIDGE)
	{
		fprintf(f, "    <link_ctn id=\"");
		emit_pci_hub(f, obj);
		fprintf(f, " %s\"/>\n", suffix);
	}
	else if (obj->type == HWLOC_OBJ_PCI_DEVICE)
	{
		fprintf(f, "    <link_ctn id=\"");
		emit_pci_dev(f, &obj->attr->pcidev);
		fprintf(f, " %s\"/>\n", suffix);
	}
}

/* Go to upstream */
static void emit_pci_link_up(FILE *f, hwloc_obj_t obj)
{
	emit_pci_link(f, obj, "up");
}

/* Go from upstream */
static void emit_pci_link_down(FILE *f, hwloc_obj_t obj)
{
	emit_pci_link(f, obj, "down");
}

/* Go through PCI hub */
static void emit_pci_link_through(FILE *f, hwloc_obj_t obj)
{
	/* We don't care about trafic going through PCI switches */
	if (obj->type == HWLOC_OBJ_BRIDGE)
	{
		if (!obj->name || !strstr(obj->name, "Switch"))
			emit_pci_link(f, obj, "through");
		else
		{
			fprintf(f, "    <!--   Switch ");
			emit_pci_hub(f, obj);
			fprintf(f, " through -->\n");
		}
	}
}

/* Our trafic has to go through the host, go back from target up to the host,
 * using uplink downstream along the way */
static void emit_platform_backward_path(FILE *f, hwloc_obj_t obj)
{
	if (!obj)
		/* Oops, we should have seen a host bridge. Well, too bad. */
		return;

	/* Go through PCI Hub */
	emit_pci_link_through(f, obj);
	/* Go through uplink */
	emit_pci_link_down(f, obj);

	if (obj->type == HWLOC_OBJ_BRIDGE && obj->attr->bridge.upstream_type == HWLOC_OBJ_BRIDGE_HOST)
	{
		/* Finished, go through host */
		fprintf(f, "    <link_ctn id=\"Host\"/>\n");
		return;
	}

	/* Continue up */
	emit_platform_backward_path(f, obj->parent);
}
/* Same, but use upstream link */
static void emit_platform_forward_path(FILE *f, hwloc_obj_t obj)
{
	if (!obj)
		/* Oops, we should have seen a host bridge. Well, too bad. */
		return;

	/* Go through PCI Hub */
	emit_pci_link_through(f, obj);
	/* Go through uplink */
	emit_pci_link_up(f, obj);

	if (obj->type == HWLOC_OBJ_BRIDGE && obj->attr->bridge.upstream_type == HWLOC_OBJ_BRIDGE_HOST)
	{
		/* Finished, go through host */
		fprintf(f, "    <link_ctn id=\"Host\"/>\n");
		return;
	}

	/* Continue up */
	emit_platform_forward_path(f, obj->parent);
}

/* Find the path from obj1 through parent down to obj2 (without ever going up),
 * and use the links along the path */
static int emit_platform_path_down(FILE *f, hwloc_obj_t parent, hwloc_obj_t obj1, hwloc_obj_t obj2)
{
	unsigned i;

	/* Base case, path is empty */
	if (parent == obj2)
		return 1;

	/* Try to go down from parent */
	for (i = 0; i < parent->arity; i++)
		if (parent->children[i] != obj1 && emit_platform_path_down(f, parent->children[i], NULL, obj2))
		{
			/* Found it down there, path goes through this hub */
			emit_pci_link_down(f, parent->children[i]);
			emit_pci_link_through(f, parent);
			return 1;
		}
	return 0;
}

/* Find the path from obj1 to obj2, and use the links along the path */
static int emit_platform_path_up(FILE *f, hwloc_obj_t obj1, hwloc_obj_t obj2)
{
	int ret;
	hwloc_obj_t parent = obj1->parent;

	if (!parent)
	{
		/* Oops, we should have seen a host bridge. Act as if we had seen it.  */
		emit_platform_backward_path(f, obj2);
		return 1;
	}

	if (emit_platform_path_down(f, parent, obj1, obj2))
		/* obj2 was a mere (sub)child of our parent */
		return 1;

	/* obj2 is not a (sub)child of our parent, we have to go up through the parent */
	if (parent->type == HWLOC_OBJ_BRIDGE && parent->attr->bridge.upstream_type == HWLOC_OBJ_BRIDGE_HOST)
	{
		/* We have to go up to the Host, so obj2 is not in the same PCI
		 * tree, so we're for for obj1 to Host, and just find the path
		 * from obj2 to Host too.
		 */
		emit_platform_backward_path(f, obj2);
		fprintf(f, "    <link_ctn id=\"Host\"/>\n");

		emit_pci_link_up(f, parent);
		emit_pci_link_through(f, parent);

		return 1;
	}

	/* Not at host yet, just go up */
	ret = emit_platform_path_up(f, parent, obj2);
	emit_pci_link_up(f, parent);
	emit_pci_link_through(f, parent);
	return ret;
}

/* Clean our mess in the topology before destroying it */
static void clean_topology(hwloc_obj_t obj)
{
	unsigned i;
	if (obj->userdata)
		free(obj->userdata);
	for (i = 0; i < obj->arity; i++)
		clean_topology(obj->children[i]);
}
#endif

static void write_bus_platform_file_content(int version)
{
	FILE *f;
	char path[256];
	unsigned i;
	const char *speed, *flops, *Bps, *s;
	char dash;
	int locked;

	if (version == 3)
	{
		speed = "power";
		flops = "";
		Bps = "";
		s = "";
		dash = '_';
	}
	else
	{
		speed = "speed";
		flops = "f";
		Bps = "Bps";
		s = "s";
		dash = '-';
	}

	STARPU_ASSERT(was_benchmarked);

	_starpu_simgrid_get_platform_path(version, path, sizeof(path));

	_STARPU_DEBUG("writing platform to %s\n", path);

	f = fopen(path, "w+");
	if (!f)
	{
		perror("fopen write_bus_platform_file_content");
		_STARPU_DISP("path '%s'\n", path);
		fflush(stderr);
		STARPU_ABORT();
	}
	locked = _starpu_fwrlock(f) == 0;
	_starpu_fftruncate(f, 0);

	fprintf(f,
"<?xml version='1.0'?>\n"
"<!DOCTYPE platform SYSTEM '%s'>\n"
" <platform version=\"%d\">\n"
" <config id=\"General\">\n"
"   <prop id=\"network/TCP%cgamma\" value=\"-1\"></prop>\n"
"   <prop id=\"network/latency%cfactor\" value=\"1\"></prop>\n"
"   <prop id=\"network/bandwidth%cfactor\" value=\"1\"></prop>\n"
" </config>\n"
" <AS  id=\"AS0\"  routing=\"Full\">\n"
"   <host id=\"MAIN\" %s=\"1%s\"/>\n",
		version == 3
			? "http://simgrid.gforge.inria.fr/simgrid.dtd"
			: "http://simgrid.gforge.inria.fr/simgrid/simgrid.dtd",
		version, dash, dash, dash, speed, flops);

	for (i = 0; i < ncpus; i++)
		/* TODO: host memory for out-of-core simulation */
		fprintf(f, "   <host id=\"CPU%u\" %s=\"2000000000%s\"/>\n", i, speed, flops);

	for (i = 0; i < ncuda; i++)
	{
		fprintf(f, "   <host id=\"CUDA%u\" %s=\"2000000000%s\">\n", i, speed, flops);
		fprintf(f, "     <prop id=\"memsize\" value=\"%llu\"/>\n", (unsigned long long) cuda_size[i]);
#ifdef HAVE_CUDA_MEMCPY_PEER
		fprintf(f, "     <prop id=\"memcpy_peer\" value=\"1\"/>\n");
#endif
		/* TODO: record cudadev_direct instead of assuming it's NUMA nodes */
		fprintf(f, "   </host>\n");
	}

	for (i = 0; i < nopencl; i++)
	{
		fprintf(f, "   <host id=\"OpenCL%u\" %s=\"2000000000%s\">\n", i, speed, flops);
		fprintf(f, "     <prop id=\"memsize\" value=\"%llu\"/>\n", (unsigned long long) opencl_size[i]);
		fprintf(f, "   </host>\n");
	}

	fprintf(f, "\n   <host id=\"RAM\" %s=\"1%s\"/>\n", speed, flops);

	/*
	 * Compute maximum bandwidth, taken as host bandwidth
	 */
	double max_bandwidth = 0;
#ifdef STARPU_USE_CUDA
	for (i = 0; i < ncuda; i++)
	{
		double down_bw = 1.0 / cudadev_timing_dtoh[1+i];
		double up_bw = 1.0 / cudadev_timing_htod[1+i];
		if (max_bandwidth < down_bw)
			max_bandwidth = down_bw;
		if (max_bandwidth < up_bw)
			max_bandwidth = up_bw;
	}
#endif
#ifdef STARPU_USE_OPENCL
	for (i = 0; i < nopencl; i++)
	{
		double down_bw = 1.0 / opencldev_timing_dtoh[1+i];
		double up_bw = 1.0 / opencldev_timing_htod[1+i];
		if (max_bandwidth < down_bw)
			max_bandwidth = down_bw;
		if (max_bandwidth < up_bw)
			max_bandwidth = up_bw;
	}
#endif
	fprintf(f, "\n   <link id=\"Host\" bandwidth=\"%f%s\" latency=\"0.000000%s\"/>\n\n", max_bandwidth*1000000, Bps, s);

	/*
	 * OpenCL links
	 */

#ifdef STARPU_USE_OPENCL
	for (i = 0; i < nopencl; i++)
	{
		char i_name[16];
		snprintf(i_name, sizeof(i_name), "OpenCL%u", i);
		fprintf(f, "   <link id=\"RAM-%s\" bandwidth=\"%f%s\" latency=\"%f%s\"/>\n",
			i_name,
			1000000 / opencldev_timing_htod[1+i], Bps,
			opencldev_latency_htod[1+i]/1000000., s);
		fprintf(f, "   <link id=\"%s-RAM\" bandwidth=\"%f%s\" latency=\"%f%s\"/>\n",
			i_name,
			1000000 / opencldev_timing_dtoh[1+i], Bps,
			opencldev_latency_dtoh[1+i]/1000000., s);
	}
	fprintf(f, "\n");
#endif

	/*
	 * CUDA links and routes
	 */

#ifdef STARPU_USE_CUDA
	/* Write RAM/CUDA bandwidths and latencies */
	for (i = 0; i < ncuda; i++)
	{
		char i_name[16];
		snprintf(i_name, sizeof(i_name), "CUDA%u", i);
		fprintf(f, "   <link id=\"RAM-%s\" bandwidth=\"%f%s\" latency=\"%f%s\"/>\n",
			i_name,
			1000000. / cudadev_timing_htod[1+i], Bps,
			cudadev_latency_htod[1+i]/1000000., s);
		fprintf(f, "   <link id=\"%s-RAM\" bandwidth=\"%f%s\" latency=\"%f%s\"/>\n",
			i_name,
			1000000. / cudadev_timing_dtoh[1+i], Bps,
			cudadev_latency_dtoh[1+i]/1000000., s);
	}
	fprintf(f, "\n");
#ifdef HAVE_CUDA_MEMCPY_PEER
	/* Write CUDA/CUDA bandwidths and latencies */
	for (i = 0; i < ncuda; i++)
	{
		unsigned j;
		char i_name[16];
		snprintf(i_name, sizeof(i_name), "CUDA%d", i);
		for (j = 0; j < ncuda; j++)
		{
			char j_name[16];
			if (j == i)
				continue;
			snprintf(j_name, sizeof(j_name), "CUDA%d", j);
			fprintf(f, "   <link id=\"%s-%s\" bandwidth=\"%f%s\" latency=\"%f%s\"/>\n",
				i_name, j_name,
				1000000. / cudadev_timing_dtod[1+i][1+j], Bps,
				cudadev_latency_dtod[1+i][1+j]/1000000., s);
		}
	}
#endif

#if defined(HAVE_DECL_HWLOC_CUDA_GET_DEVICE_OSDEV_BY_INDEX) && HAVE_DECL_HWLOC_CUDA_GET_DEVICE_OSDEV_BY_INDEX && defined(HAVE_CUDA_MEMCPY_PEER)
	/* If we have enough hwloc information, write PCI bandwidths and routes */
	if (!starpu_get_env_number_default("STARPU_PCI_FLAT", 0))
	{
		hwloc_topology_t topology;
		hwloc_topology_init(&topology);
		hwloc_topology_set_flags(topology, HWLOC_TOPOLOGY_FLAG_IO_DEVICES | HWLOC_TOPOLOGY_FLAG_IO_BRIDGES);
		hwloc_topology_load(topology);

		/* First find paths and record measured bandwidth along the path */
		for (i = 0; i < ncuda; i++)
		{
			unsigned j;
			for (j = 0; j < ncuda; j++)
				if (i != j)
					if (!find_platform_cuda_path(topology, i, j, 1000000. / cudadev_timing_dtod[1+i][1+j]))
					{
						clean_topology(hwloc_get_root_obj(topology));
						hwloc_topology_destroy(topology);
						goto flat_cuda;
					}
			/* Record RAM/CUDA bandwidths */
			find_platform_forward_path(hwloc_cuda_get_device_osdev_by_index(topology, i), 1000000. / cudadev_timing_dtoh[1+i]);
			find_platform_backward_path(hwloc_cuda_get_device_osdev_by_index(topology, i), 1000000. / cudadev_timing_htod[1+i]);
		}

		/* Ok, found path in all cases, can emit advanced platform routes */
		fprintf(f, "\n");
		emit_topology_bandwidths(f, hwloc_get_root_obj(topology), Bps, s);
		fprintf(f, "\n");
		for (i = 0; i < ncuda; i++)
		{
			unsigned j;
			for (j = 0; j < ncuda; j++)
				if (i != j)
				{
					fprintf(f, "   <route src=\"CUDA%u\" dst=\"CUDA%u\" symmetrical=\"NO\">\n", i, j);
					fprintf(f, "    <link_ctn id=\"CUDA%d-CUDA%d\"/>\n", i, j);
					emit_platform_path_up(f,
						hwloc_cuda_get_device_osdev_by_index(topology, i),
						hwloc_cuda_get_device_osdev_by_index(topology, j));
					fprintf(f, "   </route>\n");
				}

			fprintf(f, "   <route src=\"CUDA%d\" dst=\"RAM\" symmetrical=\"NO\">\n", i);
			fprintf(f, "    <link_ctn id=\"CUDA%d-RAM\"/>\n", i);
			emit_platform_forward_path(f, hwloc_cuda_get_device_osdev_by_index(topology, i));
			fprintf(f, "   </route>\n");

			fprintf(f, "   <route src=\"RAM\" dst=\"CUDA%d\" symmetrical=\"NO\">\n", i);
			fprintf(f, "    <link_ctn id=\"RAM-CUDA%d\"/>\n", i);
			emit_platform_backward_path(f, hwloc_cuda_get_device_osdev_by_index(topology, i));
			fprintf(f, "   </route>\n");
		}

		clean_topology(hwloc_get_root_obj(topology));
		hwloc_topology_destroy(topology);
	}
	else
	{
flat_cuda:
#else
	{
#endif
	/* If we don't have enough hwloc information, write trivial routes always through host */
	for (i = 0; i < ncuda; i++)
	{
		char i_name[16];
		snprintf(i_name, sizeof(i_name), "CUDA%u", i);
		fprintf(f, "   <route src=\"RAM\" dst=\"%s\" symmetrical=\"NO\"><link_ctn id=\"RAM-%s\"/><link_ctn id=\"Host\"/></route>\n", i_name, i_name);
		fprintf(f, "   <route src=\"%s\" dst=\"RAM\" symmetrical=\"NO\"><link_ctn id=\"%s-RAM\"/><link_ctn id=\"Host\"/></route>\n", i_name, i_name);
	}
#ifdef HAVE_CUDA_MEMCPY_PEER
	for (i = 0; i < ncuda; i++)
	{
		unsigned j;
		char i_name[16];
		snprintf(i_name, sizeof(i_name), "CUDA%d", i);
		for (j = 0; j < ncuda; j++)
		{
			char j_name[16];
			if (j == i)
				continue;
			snprintf(j_name, sizeof(j_name), "CUDA%d", j);
			fprintf(f, "   <route src=\"%s\" dst=\"%s\" symmetrical=\"NO\"><link_ctn id=\"%s-%s\"/><link_ctn id=\"Host\"/></route>\n", i_name, j_name, i_name, j_name);
		}
	}
#endif
	} /* defined(STARPU_HAVE_HWLOC) && defined(HAVE_CUDA_MEMCPY_PEER) */
	fprintf(f, "\n");
#endif /* STARPU_USE_CUDA */

	/*
	 * OpenCL routes
	 */

#ifdef STARPU_USE_OPENCL
	for (i = 0; i < nopencl; i++)
	{
		char i_name[16];
		snprintf(i_name, sizeof(i_name), "OpenCL%u", i);
		fprintf(f, "   <route src=\"RAM\" dst=\"%s\" symmetrical=\"NO\"><link_ctn id=\"RAM-%s\"/><link_ctn id=\"Host\"/></route>\n", i_name, i_name);
		fprintf(f, "   <route src=\"%s\" dst=\"RAM\" symmetrical=\"NO\"><link_ctn id=\"%s-RAM\"/><link_ctn id=\"Host\"/></route>\n", i_name, i_name);
	}
#endif

	fprintf(f,
" </AS>\n"
" </platform>\n"
		);

	if (locked)
		_starpu_fwrunlock(f);
	fclose(f);
}

static void generate_bus_platform_file(void)
{
	if (!was_benchmarked)
		benchmark_all_gpu_devices();

#ifdef STARPU_USE_MPI_MASTER_SLAVE
    /* Slaves don't write files */
    if (!_starpu_mpi_common_is_src_node())
        return;
#endif

	write_bus_platform_file_content(3);
	write_bus_platform_file_content(4);
}

static void check_bus_platform_file(void)
{
	int res;

	char path[256];
	_starpu_simgrid_get_platform_path(4, path, sizeof(path));

	res = access(path, F_OK);

	if (!res)
	{
		_starpu_simgrid_get_platform_path(3, path, sizeof(path));
		res = access(path, F_OK);
	}

	if (res)
	{
		/* File does not exist yet */
		generate_bus_platform_file();
	}
}

/*
 *	Generic
 */

static void _starpu_bus_force_sampling(void)
{
	_STARPU_DEBUG("Force bus sampling ...\n");
	_starpu_create_sampling_directory_if_needed();

	generate_bus_affinity_file();
	generate_bus_latency_file();
	generate_bus_bandwidth_file();
	generate_bus_config_file();
	generate_bus_platform_file();
}
#endif /* !SIMGRID */

void _starpu_load_bus_performance_files(void)
{
	_starpu_create_sampling_directory_if_needed();

#if defined(STARPU_USE_CUDA) || defined(STARPU_USE_SIMGRID)
	ncuda = _starpu_get_cuda_device_count();
#endif
#if defined(STARPU_USE_OPENCL) || defined(STARPU_USE_SIMGRID)
	nopencl = _starpu_opencl_get_device_count();
#endif
<<<<<<< HEAD
#if defined(STARPU_USE_MPI_MASTER_SLAVE) || defined(STARPU_USE_SIMGRID)
    nmpi_ms = _starpu_mpi_src_get_device_count();
=======
#if defined(STARPU_USE_MIC) || defined(STARPU_USE_SIMGRID)
	nmic = _starpu_mic_src_get_device_count();
>>>>>>> 338c41e2
#endif

#ifndef STARPU_SIMGRID
        check_bus_config_file();
#endif

#ifdef STARPU_USE_MPI_MASTER_SLAVE
        /* be sure that master wrote the perf files */
        _starpu_mpi_common_barrier();
#endif

#ifndef STARPU_SIMGRID
	load_bus_affinity_file();
#endif
	load_bus_latency_file();
	load_bus_bandwidth_file();
#ifndef STARPU_SIMGRID
	check_bus_platform_file();
#endif
}

/* (in MB/s) */
double starpu_transfer_bandwidth(unsigned src_node, unsigned dst_node)
{
	return bandwidth_matrix[src_node][dst_node];
}

/* (in µs) */
double starpu_transfer_latency(unsigned src_node, unsigned dst_node)
{
	return latency_matrix[src_node][dst_node];
}

/* (in µs) */
double starpu_transfer_predict(unsigned src_node, unsigned dst_node, size_t size)
{
	double bandwidth = bandwidth_matrix[src_node][dst_node];
	double latency = latency_matrix[src_node][dst_node];
	struct _starpu_machine_topology *topology = &_starpu_get_machine_config()->topology;
#if 0
	int busid = starpu_bus_get_id(src_node, dst_node);
	int direct = starpu_bus_get_direct(busid);
#endif
	float ngpus = topology->ncudagpus+topology->nopenclgpus;

#if 0
	/* Ideally we should take into account that some GPUs are directly
	 * connected through a PCI switch, which has less contention that the
	 * Host bridge, but doing that seems to *decrease* performance... */
	if (direct)
	{
		float neighbours = starpu_bus_get_ngpus(busid);
		/* Count transfers of these GPUs, and count transfers between
		 * other GPUs and these GPUs */
		ngpus = neighbours + (ngpus - neighbours) * neighbours / ngpus;
	}
#endif

	return latency + (size/bandwidth)*2*ngpus;
}


/* calculate save bandwidth and latency */
/* bandwidth in MB/s - latency in µs */
void _starpu_save_bandwidth_and_latency_disk(double bandwidth_write, double bandwidth_read, double latency_write, double latency_read, unsigned node)
{
	unsigned int i, j;
	double slowness_disk_between_main_ram, slowness_main_ram_between_node;

	/* save bandwith */
	for(i = 0; i < STARPU_MAXNODES; ++i)
	{
		for(j = 0; j < STARPU_MAXNODES; ++j)
		{
			if (i == j && j == node) /* source == destination == node */
			{
				bandwidth_matrix[i][j] = 0;
			}
			else if (i == node) /* source == disk */
			{
				/* convert in slowness */
				if(bandwidth_read != 0)
					slowness_disk_between_main_ram = 1/bandwidth_read;
				else
					slowness_disk_between_main_ram = 0;

				if(bandwidth_matrix[STARPU_MAIN_RAM][j] != 0)
					slowness_main_ram_between_node = 1/bandwidth_matrix[STARPU_MAIN_RAM][j];
				else
					slowness_main_ram_between_node = 0;
				
				bandwidth_matrix[i][j] = 1/(slowness_disk_between_main_ram+slowness_main_ram_between_node);
			}
			else if (j == node) /* destination == disk */
			{
				/* convert in slowness */
				if(bandwidth_write != 0)
					slowness_disk_between_main_ram = 1/bandwidth_write;
				else
					slowness_disk_between_main_ram = 0;

				if(bandwidth_matrix[i][STARPU_MAIN_RAM] != 0)
					slowness_main_ram_between_node = 1/bandwidth_matrix[i][STARPU_MAIN_RAM];
				else
					slowness_main_ram_between_node = 0;

				bandwidth_matrix[i][j] = 1/(slowness_disk_between_main_ram+slowness_main_ram_between_node);
			}
			else if (j > node || i > node) /* not affected by the node */
			{
				bandwidth_matrix[i][j] = NAN;
			}
		}
	}

	/* save latency */
	for(i = 0; i < STARPU_MAXNODES; ++i)
	{
		for(j = 0; j < STARPU_MAXNODES; ++j)
		{
			if (i == j && j == node) /* source == destination == node */
			{
				latency_matrix[i][j] = 0;
			}
			else if (i == node) /* source == disk */
			{
				latency_matrix[i][j] = (latency_write+latency_matrix[STARPU_MAIN_RAM][j]);
			}
			else if (j == node) /* destination == disk */
			{
				latency_matrix[i][j] = (latency_read+latency_matrix[i][STARPU_MAIN_RAM]);
			}
			else if (j > node || i > node) /* not affected by the node */
			{
				latency_matrix[i][j] = NAN;
			}
		}
	}
}<|MERGE_RESOLUTION|>--- conflicted
+++ resolved
@@ -1514,13 +1514,9 @@
 	for (dst = 0; dst < nopencl; dst++)
 		fprintf(f, "OpenCL%u\t", dst);
 	for (dst = 0; dst < nmic; dst++)
-<<<<<<< HEAD
-		fprintf(f, "MIC%d\t", dst);
+		fprintf(f, "MIC%u\t", dst);
 	for (dst = 0; dst < nmpi_ms; dst++)
 		fprintf(f, "MPI_MS%d\t", dst);
-=======
-		fprintf(f, "MIC%u\t", dst);
->>>>>>> 338c41e2
 	fprintf(f, "\n");
 
 	for (src = 0; src <= maxnode; src++)
@@ -1530,17 +1526,11 @@
 		else if (src <= ncuda)
 			fprintf(f, "CUDA %u\t", src-1);
 		else if (src <= ncuda + nopencl)
-<<<<<<< HEAD
-			fprintf(f, "OpenCL%d\t", src-ncuda-1);
+			fprintf(f, "OpenCL%u\t", src-ncuda-1);
 		else if (src <= ncuda + nopencl + nmic)
-			fprintf(f, "MIC%d\t", src-ncuda-nopencl-1);
+			fprintf(f, "MIC%u\t", src-ncuda-nopencl-1);
         else
 			fprintf(f, "MPI_MS%d\t", src-ncuda-nopencl-nmic-1);
-=======
-			fprintf(f, "OpenCL%u\t", src-ncuda-1);
-		else
-			fprintf(f, "MIC%u\t", src-ncuda-nopencl-1);
->>>>>>> 338c41e2
 		for (dst = 0; dst <= maxnode; dst++)
 			fprintf(f, "%.0f\t", bandwidth_matrix[src][dst]);
 
@@ -1555,17 +1545,11 @@
 		else if (src <= ncuda)
 			fprintf(f, "CUDA %u\t", src-1);
 		else if (src <= ncuda + nopencl)
-<<<<<<< HEAD
-			fprintf(f, "OpenCL%d\t", src-ncuda-1);
+			fprintf(f, "OpenCL%u\t", src-ncuda-1);
 		else if (src <= ncuda + nopencl + nmic)
-			fprintf(f, "MIC%d\t", src-ncuda-nopencl-1);
+			fprintf(f, "MIC%u\t", src-ncuda-nopencl-1);
         else
 			fprintf(f, "MPI_MS%d\t", src-ncuda-nopencl-nmic-1);
-=======
-			fprintf(f, "OpenCL%u\t", src-ncuda-1);
-		else
-			fprintf(f, "MIC%u\t", src-ncuda-nopencl-1);
->>>>>>> 338c41e2
 		for (dst = 0; dst <= maxnode; dst++)
 			fprintf(f, "%.0f\t", latency_matrix[src][dst]);
 
@@ -1694,71 +1678,46 @@
         }
         else
 	{
-<<<<<<< HEAD
         FILE *f;
         int ret;
         unsigned read_cuda = -1, read_opencl = -1, read_mic = -1, read_mpi_ms = -1;
         unsigned read_cpus = -1;
+		int locked;
 
         // Loading configuration from file
         f = fopen(path, "r");
         STARPU_ASSERT(f);
-        _starpu_frdlock(f);
+		locked = _starpu_frdlock(f) == 0;
         _starpu_drop_comments(f);
+        
         ret = fscanf(f, "%u\t", &read_cpus);
         STARPU_ASSERT(ret == 1);
         _starpu_drop_comments(f);
-        ret = fscanf(f, "%d\t", &read_cuda);
+
+        ret = fscanf(f, "%u\t", &read_cuda);
         STARPU_ASSERT(ret == 1);
         _starpu_drop_comments(f);
-        ret = fscanf(f, "%d\t", &read_opencl);
+
+        ret = fscanf(f, "%u\t", &read_opencl);
         STARPU_ASSERT(ret == 1);
         _starpu_drop_comments(f);
-        ret = fscanf(f, "%d\t", &read_mic);
+        
+        ret = fscanf(f, "%u\t", &read_mic);
         if (ret == 0)
             read_mic = 0;
         _starpu_drop_comments(f);
-        ret = fscanf(f, "%d\t", &read_mpi_ms);
+
+        ret = fscanf(f, "%u\t", &read_mpi_ms);
         if (ret == 0)
             read_mpi_ms = 0;
         _starpu_drop_comments(f);
-        _starpu_frdunlock(f);
+
+		if (locked)
+			_starpu_frdunlock(f);
         fclose(f);
 
         // Loading current configuration
         ncpus = _starpu_topology_get_nhwcpu(config);
-=======
-                FILE *f;
-                int ret;
-		unsigned read_cuda = -1, read_opencl = -1, read_mic = -1;
-                unsigned read_cpus = -1;
-		int locked;
-
-                // Loading configuration from file
-                f = fopen(path, "r");
-                STARPU_ASSERT(f);
-		locked = _starpu_frdlock(f) == 0;
-                _starpu_drop_comments(f);
-                ret = fscanf(f, "%u\t", &read_cpus);
-		STARPU_ASSERT(ret == 1);
-                _starpu_drop_comments(f);
-		ret = fscanf(f, "%u\t", &read_cuda);
-		STARPU_ASSERT(ret == 1);
-                _starpu_drop_comments(f);
-		ret = fscanf(f, "%u\t", &read_opencl);
-		STARPU_ASSERT(ret == 1);
-                _starpu_drop_comments(f);
-		ret = fscanf(f, "%u\t", &read_mic);
-		if (ret == 0)
-			read_mic = 0;
-                _starpu_drop_comments(f);
-		if (locked)
-			_starpu_frdunlock(f);
-                fclose(f);
-
-                // Loading current configuration
-                ncpus = _starpu_topology_get_nhwcpu(config);
->>>>>>> 338c41e2
 #ifdef STARPU_USE_CUDA
 		ncuda = _starpu_get_cuda_device_count();
 #endif
@@ -1799,16 +1758,10 @@
 
         fprintf(f, "# Current configuration\n");
         fprintf(f, "%u # Number of CPUs\n", ncpus);
-<<<<<<< HEAD
-        fprintf(f, "%d # Number of CUDA devices\n", ncuda);
-        fprintf(f, "%d # Number of OpenCL devices\n", nopencl);
-        fprintf(f, "%d # Number of MIC devices\n", nmic);
-        fprintf(f, "%d # Number of MPI devices\n", nmpi_ms);
-=======
         fprintf(f, "%u # Number of CUDA devices\n", ncuda);
         fprintf(f, "%u # Number of OpenCL devices\n", nopencl);
         fprintf(f, "%u # Number of MIC devices\n", nmic);
->>>>>>> 338c41e2
+        fprintf(f, "%d # Number of MPI devices\n", nmpi_ms);
 
 	if (locked)
 		_starpu_fwrunlock(f);
@@ -2614,13 +2567,11 @@
 #if defined(STARPU_USE_OPENCL) || defined(STARPU_USE_SIMGRID)
 	nopencl = _starpu_opencl_get_device_count();
 #endif
-<<<<<<< HEAD
 #if defined(STARPU_USE_MPI_MASTER_SLAVE) || defined(STARPU_USE_SIMGRID)
     nmpi_ms = _starpu_mpi_src_get_device_count();
-=======
+#endif
 #if defined(STARPU_USE_MIC) || defined(STARPU_USE_SIMGRID)
 	nmic = _starpu_mic_src_get_device_count();
->>>>>>> 338c41e2
 #endif
 
 #ifndef STARPU_SIMGRID
