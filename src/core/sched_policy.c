--- conflicted
+++ resolved
@@ -594,13 +594,8 @@
 				sched_ctx = _starpu_get_initial_sched_ctx();
 			else
 				sched_ctx = _get_next_sched_ctx_to_pop_into(worker);
-<<<<<<< HEAD
-			if(sched_ctx != NULL && sched_ctx->id != STARPU_NMAX_SCHED_CTXS)
-=======
-
 
 			if(sched_ctx && sched_ctx->id != STARPU_NMAX_SCHED_CTXS)
->>>>>>> d1d28f8c
 			{
 				if (sched_ctx->sched_policy && sched_ctx->sched_policy->pop_task)
 				{
