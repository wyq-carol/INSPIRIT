--- conflicted
+++ resolved
@@ -109,15 +109,10 @@
 	cpu_set_t cpu_set;
 #endif /* __GLIBC__ */
 #ifdef STARPU_HAVE_HWLOC
-<<<<<<< HEAD
-	hwloc_bitmap_t initial_hwloc_cpu_set;
-	hwloc_bitmap_t current_hwloc_cpu_set;
+	hwloc_bitmap_t hwloc_cpu_set;
 
 	/* hwloc_obj_t of the device controled by the worker*/
 	hwloc_obj_t hw_obj;
-=======
-	hwloc_bitmap_t hwloc_cpu_set;
->>>>>>> 35264a1e
 #endif
 };
 
