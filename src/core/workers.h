/* StarPU --- Runtime system for heterogeneous multicore architectures.
 *
 * Copyright (C) 2009-2012  Université de Bordeaux 1
 * Copyright (C) 2010, 2011, 2012  Centre National de la Recherche Scientifique
 * Copyright (C) 2011  INRIA
 *
 * StarPU is free software; you can redistribute it and/or modify
 * it under the terms of the GNU Lesser General Public License as published by
 * the Free Software Foundation; either version 2.1 of the License, or (at
 * your option) any later version.
 *
 * StarPU is distributed in the hope that it will be useful, but
 * WITHOUT ANY WARRANTY; without even the implied warranty of
 * MERCHANTABILITY or FITNESS FOR A PARTICULAR PURPOSE.
 *
 * See the GNU Lesser General Public License in COPYING.LGPL for more details.
 */

#ifndef __WORKERS_H__
#define __WORKERS_H__

#include <starpu.h>
#include <starpu_scheduler.h>
#include <common/config.h>
#include <pthread.h>
#include <common/timing.h>
#include <common/fxt.h>
#include <core/jobs.h>
#include <core/perfmodel/perfmodel.h>
#include <core/sched_policy.h>
#include <core/topology.h>
#include <core/errorcheck.h>
#include <core/sched_ctx.h>

#ifdef STARPU_HAVE_HWLOC
#include <hwloc.h>
#endif

#ifdef STARPU_USE_CUDA
#include <drivers/cuda/driver_cuda.h>
#endif

#ifdef STARPU_USE_OPENCL
#include <drivers/opencl/driver_opencl.h>
#endif

#ifdef STARPU_USE_GORDON
#include <drivers/gordon/driver_gordon.h>
#endif

#include <drivers/cpu/driver_cpu.h>

#include <datawizard/datawizard.h>

#include <starpu_parameters.h>

struct _starpu_worker
{
	struct _starpu_machine_config *config;
        _starpu_pthread_mutex_t mutex;
	enum starpu_archtype arch; /* what is the type of worker ? */
	uint32_t worker_mask; /* what is the type of worker ? */
	enum starpu_perf_archtype perf_arch; /* in case there are different models of the same arch */
	pthread_t worker_thread; /* the thread which runs the worker */
	unsigned devid; /* which cpu/gpu/etc is controlled by the worker ? */
	int bindid; /* which cpu is the driver bound to ? (logical index) */
	int workerid; /* uniquely identify the worker among all processing units types */
	int combined_workerid; /* combined worker currently using this worker */
	int current_rank; /* current rank in case the worker is used in a parallel fashion */
	int worker_size; /* size of the worker in case we use a combined worker */
        _starpu_pthread_cond_t ready_cond; /* indicate when the worker is ready */
	unsigned memory_node; /* which memory node is the worker associated with ? */
<<<<<<< HEAD
	pthread_cond_t sched_cond; /* condition variable used when the worker waits for tasks. */
	pthread_mutex_t sched_mutex; /* mutex protecting sched_cond */
=======
	_starpu_pthread_cond_t *sched_cond; /* condition variable used when the worker waits for tasks. */
	_starpu_pthread_mutex_t *sched_mutex; /* mutex protecting sched_cond */
>>>>>>> 484e3330
	struct starpu_task_list local_tasks; /* this queue contains tasks that have been explicitely submitted to that queue */
	struct starpu_task *current_task; /* task currently executed by this worker */
	struct _starpu_worker_set *set; /* in case this worker belongs to a set */
	struct _starpu_job_list *terminated_jobs; /* list of pending jobs which were executed */
	unsigned worker_is_running;
	unsigned worker_is_initialized;
	enum _starpu_worker_status status; /* what is the worker doing now ? (eg. CALLBACK) */
	char name[64];
	char short_name[10];
	unsigned run_by_starpu; /* Is this run by StarPU or directly by the application ? */

	struct _starpu_sched_ctx **sched_ctx;
	unsigned nsched_ctxs; /* the no of contexts a worker belongs to*/
	struct _starpu_barrier_counter tasks_barrier; /* wait for the tasks submitted */
	struct starpu_task *tasks[STARPU_NMAX_SCHED_CTXS];
       
	unsigned has_prev_init; /* had already been inited in another ctx */

	/* indicated in each ctx the workers can execute tasks on,
	 used for overlapping ctx in order to determine on which 
	ctx the worker is allowed to pop */
	unsigned active_ctx;
#ifdef __GLIBC__
	cpu_set_t initial_cpu_set;
	cpu_set_t current_cpu_set;
#endif /* __GLIBC__ */
#ifdef STARPU_HAVE_HWLOC
	hwloc_bitmap_t initial_hwloc_cpu_set;
	hwloc_bitmap_t current_hwloc_cpu_set;
#endif
};

struct _starpu_combined_worker
{
	enum starpu_perf_archtype perf_arch; /* in case there are different models of the same arch */
	uint32_t worker_mask; /* what is the type of workers ? */
	int worker_size;
	unsigned memory_node; /* which memory node is associated that worker to ? */
	int combined_workerid[STARPU_NMAXWORKERS];

#ifdef __GLIBC__
	cpu_set_t cpu_set;
#endif /* __GLIBC__ */
#ifdef STARPU_HAVE_HWLOC
	hwloc_bitmap_t hwloc_cpu_set;
#endif
};

/* in case a single CPU worker may control multiple
 * accelerators (eg. Gordon for n SPUs) */
struct _starpu_worker_set
{
        _starpu_pthread_mutex_t mutex;
	pthread_t worker_thread; /* the thread which runs the worker */
	unsigned nworkers;
	unsigned joined; /* only one thread may call pthread_join*/
	void *retval;
	struct _starpu_worker *workers;
        _starpu_pthread_cond_t ready_cond; /* indicate when the set is ready */
	unsigned set_is_initialized;
};

struct _starpu_machine_config
{
	struct starpu_machine_topology topology;

#ifdef STARPU_HAVE_HWLOC
	int cpu_depth;
#endif

	/* Where to bind workers ? */
	int current_bindid;

	/* Which GPU(s) do we use for CUDA ? */
	int current_cuda_gpuid;

	/* Which GPU(s) do we use for OpenCL ? */
	int current_opencl_gpuid;

	/* Basic workers : each of this worker is running its own driver and
	 * can be combined with other basic workers. */
	struct _starpu_worker workers[STARPU_NMAXWORKERS];

	/* Combined workers: these worker are a combination of basic workers
	 * that can run parallel tasks together. */
	struct _starpu_combined_worker combined_workers[STARPU_NMAX_COMBINEDWORKERS];

	/* This bitmask indicates which kinds of worker are available. For
	 * instance it is possible to test if there is a CUDA worker with
	 * the result of (worker_mask & STARPU_CUDA). */
	uint32_t worker_mask;

        /* either the user given configuration passed to starpu_init or a default configuration */
	struct starpu_conf *conf;
	/* set to 1 if no conf has been given by the user, it
	 * indicates the memory allocated for the default
	 * configuration should be freed on shutdown */
	int default_conf;

	/* this flag is set until the runtime is stopped */
	unsigned running;

	/* all the sched ctx of the current instance of starpu */
	struct _starpu_sched_ctx sched_ctxs[STARPU_NMAX_SCHED_CTXS];

	/* this flag is set until the application is finished submitting tasks */
	unsigned submitting;
};

/* Fill conf with environment variables */
void _starpu_conf_check_environment(struct starpu_conf *conf);

/* Has starpu_shutdown already been called ? */
unsigned _starpu_machine_is_running(void);

/* Check if there is a worker that may execute the task. */
uint32_t _starpu_worker_exists(struct starpu_task *);

/* Is there a worker that can execute CUDA code ? */
uint32_t _starpu_can_submit_cuda_task(void);

/* Is there a worker that can execute CPU code ? */
uint32_t _starpu_can_submit_cpu_task(void);

/* Is there a worker that can execute OpenCL code ? */
uint32_t _starpu_can_submit_opencl_task(void);

/* Check whether there is anything that the worker should do instead of
 * sleeping (waiting on something to happen). */
unsigned _starpu_worker_can_block(unsigned memnode);

/* This function must be called to block a worker. It puts the worker in a
 * sleeping state until there is some event that forces the worker to wake up.
 * */
void _starpu_block_worker(int workerid, _starpu_pthread_cond_t *cond, _starpu_pthread_mutex_t *mutex);

/* The _starpu_worker structure describes all the state of a StarPU worker.
 * This function sets the pthread key which stores a pointer to this structure.
 * */
void _starpu_set_local_worker_key(struct _starpu_worker *worker);

/* This function initializes the current thread for the given worker */
void _starpu_worker_init(struct _starpu_worker *worker, unsigned fut_key);

/* Returns the _starpu_worker structure that describes the state of the
 * current worker. */
struct _starpu_worker *_starpu_get_local_worker_key(void);

/* Returns the _starpu_worker structure that describes the state of the
 * specified worker. */
struct _starpu_worker *_starpu_get_worker_struct(unsigned id);

/* Returns the starpu_sched_ctx structure that descriebes the state of the 
 * specified ctx */
struct _starpu_sched_ctx *_starpu_get_sched_ctx_struct(unsigned id);

struct _starpu_combined_worker *_starpu_get_combined_worker_struct(unsigned id);

int _starpu_is_initialized(void);

/* Returns the structure that describes the overall machine configuration (eg.
 * all workers and topology). */
struct _starpu_machine_config *_starpu_get_machine_config(void);

/* Retrieve the status which indicates what the worker is currently doing. */
enum _starpu_worker_status _starpu_worker_get_status(int workerid);

/* Change the status of the worker which indicates what the worker is currently
 * doing (eg. executing a callback). */
void _starpu_worker_set_status(int workerid, enum _starpu_worker_status status);

/* TODO move */
unsigned _starpu_execute_registered_progression_hooks(void);

<<<<<<< HEAD
/* We keep an initial sched ctx which might be used in case no other ctx is available */
struct _starpu_sched_ctx* _starpu_get_initial_sched_ctx(void);

int starpu_worker_get_nids_by_type(enum starpu_archtype type, int *workerids, int maxsize);

/* returns workers not belonging to any context, be careful no mutex is used, 
   the list might not be updated */
int starpu_worker_get_nids_ctx_free_by_type(enum starpu_archtype type, int *workerids, int maxsize);
=======
#if defined(_MSC_VER) || defined(STARPU_SIMGRID)
void starpu_worker_set_sched_condition(int workerid, _starpu_pthread_cond_t *sched_cond, _starpu_pthread_mutex_t *sched_mutex);
#endif

>>>>>>> 484e3330
#endif // __WORKERS_H__<|MERGE_RESOLUTION|>--- conflicted
+++ resolved
@@ -70,13 +70,8 @@
 	int worker_size; /* size of the worker in case we use a combined worker */
         _starpu_pthread_cond_t ready_cond; /* indicate when the worker is ready */
 	unsigned memory_node; /* which memory node is the worker associated with ? */
-<<<<<<< HEAD
-	pthread_cond_t sched_cond; /* condition variable used when the worker waits for tasks. */
-	pthread_mutex_t sched_mutex; /* mutex protecting sched_cond */
-=======
-	_starpu_pthread_cond_t *sched_cond; /* condition variable used when the worker waits for tasks. */
-	_starpu_pthread_mutex_t *sched_mutex; /* mutex protecting sched_cond */
->>>>>>> 484e3330
+	_starpu_pthread_cond_t sched_cond; /* condition variable used when the worker waits for tasks. */
+	_starpu_pthread_mutex_t sched_mutex; /* mutex protecting sched_cond */
 	struct starpu_task_list local_tasks; /* this queue contains tasks that have been explicitely submitted to that queue */
 	struct starpu_task *current_task; /* task currently executed by this worker */
 	struct _starpu_worker_set *set; /* in case this worker belongs to a set */
@@ -251,7 +246,6 @@
 /* TODO move */
 unsigned _starpu_execute_registered_progression_hooks(void);
 
-<<<<<<< HEAD
 /* We keep an initial sched ctx which might be used in case no other ctx is available */
 struct _starpu_sched_ctx* _starpu_get_initial_sched_ctx(void);
 
@@ -260,10 +254,4 @@
 /* returns workers not belonging to any context, be careful no mutex is used, 
    the list might not be updated */
 int starpu_worker_get_nids_ctx_free_by_type(enum starpu_archtype type, int *workerids, int maxsize);
-=======
-#if defined(_MSC_VER) || defined(STARPU_SIMGRID)
-void starpu_worker_set_sched_condition(int workerid, _starpu_pthread_cond_t *sched_cond, _starpu_pthread_mutex_t *sched_mutex);
-#endif
-
->>>>>>> 484e3330
 #endif // __WORKERS_H__