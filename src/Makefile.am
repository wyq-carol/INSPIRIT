# StarPU --- Runtime system for heterogeneous multicore architectures.
#
<<<<<<< HEAD
# Copyright (C) 2011-2017,2019                           Inria
# Copyright (C) 2009-2020                                Université de Bordeaux
# Copyright (C) 2010-2015,2017,2018,2019                 CNRS
# Copyright (C) 2013                                     Simon Archipoff
=======
# Copyright (C) 2009-2020  Université de Bordeaux, CNRS (LaBRI UMR 5800), Inria
# Copyright (C) 2012       Benjamin Lorendeau
# Copyright (C) 2013       Simon Archipoff
>>>>>>> d2373a16
#
# StarPU is free software; you can redistribute it and/or modify
# it under the terms of the GNU Lesser General Public License as published by
# the Free Software Foundation; either version 2.1 of the License, or (at
# your option) any later version.
#
# StarPU is distributed in the hope that it will be useful, but
# WITHOUT ANY WARRANTY; without even the implied warranty of
# MERCHANTABILITY or FITNESS FOR A PARTICULAR PURPOSE.
#
# See the GNU Lesser General Public License in COPYING.LGPL for more details.
#

include $(top_srcdir)/starpu-notests.mk

SUBDIRS =

CLEANFILES = *.gcno *.gcda *.linkinfo

EXTRA_DIST = dolib.c

xml_DATA = $(srcdir)/core/perfmodel/starpu-perfmodel.dtd
xmldir = $(pkgdatadir)
EXTRA_DIST += core/perfmodel/starpu-perfmodel.dtd

ldflags =

libstarpu_so_version = $(LIBSTARPU_INTERFACE_CURRENT):$(LIBSTARPU_INTERFACE_REVISION):$(LIBSTARPU_INTERFACE_AGE)

if STARPU_HAVE_WINDOWS

LC_MESSAGES=C
export LC_MESSAGES

ldflags += -Xlinker --output-def -Xlinker .libs/libstarpu-@STARPU_EFFECTIVE_VERSION@.def

if STARPU_HAVE_MS_LIB
.libs/libstarpu-@STARPU_EFFECTIVE_VERSION@.lib: libstarpu-@STARPU_EFFECTIVE_VERSION@.la dolib
	./dolib "$(STARPU_MS_LIB)" $(STARPU_MS_LIB_ARCH) .libs/libstarpu-@STARPU_EFFECTIVE_VERSION@.def @STARPU_EFFECTIVE_VERSION@ $(libstarpu_so_version) .libs/libstarpu-@STARPU_EFFECTIVE_VERSION@.lib
all-local: .libs/libstarpu-@STARPU_EFFECTIVE_VERSION@.lib
endif STARPU_HAVE_MS_LIB

install-exec-hook:
	$(INSTALL) .libs/libstarpu-@STARPU_EFFECTIVE_VERSION@.def $(DESTDIR)$(libdir)
if STARPU_HAVE_MS_LIB
	$(INSTALL) .libs/libstarpu-@STARPU_EFFECTIVE_VERSION@.lib $(DESTDIR)$(libdir)
	$(INSTALL) .libs/libstarpu-@STARPU_EFFECTIVE_VERSION@.exp $(DESTDIR)$(libdir)
endif STARPU_HAVE_MS_LIB

endif STARPU_HAVE_WINDOWS

lib_LTLIBRARIES = libstarpu-@STARPU_EFFECTIVE_VERSION@.la

libstarpu_@STARPU_EFFECTIVE_VERSION@_la_CPPFLAGS = -I$(top_srcdir)/include/ -DBUILDING_STARPU  $(GLOBAL_AM_CFLAGS) $(HWLOC_CFLAGS) $(STARPU_CUDA_CPPFLAGS) $(STARPU_OPENCL_CPPFLAGS) $(FXT_CFLAGS) $(STARPU_COI_CPPFLAGS) $(STARPU_SCIF_CPPFLAGS) $(STARPU_RCCE_CFLAGS) $(STARPU_RCCE_CPPFLAGS) -DSTARPU_DATADIR='"$(datadir)"'

libstarpu_@STARPU_EFFECTIVE_VERSION@_la_LIBADD = -lm $(STARPU_OPENCL_LDFLAGS) $(STARPU_CUDA_LDFLAGS) $(LIBSTARPU_LDFLAGS)
libstarpu_@STARPU_EFFECTIVE_VERSION@_la_LDFLAGS = $(ldflags) $(FXT_LDFLAGS) -no-undefined									\
  -version-info $(libstarpu_so_version)

if STARPU_HAVE_DARWIN
libstarpu_@STARPU_EFFECTIVE_VERSION@_la_LDFLAGS += \
							-Wl,-U,_starpu_main \
							-Wl,-U,_smpi_main \
							-Wl,-U,__starpu_mpi_simgrid_init \
							-Wl,-U,_smpi_simulated_main_ \
							-Wl,-U,_starpu_mpi_world_rank
endif

noinst_HEADERS = 						\
	core/dependencies/data_concurrency.h			\
	core/dependencies/cg.h					\
	core/dependencies/tags.h				\
	core/dependencies/implicit_data_deps.h			\
	core/disk.h						\
	core/disk_ops/unistd/disk_unistd_global.h		\
	core/progress_hook.h                                    \
	core/idle_hook.h                                        \
	core/sched_policy.h					\
	core/sched_ctx.h					\
	core/sched_ctx_list.h					\
	core/perfmodel/perfmodel.h				\
	core/perfmodel/regression.h				\
	core/perfmodel/multiple_regression.h			\
	core/jobs.h						\
	core/task.h						\
	core/drivers.h						\
	core/workers.h						\
	core/topology.h						\
	core/debug.h						\
	core/errorcheck.h					\
	core/combined_workers.h					\
	core/simgrid.h						\
	core/task_bundle.h					\
	core/detect_combined_workers.h				\
	sched_policies/helper_mct.h				\
	sched_policies/fifo_queues.h				\
	datawizard/node_ops.h					\
	datawizard/footprint.h					\
	datawizard/datawizard.h					\
	datawizard/data_request.h				\
	datawizard/filters.h					\
	datawizard/write_back.h					\
	datawizard/datastats.h					\
	datawizard/malloc.h					\
	datawizard/memstats.h					\
	datawizard/memory_manager.h				\
	datawizard/memalloc.h					\
	datawizard/copy_driver.h				\
	datawizard/coherency.h					\
	datawizard/sort_data_handles.h				\
	datawizard/memory_nodes.h				\
	datawizard/interfaces/data_interface.h			\
	common/barrier.h					\
	common/timing.h						\
	common/list.h						\
	common/rwlock.h						\
	common/starpu_spinlock.h				\
	common/fxt.h						\
	common/utils.h						\
	common/thread.h						\
	common/barrier.h					\
	common/uthash.h						\
	common/barrier_counter.h				\
	common/rbtree.h						\
	common/rbtree_i.h					\
	common/prio_list.h					\
	common/graph.h						\
	common/knobs.h						\
	drivers/driver_common/driver_common.h			\
	drivers/mp_common/mp_common.h				\
	drivers/mp_common/source_common.h			\
	drivers/mp_common/sink_common.h				\
	drivers/cpu/driver_cpu.h				\
	drivers/cuda/driver_cuda.h				\
	drivers/opencl/driver_opencl.h				\
	drivers/opencl/driver_opencl_utils.h			\
	debug/starpu_debug_helpers.h				\
	drivers/mic/driver_mic_common.h				\
	drivers/mic/driver_mic_source.h				\
	drivers/mic/driver_mic_sink.h				\
	drivers/mpi/driver_mpi_common.h				\
	drivers/mpi/driver_mpi_source.h				\
	drivers/mpi/driver_mpi_sink.h				\
	drivers/disk/driver_disk.h				\
	debug/traces/starpu_fxt.h				\
	profiling/bound.h					\
	profiling/profiling.h					\
	util/openmp_runtime_support.h				\
	util/starpu_clusters_create.h				\
	util/starpu_task_insert_utils.h				\
	util/starpu_data_cpy.h					\
	starpu_parameters.h					\
	sched_policies/prio_deque.h				\
	sched_policies/sched_component.h

libstarpu_@STARPU_EFFECTIVE_VERSION@_la_SOURCES = 		\
	common/barrier.c					\
	common/barrier_counter.c				\
	common/bitmap.c						\
	common/hash.c 						\
	common/rwlock.c						\
	common/starpu_spinlock.c				\
	common/timing.c						\
	common/fxt.c						\
	common/utils.c						\
	common/thread.c						\
	common/rbtree.c						\
	common/graph.c						\
	common/inlines.c					\
	common/knobs.c						\
	core/jobs.c						\
	core/task.c						\
	core/task_bundle.c					\
	core/tree.c						\
	core/drivers.c						\
	core/workers.c						\
	core/combined_workers.c					\
	core/topology.c						\
	core/disk.c						\
	core/debug.c						\
	core/errorcheck.c					\
	core/progress_hook.c					\
	core/idle_hook.c                                        \
	core/dependencies/cg.c					\
	core/dependencies/dependencies.c			\
	core/dependencies/implicit_data_deps.c			\
	core/dependencies/tags.c				\
	core/dependencies/task_deps.c				\
	core/dependencies/data_concurrency.c			\
	core/dependencies/data_arbiter_concurrency.c		\
	core/disk_ops/disk_stdio.c				\
	core/disk_ops/disk_unistd.c                             \
	core/disk_ops/unistd/disk_unistd_global.c		\
	core/perfmodel/perfmodel_history.c			\
	core/perfmodel/perfmodel_bus.c				\
	core/perfmodel/perfmodel.c				\
	core/perfmodel/perfmodel_print.c			\
	core/perfmodel/perfmodel_nan.c				\
	core/perfmodel/regression.c				\
	core/perfmodel/multiple_regression.c			\
	core/sched_policy.c					\
	core/simgrid.c						\
	core/simgrid_cpp.cpp					\
	core/sched_ctx.c					\
	core/sched_ctx_list.c					\
	core/parallel_task.c					\
	core/detect_combined_workers.c				\
	sched_policies/eager_central_policy.c			\
	sched_policies/eager_central_priority_policy.c		\
	sched_policies/work_stealing_policy.c			\
	sched_policies/deque_modeling_policy_data_aware.c	\
	sched_policies/random_policy.c				\
	sched_policies/fifo_queues.c				\
	sched_policies/parallel_heft.c				\
	sched_policies/parallel_eager.c				\
	sched_policies/heteroprio.c				\
	sched_policies/graph_test_policy.c			\
	drivers/driver_common/driver_common.c			\
	drivers/disk/driver_disk.c				\
	datawizard/node_ops.c					\
	datawizard/memory_nodes.c				\
	datawizard/write_back.c					\
	datawizard/coherency.c					\
	datawizard/data_request.c				\
	datawizard/datawizard.c					\
	datawizard/copy_driver.c				\
	datawizard/filters.c					\
	datawizard/sort_data_handles.c				\
	datawizard/malloc.c					\
	datawizard/memory_manager.c				\
	datawizard/memalloc.c					\
	datawizard/memstats.c					\
	datawizard/footprint.c					\
	datawizard/datastats.c					\
	datawizard/user_interactions.c				\
	datawizard/reduction.c					\
	datawizard/interfaces/data_interface.c			\
	datawizard/interfaces/bcsr_interface.c			\
	datawizard/interfaces/coo_interface.c                   \
	datawizard/interfaces/csr_interface.c			\
	datawizard/interfaces/matrix_filters.c			\
	datawizard/interfaces/matrix_interface.c		\
	datawizard/interfaces/block_filters.c			\
	datawizard/interfaces/block_interface.c			\
	datawizard/interfaces/tensor_interface.c		\
	datawizard/interfaces/vector_interface.c		\
	datawizard/interfaces/bcsr_filters.c			\
	datawizard/interfaces/csr_filters.c			\
	datawizard/interfaces/vector_filters.c			\
	datawizard/interfaces/variable_interface.c		\
	datawizard/interfaces/void_interface.c			\
	datawizard/interfaces/multiformat_interface.c           \
	util/execute_on_all.c					\
	util/starpu_create_sync_task.c				\
	util/file.c						\
	util/fstarpu.c						\
	util/misc.c						\
	util/openmp_runtime_support.c				\
	util/openmp_runtime_support_environment.c		\
	util/openmp_runtime_support_omp_api.c			\
	util/starpu_data_cpy.c					\
	util/starpu_task_insert.c				\
	util/starpu_task_insert_utils.c				\
	debug/traces/starpu_fxt.c				\
	debug/traces/starpu_fxt_mpi.c				\
	debug/traces/starpu_fxt_dag.c				\
	debug/traces/starpu_paje.c				\
	debug/traces/anim.c					\
	debug/latency.c						\
	debug/structures_size.c					\
	profiling/profiling.c					\
	profiling/bound.c					\
	profiling/profiling_helpers.c				\
	worker_collection/worker_list.c				\
	worker_collection/worker_tree.c				\
	sched_policies/component_worker.c				\
	sched_policies/component_sched.c				\
	sched_policies/component_fifo.c 				\
	sched_policies/prio_deque.c				\
	sched_policies/helper_mct.c				\
	sched_policies/component_prio.c 				\
	sched_policies/component_random.c				\
	sched_policies/component_eager.c				\
	sched_policies/component_eager_prio.c				\
	sched_policies/component_eager_calibration.c				\
	sched_policies/component_mct.c				\
	sched_policies/component_heft.c				\
	sched_policies/component_heteroprio.c				\
	sched_policies/component_best_implementation.c		\
	sched_policies/component_perfmodel_select.c				\
	sched_policies/component_composed.c				\
	sched_policies/component_work_stealing.c				\
	sched_policies/component_stage.c				\
	sched_policies/component_userchoice.c				\
	sched_policies/modular_eager.c				\
	sched_policies/modular_eager_prio.c				\
	sched_policies/modular_eager_prefetching.c				\
	sched_policies/modular_gemm.c				\
	sched_policies/modular_prio.c				\
	sched_policies/modular_prio_prefetching.c				\
	sched_policies/modular_random.c				\
	sched_policies/modular_parallel_random.c		\
	sched_policies/modular_random_prefetching.c			\
	sched_policies/modular_parallel_heft.c			\
	sched_policies/modular_heft.c				\
	sched_policies/modular_heft_prio.c			\
	sched_policies/modular_heteroprio.c			\
	sched_policies/modular_heteroprio_heft.c		\
	sched_policies/modular_heft2.c				\
	sched_policies/modular_ws.c				\
	sched_policies/modular_ez.c


if STARPU_HAVE_LEVELDB
libstarpu_@STARPU_EFFECTIVE_VERSION@_la_SOURCES += core/disk_ops/disk_leveldb.cpp
endif

if STARPU_HAVE_HDF5
libstarpu_@STARPU_EFFECTIVE_VERSION@_la_SOURCES += core/disk_ops/disk_hdf5.c
endif

libstarpu_@STARPU_EFFECTIVE_VERSION@_la_SOURCES += drivers/cpu/driver_cpu.c

if STARPU_USE_CUDA
libstarpu_@STARPU_EFFECTIVE_VERSION@_la_SOURCES += drivers/cuda/driver_cuda.c
else
if STARPU_SIMGRID
libstarpu_@STARPU_EFFECTIVE_VERSION@_la_SOURCES += drivers/cuda/driver_cuda.c
endif
endif

libstarpu_@STARPU_EFFECTIVE_VERSION@_la_SOURCES += drivers/cuda/starpu_cublas.c
libstarpu_@STARPU_EFFECTIVE_VERSION@_la_SOURCES += drivers/cuda/starpu_cusparse.c

if STARPU_USE_OPENCL
libstarpu_@STARPU_EFFECTIVE_VERSION@_la_SOURCES += drivers/opencl/driver_opencl.c
libstarpu_@STARPU_EFFECTIVE_VERSION@_la_SOURCES += drivers/opencl/driver_opencl_utils.c
else
if STARPU_SIMGRID
libstarpu_@STARPU_EFFECTIVE_VERSION@_la_SOURCES += drivers/opencl/driver_opencl.c
endif
endif

if STARPU_LINUX_SYS
libstarpu_@STARPU_EFFECTIVE_VERSION@_la_SOURCES += core/disk_ops/disk_unistd_o_direct.c
endif


if STARPU_HAVE_HWLOC
libstarpu_@STARPU_EFFECTIVE_VERSION@_la_SOURCES += \
	sched_policies/scheduler_maker.c			\
	sched_policies/hierarchical_heft.c
if STARPU_HWLOC_HAVE_TOPOLOGY_DUP
if STARPU_HAVE_OPENMP
libstarpu_@STARPU_EFFECTIVE_VERSION@_la_SOURCES += util/starpu_clusters_create.c
endif
endif
endif


#########################################
#										#
#        Generic MP compilation			#
#										#
#########################################

if STARPU_USE_MP
libstarpu_@STARPU_EFFECTIVE_VERSION@_la_SOURCES += drivers/mp_common/mp_common.c
libstarpu_@STARPU_EFFECTIVE_VERSION@_la_SOURCES += drivers/mp_common/source_common.c
libstarpu_@STARPU_EFFECTIVE_VERSION@_la_SOURCES += drivers/mp_common/sink_common.c
endif

#########################################
#										#
#	     MIC compilation				#
#										#
#########################################

if STARPU_USE_MIC
libstarpu_@STARPU_EFFECTIVE_VERSION@_la_SOURCES += drivers/mic/driver_mic_common.c
libstarpu_@STARPU_EFFECTIVE_VERSION@_la_SOURCES += drivers/mic/driver_mic_source.c
libstarpu_@STARPU_EFFECTIVE_VERSION@_la_SOURCES += drivers/mic/driver_mic_sink.c
libstarpu_@STARPU_EFFECTIVE_VERSION@_la_SOURCES += drivers/mic/driver_mic_utils.c
endif

#########################################
#                                       #
#     MPI Master/Slave compilation      #
#                                       #
#########################################

if STARPU_USE_MPI_MASTER_SLAVE
libstarpu_@STARPU_EFFECTIVE_VERSION@_la_SOURCES += drivers/mpi/driver_mpi_common.c
libstarpu_@STARPU_EFFECTIVE_VERSION@_la_SOURCES += drivers/mpi/driver_mpi_source.c
libstarpu_@STARPU_EFFECTIVE_VERSION@_la_SOURCES += drivers/mpi/driver_mpi_sink.c
endif


#########################################

# If some external references appear (U), it means the corresponding .c file has
# only included <starpu.h> and not the internal src/ header which contains the
# static inline definition
dist-hook:
	failed=0 ; \
	for i in $$( $(GREP) "static inline" $$(find $(srcdir) -name \*.h) | $(SED) -e 's/.*static inline //g' | $(GREP) -v ENAME | $(SED) -e 's/[^(]* \(\|\*\)\([^ (]*\)(.*/\2/' | $(GREP) -v _starpu_spin_init) ; do \
		for j in $(shell find . -name \*.o) ; do \
			nm $$j | $(GREP) "U $$i$$" && { echo $$j ; failed=1 ; } ; \
		done ; \
	done ; \
<<<<<<< HEAD
	[ $$failed == 0 ]

recheck:
	-cat /dev/null
showfailed:
	@-cat /dev/null
showcheck:
	-cat /dev/null
showsuite:
	-cat /dev/null
=======
	[ $$failed == 0 ]
>>>>>>> d2373a16
<|MERGE_RESOLUTION|>--- conflicted
+++ resolved
@@ -1,15 +1,7 @@
 # StarPU --- Runtime system for heterogeneous multicore architectures.
 #
-<<<<<<< HEAD
-# Copyright (C) 2011-2017,2019                           Inria
-# Copyright (C) 2009-2020                                Université de Bordeaux
-# Copyright (C) 2010-2015,2017,2018,2019                 CNRS
-# Copyright (C) 2013                                     Simon Archipoff
-=======
 # Copyright (C) 2009-2020  Université de Bordeaux, CNRS (LaBRI UMR 5800), Inria
-# Copyright (C) 2012       Benjamin Lorendeau
 # Copyright (C) 2013       Simon Archipoff
->>>>>>> d2373a16
 #
 # StarPU is free software; you can redistribute it and/or modify
 # it under the terms of the GNU Lesser General Public License as published by
@@ -420,17 +412,4 @@
 			nm $$j | $(GREP) "U $$i$$" && { echo $$j ; failed=1 ; } ; \
 		done ; \
 	done ; \
-<<<<<<< HEAD
-	[ $$failed == 0 ]
-
-recheck:
-	-cat /dev/null
-showfailed:
-	@-cat /dev/null
-showcheck:
-	-cat /dev/null
-showsuite:
-	-cat /dev/null
-=======
-	[ $$failed == 0 ]
->>>>>>> d2373a16
+	[ $$failed == 0 ]