/* StarPU --- Runtime system for heterogeneous multicore architectures.
 *
 * Copyright (C) 2009-2021  Université de Bordeaux, CNRS (LaBRI UMR 5800), Inria
 *
 * StarPU is free software; you can redistribute it and/or modify
 * it under the terms of the GNU Lesser General Public License as published by
 * the Free Software Foundation; either version 2.1 of the License, or (at
 * your option) any later version.
 *
 * StarPU is distributed in the hope that it will be useful, but
 * WITHOUT ANY WARRANTY; without even the implied warranty of
 * MERCHANTABILITY or FITNESS FOR A PARTICULAR PURPOSE.
 *
 * See the GNU Lesser General Public License in COPYING.LGPL for more details.
 */

#ifndef __STARPU_DATA_H__
#define __STARPU_DATA_H__

#include <starpu.h>

#ifdef __cplusplus
extern "C"
{
#endif

/**
   @defgroup API_Data_Management Data Management
   @brief Data management facilities provided by StarPU. We show how
   to use existing data interfaces in \ref API_Data_Interfaces, but
   developers can design their own data interfaces if required.
   @{
*/

struct _starpu_data_state;
/**
   StarPU uses ::starpu_data_handle_t as an opaque handle to manage a
   piece of data. Once a piece of data has been registered to StarPU,
   it is associated to a ::starpu_data_handle_t which keeps track of
   the state of the piece of data over the entire machine, so that we
   can maintain data consistency and locate data replicates for
   instance.
*/
typedef struct _starpu_data_state* starpu_data_handle_t;

/**
   Describe a StarPU data access mode

   Note: when adding a flag here, update
   _starpu_detect_implicit_data_deps_with_handle

   Note: other STARPU_* values in include/starpu_task_util.h
 */
enum starpu_data_access_mode
{
	STARPU_NONE=0, /**< todo */
	STARPU_R=(1<<0), /**< read-only mode */
	STARPU_W=(1<<1), /**< write-only mode */
	STARPU_RW=(STARPU_R|STARPU_W), /**< read-write mode. Equivalent to ::STARPU_R|::STARPU_W  */
	STARPU_SCRATCH=(1<<2), /**< A temporary buffer is allocated
				  for the task, but StarPU does not
				  enforce data consistency---i.e. each
				  device has its own buffer,
				  independently from each other (even
				  for CPUs), and no data transfer is
				  ever performed. This is useful for
				  temporary variables to avoid
				  allocating/freeing buffers inside
				  each task. Currently, no behavior is
				  defined concerning the relation with
				  the ::STARPU_R and ::STARPU_W modes
				  and the value provided at
				  registration --- i.e., the value of
				  the scratch buffer is undefined at
				  entry of the codelet function.  It
				  is being considered for future
				  extensions at least to define the
				  initial value.  For now, data to be
				  used in ::STARPU_SCRATCH mode should
				  be registered with node -1 and a
				  <c>NULL</c> pointer, since the value
				  of the provided buffer is simply
				  ignored for now.
			       */
	STARPU_REDUX=(1<<3), /**< todo */
	STARPU_COMMUTE=(1<<4), /**<  ::STARPU_COMMUTE can be passed
				  along ::STARPU_W or ::STARPU_RW to
				  express that StarPU can let tasks
				  commute, which is useful e.g. when
				  bringing a contribution into some
				  data, which can be done in any order
				  (but still require sequential
				  consistency against reads or
				  non-commutative writes).
			       */
	STARPU_SSEND=(1<<5), /**< used in starpu_mpi_insert_task() to
				specify the data has to be sent using
				a synchronous and non-blocking mode
				(see starpu_mpi_issend())
			     */
	STARPU_LOCALITY=(1<<6), /**< used to tell the scheduler which
				   data is the most important for the
				   task, and should thus be used to
				   try to group tasks on the same core
				   or cache, etc. For now only the ws
				   and lws schedulers take this flag
				   into account, and only when rebuild
				   with \c USE_LOCALITY flag defined in
				   the
				   src/sched_policies/work_stealing_policy.c
				   source code.
				*/
<<<<<<< HEAD
	STARPU_UNMAP=(1<<7),
	STARPU_ACCESS_MODE_MAX=(1<<8) /**< todo */
=======
	STARPU_MPI_REDUX=(1<<7), /** Inter-node reduction only. Codelets 
				    contributing to these reductions should
				    be registered with STARPU_RW | STARPU_COMMUTE 
				    access modes.
			            When inserting these tasks through the
				    MPI layer however, the access mode needs
				    to be STARPU_MPI_REDUX. */
	STARPU_ACCESS_MODE_MAX=(1<<8) /** The purpose of ACCESS_MODE_MAX is to
					be the maximum of this enum. */
>>>>>>> 845979ee
};

struct starpu_data_interface_ops;

/**
   Set the name of the data, to be shown in various profiling tools.
*/
void starpu_data_set_name(starpu_data_handle_t handle, const char *name);

/**
   Set the coordinates of the data, to be shown in various profiling
   tools. \p dimensions is the size of the \p dims array. This can be
   for instance the tile coordinates within a big matrix.
*/
void starpu_data_set_coordinates_array(starpu_data_handle_t handle, unsigned dimensions, int dims[]);

/**
   Set the coordinates of the data, to be shown in various profiling
   tools. \p dimensions is the number of subsequent \c int parameters.
   This can be for instance the tile coordinates within a big matrix.
*/
void starpu_data_set_coordinates(starpu_data_handle_t handle, unsigned dimensions, ...);

/**
   Get the coordinates of the data, as set by a previous call to
   starpu_data_set_coordinates_array() or starpu_data_set_coordinates()
   \p dimensions is the size of the \p dims array.
   This returns the actual number of returned coordinates.
*/
unsigned starpu_data_get_coordinates_array(starpu_data_handle_t handle, unsigned dimensions, int dims[]);

/**
   Unregister a data \p handle from StarPU. If the data was
   automatically allocated by StarPU because the home node was -1, all
   automatically allocated buffers are freed. Otherwise, a valid copy
   of the data is put back into the home node in the buffer that was
   initially registered. Using a data handle that has been
   unregistered from StarPU results in an undefined behaviour. In case
   we do not need to update the value of the data in the home node, we
   can use the function starpu_data_unregister_no_coherency() instead.
*/
void starpu_data_unregister(starpu_data_handle_t handle);

/**
    Similar to starpu_data_unregister(), except that StarPU does not
    put back a valid copy into the home node, in the buffer that was
    initially registered.
*/
void starpu_data_unregister_no_coherency(starpu_data_handle_t handle);

/**
   Destroy the data \p handle once it is no longer needed by any
   submitted task. No coherency is provided.

   This is not safe to call starpu_data_unregister_submit() on a handle that
   comes from the registration of a non-NULL application home buffer, since the
   moment when the unregistration will happen is unknown to the
   application. Only calling starpu_shutdown() allows to be sure that the data
   was really unregistered.
*/
void starpu_data_unregister_submit(starpu_data_handle_t handle);

/**
   Destroy all replicates of the data \p handle immediately. After
   data invalidation, the first access to \p handle must be performed
   in ::STARPU_W mode. Accessing an invalidated data in ::STARPU_R
   mode results in undefined behaviour.
*/
void starpu_data_invalidate(starpu_data_handle_t handle);

/**
   Submit invalidation of the data \p handle after completion of
   previously submitted tasks.
*/
void starpu_data_invalidate_submit(starpu_data_handle_t handle);

/**
   Specify that the data \p handle can be discarded without impacting
   the application.
*/
void starpu_data_advise_as_important(starpu_data_handle_t handle, unsigned is_important);

/**
   @name Access registered data from the application
   @{
*/

/**
   This macro can be used to acquire data, but not require it to be
   available on a given node, only enforce R/W dependencies. This can
   for instance be used to wait for tasks which produce the data, but
   without requesting a fetch to the main memory.
*/
#define STARPU_ACQUIRE_NO_NODE -1

/**
   Similar to ::STARPU_ACQUIRE_NO_NODE, but will lock the data on all
   nodes, preventing them from being evicted for instance. This is
   mostly useful inside StarPU only.
*/
#define STARPU_ACQUIRE_NO_NODE_LOCK_ALL -2

/**
   The application must call this function prior to accessing
   registered data from main memory outside tasks. StarPU ensures that
   the application will get an up-to-date copy of \p handle in main
   memory located where the data was originally registered, and that
   all concurrent accesses (e.g. from tasks) will be consistent with
   the access mode specified with \p mode. starpu_data_release() must
   be called once the application no longer needs to access the piece
   of data. Note that implicit data dependencies are also enforced by
   starpu_data_acquire(), i.e. starpu_data_acquire() will wait for all
   tasks scheduled to work on the data, unless they have been disabled
   explictly by calling
   starpu_data_set_default_sequential_consistency_flag() or
   starpu_data_set_sequential_consistency_flag().
   starpu_data_acquire() is a blocking call, so that it cannot be
   called from tasks or from their callbacks (in that case,
   starpu_data_acquire() returns <c>-EDEADLK</c>). Upon successful
   completion, this function returns 0.
*/
int starpu_data_acquire(starpu_data_handle_t handle, enum starpu_data_access_mode mode);

/**
   Similar to starpu_data_acquire(), except that the data will be
   available on the given memory node instead of main memory.
   ::STARPU_ACQUIRE_NO_NODE and ::STARPU_ACQUIRE_NO_NODE_LOCK_ALL can
   be used instead of an explicit node number.
*/
int starpu_data_acquire_on_node(starpu_data_handle_t handle, int node, enum starpu_data_access_mode mode);

/**
   Asynchronous equivalent of starpu_data_acquire(). When the data
   specified in \p handle is available in the access \p mode, the \p
   callback function is executed. The application may access
   the requested data during the execution of \p callback. The \p callback
   function must call starpu_data_release() once the application no longer
   needs to access the piece of data. Note that implicit data
   dependencies are also enforced by starpu_data_acquire_cb() in case they
   are not disabled. Contrary to starpu_data_acquire(), this function is
   non-blocking and may be called from task callbacks. Upon successful
   completion, this function returns 0.
*/
int starpu_data_acquire_cb(starpu_data_handle_t handle, enum starpu_data_access_mode mode, void (*callback)(void *), void *arg);

/**
   Similar to starpu_data_acquire_cb(), except that the
   data will be available on the given memory node instead of main
   memory.
   ::STARPU_ACQUIRE_NO_NODE and ::STARPU_ACQUIRE_NO_NODE_LOCK_ALL can be
   used instead of an explicit node number.
*/
int starpu_data_acquire_on_node_cb(starpu_data_handle_t handle, int node, enum starpu_data_access_mode mode, void (*callback)(void *), void *arg);

/**
   Similar to starpu_data_acquire_cb() with the possibility of
   enabling or disabling data dependencies.
   When the data specified in \p handle is available in the access
   \p mode, the \p callback function is executed. The application may access
   the requested data during the execution of this \p callback. The \p callback
   function must call starpu_data_release() once the application no longer
   needs to access the piece of data. Note that implicit data
   dependencies are also enforced by starpu_data_acquire_cb_sequential_consistency() in case they
   are not disabled specifically for the given \p handle or by the parameter \p sequential_consistency.
   Similarly to starpu_data_acquire_cb(), this function is
   non-blocking and may be called from task callbacks. Upon successful
   completion, this function returns 0.
*/
int starpu_data_acquire_cb_sequential_consistency(starpu_data_handle_t handle, enum starpu_data_access_mode mode, void (*callback)(void *), void *arg, int sequential_consistency);

/**
   Similar to starpu_data_acquire_cb_sequential_consistency(), except that the
   data will be available on the given memory node instead of main
   memory.
   ::STARPU_ACQUIRE_NO_NODE and ::STARPU_ACQUIRE_NO_NODE_LOCK_ALL can be used instead of an
   explicit node number.
*/
int starpu_data_acquire_on_node_cb_sequential_consistency(starpu_data_handle_t handle, int node, enum starpu_data_access_mode mode, void (*callback)(void *), void *arg, int sequential_consistency);

int starpu_data_acquire_on_node_cb_sequential_consistency_quick(starpu_data_handle_t handle, int node, enum starpu_data_access_mode mode, void (*callback)(void *), void *arg, int sequential_consistency, int quick);

/**
   Similar to starpu_data_acquire_on_node_cb_sequential_consistency(),
   except that the \e pre_sync_jobid and \e post_sync_jobid parameters can be used
   to retrieve the jobid of the synchronization tasks. \e pre_sync_jobid happens
   just before the acquisition, and \e post_sync_jobid happens just after the
   release.

   callback_acquired is called when the data is acquired in terms of semantic,
   but the data is not fetched yet. It is given a pointer to the node, which it
   can modify if it wishes so.

   This is a very internal interface, subject to changes, do not use this.
*/
int starpu_data_acquire_on_node_cb_sequential_consistency_sync_jobids(starpu_data_handle_t handle, int node, enum starpu_data_access_mode mode, void (*callback_acquired)(void *arg, int *node, enum starpu_data_access_mode mode), void (*callback)(void *arg), void *arg, int sequential_consistency, int quick, long *pre_sync_jobid, long *post_sync_jobid, int prio);

/**
   The application can call this function instead of starpu_data_acquire() so as to
   acquire the data like starpu_data_acquire(), but only if all
   previously-submitted tasks have completed, in which case starpu_data_acquire_try()
   returns 0. StarPU will have ensured that the application will get an up-to-date
   copy of \p handle in main memory located where the data was originally
   registered. starpu_data_release() must be called once the application no longer
   needs to access the piece of data.
*/
int starpu_data_acquire_try(starpu_data_handle_t handle, enum starpu_data_access_mode mode);

/**
   Similar to starpu_data_acquire_try(), except that the
   data will be available on the given memory node instead of main
   memory.
   ::STARPU_ACQUIRE_NO_NODE and ::STARPU_ACQUIRE_NO_NODE_LOCK_ALL can be used instead of an
   explicit node number.
*/
int starpu_data_acquire_on_node_try(starpu_data_handle_t handle, int node, enum starpu_data_access_mode mode);

#ifdef __GCC__

/**
   STARPU_DATA_ACQUIRE_CB() is the same as starpu_data_acquire_cb(),
   except that the code to be executed in a callback is directly provided
   as a macro parameter, and the data \p handle is automatically released
   after it. This permits to easily execute code which depends on the
   value of some registered data. This is non-blocking too and may be
   called from task callbacks.
*/
#  define STARPU_DATA_ACQUIRE_CB(handle, mode, code) do \
	{ \						\
		void callback(void *arg)		\
		{					\
			code;				\
			starpu_data_release(handle);  	\
		}			      		\
		starpu_data_acquire_cb(handle, mode, callback, NULL);	\
	}						\
	while(0)
#endif

/**
   Release the piece of data acquired by the
   application either by starpu_data_acquire() or by
   starpu_data_acquire_cb().
*/
void starpu_data_release(starpu_data_handle_t handle);

/**
   Similar to starpu_data_release(), except that the data
   was made available on the given memory \p node instead of main memory.
   The \p node parameter must be exactly the same as the corresponding \c
   starpu_data_acquire_on_node* call.
*/
void starpu_data_release_on_node(starpu_data_handle_t handle, int node);

/**
   Partly release the piece of data acquired by the application either by
   starpu_data_acquire() or by starpu_data_acquire_cb(), switching the
   acquisition down to \p down_to_mode. For now, only releasing from STARPU_RW
   or STARPU_W acquisition down to STARPU_R is supported, or down to the same
   acquisition.  STARPU_NONE can also be passed as \p down_to_mode, in which
   case this is equivalent to calling starpu_data_release().
*/
void starpu_data_release_to(starpu_data_handle_t handle, enum starpu_data_access_mode down_to_mode);

/**
   Similar to starpu_data_release_to(), except that the data
   was made available on the given memory \p node instead of main memory.
   The \p node parameter must be exactly the same as the corresponding \c
   starpu_data_acquire_on_node* call.
*/
void starpu_data_release_to_on_node(starpu_data_handle_t handle, enum starpu_data_access_mode down_to_mode, int node);

/** @} */

/**
   This is an arbiter, which implements an advanced but centralized
   management of concurrent data accesses, see \ref
   ConcurrentDataAccess for the details.
*/
typedef struct starpu_arbiter *starpu_arbiter_t;

/**
   Create a data access arbiter, see \ref ConcurrentDataAccess for the
   details
*/
starpu_arbiter_t starpu_arbiter_create(void) STARPU_ATTRIBUTE_MALLOC;

/**
   Make access to \p handle managed by \p arbiter
*/
void starpu_data_assign_arbiter(starpu_data_handle_t handle, starpu_arbiter_t arbiter);

/**
   Destroy the \p arbiter . This must only be called after all data
   assigned to it have been unregistered.
*/
void starpu_arbiter_destroy(starpu_arbiter_t arbiter);

/**
   Explicitly ask StarPU to allocate room for a piece of data on
   the specified memory \p node.
*/
int starpu_data_request_allocation(starpu_data_handle_t handle, unsigned node);

/**
   Prefetch levels

   Data requests are ordered by priorities, but also by prefetching level,
   between data that a task wants now, and data that we will probably want
   "soon".
*/
enum starpu_is_prefetch
{
	/** A task really needs it now! */
	STARPU_FETCH = 0,
	/** A task will need it soon */
	STARPU_TASK_PREFETCH = 1,
	/** It is a good idea to have it asap */
	STARPU_PREFETCH = 2,
	/** Get this here when you have time to */
	STARPU_IDLEFETCH = 3,
	STARPU_NFETCH
};

/**
   Issue a fetch request for the data \p handle to \p node, i.e.
   requests that the data be replicated to the given node as soon as possible, so that it is
   available there for tasks. If \p async is 0, the call will
   block until the transfer is achieved, else the call will return immediately,
   after having just queued the request. In the latter case, the request will
   asynchronously wait for the completion of any task writing on the
   data.
*/
int starpu_data_fetch_on_node(starpu_data_handle_t handle, unsigned node, unsigned async);

/**
   Issue a prefetch request for the data \p handle to \p node, i.e.
   requests that the data be replicated to \p node when there is room for it, so that it is
   available there for tasks. If \p async is 0, the call will
   block until the transfer is achieved, else the call will return immediately,
   after having just queued the request. In the latter case, the request will
   asynchronously wait for the completion of any task writing on the
   data.
*/
int starpu_data_prefetch_on_node(starpu_data_handle_t handle, unsigned node, unsigned async);

int starpu_data_prefetch_on_node_prio(starpu_data_handle_t handle, unsigned node, unsigned async, int prio);

/**
   Issue an idle prefetch request for the data \p handle to \p node, i.e.
   requests that the data be replicated to \p node, so that it is
   available there for tasks, but only when the bus is really idle. If \p async is 0, the call will
   block until the transfer is achieved, else the call will return immediately,
   after having just queued the request. In the latter case, the request will
   asynchronously wait for the completion of any task writing on the data.
*/
int starpu_data_idle_prefetch_on_node(starpu_data_handle_t handle, unsigned node, unsigned async);
int starpu_data_idle_prefetch_on_node_prio(starpu_data_handle_t handle, unsigned node, unsigned async, int prio);

/**
   Check whether a valid copy of \p handle is currently available on
   memory node \p node (or a transfer request for getting so is ongoing).
*/
unsigned starpu_data_is_on_node(starpu_data_handle_t handle, unsigned node);

/**
   Advise StarPU that \p handle will not be used in the close future, and is
   thus a good candidate for eviction from GPUs. StarPU will thus write its value
   back to its home node when the bus is idle, and select this data in priority
   for eviction when memory gets low.
*/
void starpu_data_wont_use(starpu_data_handle_t handle);

/**
   Set the write-through mask of the data \p handle (and
   its children), i.e. a bitmask of nodes where the data should be always
   replicated after modification. It also prevents the data from being
   evicted from these nodes when memory gets scarse. When the data is
   modified, it is automatically transfered into those memory nodes. For
   instance a <c>1<<0</c> write-through mask means that the CUDA workers
   will commit their changes in main memory (node 0).
*/
void starpu_data_set_wt_mask(starpu_data_handle_t handle, uint32_t wt_mask);

/**
   @name Implicit Data Dependencies
   In this section, we describe how StarPU makes it possible to
   insert implicit task dependencies in order to enforce sequential data
   consistency. When this data consistency is enabled on a specific data
   handle, any data access will appear as sequentially consistent from
   the application. For instance, if the application submits two tasks
   that access the same piece of data in read-only mode, and then a third
   task that access it in write mode, dependencies will be added between
   the two first tasks and the third one. Implicit data dependencies are
   also inserted in the case of data accesses from the application.
   @{
*/

/**
   Set the data consistency mode associated to a data handle. The
   consistency mode set using this function has the priority over the
   default mode which can be set with
   starpu_data_set_default_sequential_consistency_flag().
*/
void starpu_data_set_sequential_consistency_flag(starpu_data_handle_t handle, unsigned flag);

/**
   Get the data consistency mode associated to the data handle \p handle
*/
unsigned starpu_data_get_sequential_consistency_flag(starpu_data_handle_t handle);

/**
   Return the default sequential consistency flag
*/
unsigned starpu_data_get_default_sequential_consistency_flag(void);

/**
   Set the default sequential consistency flag. If a non-zero
   value is passed, a sequential data consistency will be enforced for
   all handles registered after this function call, otherwise it is
   disabled. By default, StarPU enables sequential data consistency. It
   is also possible to select the data consistency mode of a specific
   data handle with the function
   starpu_data_set_sequential_consistency_flag().
*/
void starpu_data_set_default_sequential_consistency_flag(unsigned flag);

/** @} */

/**
   Set whether this data should be elligible to be evicted to disk
   storage (1) or not (0). The default is 1.
*/
void starpu_data_set_ooc_flag(starpu_data_handle_t handle, unsigned flag);
/**
   Get whether this data was set to be elligible to be evicted to disk
   storage (1) or not (0).
*/
unsigned starpu_data_get_ooc_flag(starpu_data_handle_t handle);

/**
   Query the status of \p handle on the specified \p memory_node.
*/
void starpu_data_query_status(starpu_data_handle_t handle, int memory_node, int *is_allocated, int *is_valid, int *is_requested);

struct starpu_codelet;

/**
   Set the codelets to be used for \p handle when it is accessed in the
   mode ::STARPU_REDUX. Per-worker buffers will be initialized with
   the codelet \p init_cl (which has to take one handle with STARPU_W), and
   reduction between per-worker buffers will be done with the codelet \p
   redux_cl (which has to take a first accumulation handle with
   STARPU_RW|STARPU_COMMUTE, and a second contribution handle with STARPU_R).
*/
void starpu_data_set_reduction_methods(starpu_data_handle_t handle, struct starpu_codelet *redux_cl, struct starpu_codelet *init_cl);

struct starpu_data_interface_ops* starpu_data_get_interface_ops(starpu_data_handle_t handle);

unsigned starpu_data_test_if_allocated_on_node(starpu_data_handle_t handle, unsigned memory_node);

void starpu_memchunk_tidy(unsigned memory_node);

/**
   Set the field \c user_data for the \p handle to \p user_data . It can
   then be retrieved with starpu_data_get_user_data(). \p user_data can be any
   application-defined value, for instance a pointer to an object-oriented
   container for the data.
*/
void starpu_data_set_user_data(starpu_data_handle_t handle, void* user_data);

/**
   Retrieve the field \c user_data previously set for the \p handle.
*/
void *starpu_data_get_user_data(starpu_data_handle_t handle);

/**
  Check whether data \p handle can be evicted now from node \p node
*/
int starpu_data_can_evict(starpu_data_handle_t handle, unsigned node, enum starpu_is_prefetch is_prefetch);

/** @} */

#ifdef __cplusplus
}
#endif

#endif /* __STARPU_DATA_H__ */<|MERGE_RESOLUTION|>--- conflicted
+++ resolved
@@ -110,20 +110,16 @@
 				   src/sched_policies/work_stealing_policy.c
 				   source code.
 				*/
-<<<<<<< HEAD
-	STARPU_UNMAP=(1<<7),
-	STARPU_ACCESS_MODE_MAX=(1<<8) /**< todo */
-=======
-	STARPU_MPI_REDUX=(1<<7), /** Inter-node reduction only. Codelets 
+	STARPU_MPI_REDUX=(1<<7), /** Inter-node reduction only. Codelets
 				    contributing to these reductions should
-				    be registered with STARPU_RW | STARPU_COMMUTE 
+				    be registered with STARPU_RW | STARPU_COMMUTE
 				    access modes.
 			            When inserting these tasks through the
 				    MPI layer however, the access mode needs
 				    to be STARPU_MPI_REDUX. */
-	STARPU_ACCESS_MODE_MAX=(1<<8) /** The purpose of ACCESS_MODE_MAX is to
+	STARPU_UNMAP=(1<<8),
+	STARPU_ACCESS_MODE_MAX=(1<<9) /** The purpose of ACCESS_MODE_MAX is to
 					be the maximum of this enum. */
->>>>>>> 845979ee
 };
 
 struct starpu_data_interface_ops;
