--- conflicted
+++ resolved
@@ -45,30 +45,11 @@
 */
 typedef struct _starpu_data_state* starpu_data_handle_t;
 
-<<<<<<< HEAD
-/* Note: when adding a flag here, update _starpu_detect_implicit_data_deps_with_handle */
-enum starpu_data_access_mode
-{
-	STARPU_NONE=0,
-	STARPU_R=(1<<0),
-	STARPU_W=(1<<1),
-	STARPU_RW=(STARPU_R|STARPU_W),
-	STARPU_SCRATCH=(1<<2),
-	STARPU_REDUX=(1<<3),
-	STARPU_COMMUTE=(1<<4),
-	STARPU_SSEND=(1<<5),
-	STARPU_LOCALITY=(1<<6),
-	STARPU_UNMAP=(1<<7),
-	STARPU_ACCESS_MODE_MAX=(1<<8)
-	/* Note: other STARPU_* values in include/starpu_task_util.h */
-};
-=======
 /**
    Describe a StarPU data access mode
 
    Note: when adding a flag here, update
    _starpu_detect_implicit_data_deps_with_handle
->>>>>>> 56552dd5
 
    Note: other STARPU_* values in include/starpu_task_util.h
  */
@@ -131,7 +112,8 @@
 				   src/sched_policies/work_stealing_policy.c
 				   source code.
 				*/
-	STARPU_ACCESS_MODE_MAX=(1<<7) /**< todo */
+	STARPU_UNMAP=(1<<7),
+	STARPU_ACCESS_MODE_MAX=(1<<8) /**< todo */
 };
 
 struct starpu_data_interface_ops;
