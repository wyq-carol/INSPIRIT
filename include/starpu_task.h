--- conflicted
+++ resolved
@@ -844,33 +844,6 @@
 
 	/**
 	   Optional field, the default value is <c>NULL</c>. This is a
-<<<<<<< HEAD
-	   function pointer of prototype <c>void (*f)(void *)</c> which specifies
-	   a possible callback just as starpu_task::callback_func. But this function
-	   is executed before task dependencies release. The callback is passed
-	   the value contained in the starpu_task::epilogue_callback_arg field.
-	   No callback is executed if the field is set to <c>NULL</c>.
-
-	   With starpu_task_insert() and alike this can be specified thanks to
-	   ::STARPU_EPILOGUE_CALLBACK followed by the function pointer.
-	*/
-	void (*epilogue_callback_func)(void *);
-
-	/**
-	   Optional field, the default value is <c>NULL</c>. This is
-	   the pointer passed to the epilogue callback function. This field is
-	   ignored if the field starpu_task::epilogue_callback_func is set to
-	   <c>NULL</c>.
-
-	   With starpu_task_insert() and alike this can be specified thanks to
-	   ::STARPU_EPILOGUE_CALLBACK_ARG followed by the argument.
-	*/
-	void *epilogue_callback_arg;
-
-	/**
-	   Optional field, the default value is <c>NULL</c>. This is a
-=======
->>>>>>> c5b231c3
 	   function pointer of prototype <c>void (*f)(void *)</c>
 	   which specifies a possible callback. If this pointer is
 	   non-<c>NULL</c>, the callback function is executed on the
