/* StarPU --- Runtime system for heterogeneous multicore architectures.
 *
 * Copyright (C) 2009-2019                                Université de Bordeaux
 * Copyright (C) 2011-2014,2016,2017                      Inria
 * Copyright (C) 2010-2015,2017,2019                           CNRS
 *
 * StarPU is free software; you can redistribute it and/or modify
 * it under the terms of the GNU Lesser General Public License as published by
 * the Free Software Foundation; either version 2.1 of the License, or (at
 * your option) any later version.
 *
 * StarPU is distributed in the hope that it will be useful, but
 * WITHOUT ANY WARRANTY; without even the implied warranty of
 * MERCHANTABILITY or FITNESS FOR A PARTICULAR PURPOSE.
 *
 * See the GNU Lesser General Public License in COPYING.LGPL for more details.
 */

#ifndef __STARPU_DATA_INTERFACES_H__
#define __STARPU_DATA_INTERFACES_H__

#include <starpu.h>

#ifdef STARPU_USE_CUDA
/* to use CUDA streams */
# ifdef STARPU_DONT_INCLUDE_CUDA_HEADERS
typedef void *starpu_cudaStream_t;
# else
#  include <cuda_runtime.h>
typedef cudaStream_t starpu_cudaStream_t;
# endif
#endif

#ifdef __cplusplus
extern "C"
{
#endif

/**
   @defgroup API_Data_Interfaces Data Interfaces
   @brief Data management is done at a high-level in StarPU: rather than
   accessing a mere list of contiguous buffers, the tasks may manipulate
   data that are described by a high-level construct which we call data
   interface.

   An example of data interface is the "vector" interface which describes
   a contiguous data array on a spefic memory node. This interface is a
   simple structure containing the number of elements in the array, the
   size of the elements, and the address of the array in the appropriate
   address space (this address may be invalid if there is no valid copy
   of the array in the memory node). More informations on the data
   interfaces provided by StarPU are given in \ref API_Data_Interfaces.

   When a piece of data managed by StarPU is used by a task, the task
   implementation is given a pointer to an interface describing a valid
   copy of the data that is accessible from the current processing unit.

   Every worker is associated to a memory node which is a logical
   abstraction of the address space from which the processing unit gets
   its data. For instance, the memory node associated to the different
   CPU workers represents main memory (RAM), the memory node associated
   to a GPU is DRAM embedded on the device. Every memory node is
   identified by a logical index which is accessible from the
   function starpu_worker_get_memory_node(). When registering a piece of
   data to StarPU, the specified memory node indicates where the piece of
   data initially resides (we also call this memory node the home node of
   a piece of data).

   In the case of NUMA systems, functions starpu_memory_nodes_numa_devid_to_id()
   and starpu_memory_nodes_numa_id_to_devid() can be used to convert from NUMA node
   numbers as seen by the Operating System and NUMA node numbers as seen by StarPU.

   There are several ways to register a memory region so that it can be
   managed by StarPU. StarPU provides data interfaces for vectors, 2D
   matrices, 3D matrices as well as BCSR and CSR sparse matrices.

   Each data interface is provided with a set of field access functions.
   The ones using a <c>void *</c> parameter aimed to be used in codelet
   implementations (see for example the code in
   \ref VectorScalingUsingStarPUAPI).

   Applications can provide their own interface as shown in \ref DefiningANewDataInterface.

   @{
*/

/**
   Define the per-interface methods. If the
   starpu_data_copy_methods::any_to_any method is provided, it will be
   used by default if no specific method is provided. It can still be
   useful to provide more specific method in case of e.g. available
   particular CUDA or OpenCL support.
*/
struct starpu_data_copy_methods
{
	/**
	   If defined, allow the interface to declare whether it supports
	   transferring from \p src_interface on node \p src_node to \p
	   dst_interface on node \p dst_node, run from node \p handling_node.
	   If not defined, it is assumed that the interface supports all
	   transfers.
	*/
	int (*can_copy)(void *src_interface, unsigned src_node, void *dst_interface, unsigned dst_node, unsigned handling_node);

	/**
	   Define how to copy data from the \p src_interface interface on the
	   \p src_node CPU node to the \p dst_interface interface on the \p
	   dst_node CPU node. Return 0 on success.
	*/
	int (*ram_to_ram)(void *src_interface, unsigned src_node, void *dst_interface, unsigned dst_node);

	/**
	   Define how to copy data from the \p src_interface interface on the
	   \p src_node CPU node to the \p dst_interface interface on the \p
	   dst_node CUDA node. Return 0 on success.
	*/
	int (*ram_to_cuda)(void *src_interface, unsigned src_node, void *dst_interface, unsigned dst_node);

	/**
	   Define how to copy data from the \p src_interface interface on the
	   \p src_node CPU node to the \p dst_interface interface on the \p
	   dst_node OpenCL node. Return 0 on success.
	*/
	int (*ram_to_opencl)(void *src_interface, unsigned src_node, void *dst_interface, unsigned dst_node);

	/**
	   Define how to copy data from the \p src_interface interface on the
	   \p src_node CPU node to the \p dst_interface interface on the \p
	   dst_node MIC node. Return 0 on success.
	*/
	int (*ram_to_mic)(void *src_interface, unsigned src_node, void *dst_interface, unsigned dst_node);

	/**
	   Define how to copy data from the \p src_interface interface on the
	   \p src_node CUDA node to the \p dst_interface interface on the \p
	   dst_node CPU node. Return 0 on success.
	*/
	int (*cuda_to_ram)(void *src_interface, unsigned src_node, void *dst_interface, unsigned dst_node);

	/**
	   Define how to copy data from the \p src_interface interface on the
	   \p src_node CUDA node to the \p dst_interface interface on the \p
	   dst_node CUDA node. Return 0 on success.
	*/
	int (*cuda_to_cuda)(void *src_interface, unsigned src_node, void *dst_interface, unsigned dst_node);

	/**
	   Define how to copy data from the \p src_interface interface on the
	   \p src_node CUDA node to the \p dst_interface interface on the \p
	   dst_node OpenCL node. Return 0 on success.
	*/
	int (*cuda_to_opencl)(void *src_interface, unsigned src_node, void *dst_interface, unsigned dst_node);

	/**
	   Define how to copy data from the \p src_interface interface on the
	   \p src_node OpenCL node to the \p dst_interface interface on the
	   \p dst_node CPU node. Return 0 on success.
	*/
	int (*opencl_to_ram)(void *src_interface, unsigned src_node, void *dst_interface, unsigned dst_node);

	/**
	   Define how to copy data from the \p src_interface interface on the
	   \p src_node OpenCL node to the \p dst_interface interface on the
	   \p dst_node CUDA node. Return 0 on success.
	*/
	int (*opencl_to_cuda)(void *src_interface, unsigned src_node, void *dst_interface, unsigned dst_node);

	/**
	   Define how to copy data from the \p src_interface interface on the
	   \p src_node OpenCL node to the \p dst_interface interface on the
	   \p dst_node OpenCL node. Return 0 on success.
	*/
	int (*opencl_to_opencl)(void *src_interface, unsigned src_node, void *dst_interface, unsigned dst_node);

	/**
	   Define how to copy data from the \p src_interface interface on the
	   \p src_node MIC node to the \p dst_interface interface on the \p
	   dst_node CPU node. Return 0 on success.
	*/
	int (*mic_to_ram)(void *src_interface, unsigned srd_node, void *dst_interface, unsigned dst_node);

	/**
	   Define how to copy data from the \p src_interface interface on the
	   \p src_node node to the \p dst_interface interface on the \p
	   dst_node node. Must return 0 if the transfer was actually
	   completed completely synchronously, or <c>-EAGAIN</c> if at least
	   some transfers are still ongoing and should be awaited for by the
	   core.
	*/
	int (*scc_src_to_sink)(void *src_interface, unsigned src_node, void *dst_interface, unsigned dst_node);

	/**
	   Define how to copy data from the \p src_interface interface on the
	   \p src_node node to the \p dst_interface interface on the \p
	   dst_node node. Must return 0 if the transfer was actually
	   completed completely synchronously, or <c>-EAGAIN</c> if at least
	   some transfers are still ongoing and should be awaited for by the core.
	*/
	int (*scc_sink_to_src)(void *src_interface, unsigned src_node, void *dst_interface, unsigned dst_node);

	/**
	   Define how to copy data from the \p src_interface interface on the
	   \p src_node node to the \p dst_interface interface on the \p
	   dst_node node. Must return 0 if the transfer was actually
	   completed completely synchronously, or <c>-EAGAIN</c> if at least
	   some transfers are still ongoing and should be awaited for by the
	   core.
	*/
	int (*scc_sink_to_sink)(void *src_interface, unsigned src_node, void *dst_interface, unsigned dst_node);

	/**
	   Define how to copy data from the \p src_interface interface on the
	   \p src_node CPU node to the \p dst_interface interface on the \p
	   dst_node MPI Slave node. Return 0 on success.
	*/
	int (*ram_to_mpi_ms)(void *src_interface, unsigned src_node, void *dst_interface, unsigned dst_node);

	/**
	   Define how to copy data from the \p src_interface interface on the
	   \p src_node MPI Slave node to the \p dst_interface interface on
	   the \p dst_node CPU node. Return 0 on success.
	*/
	int (*mpi_ms_to_ram)(void *src_interface, unsigned src_node, void *dst_interface, unsigned dst_node);

	/**
	   Define how to copy data from the \p src_interface interface on the
	   \p src_node MPI Slave node to the \p dst_interface interface on
	   the \p dst_node MPI Slave node. Return 0 on success.
	*/
	int (*mpi_ms_to_mpi_ms)(void *src_interface, unsigned src_node, void *dst_interface, unsigned dst_node);

#ifdef STARPU_USE_CUDA
	/**
	   Define how to copy data from the \p src_interface interface on the
	   \p src_node CPU node to the \p dst_interface interface on the \p
	   dst_node CUDA node, using the given stream. Must return 0 if the
	   transfer was actually completed completely synchronously, or
	   <c>-EAGAIN</c> if at least some transfers are still ongoing and
	   should be awaited for by the core.
	*/
	int (*ram_to_cuda_async)(void *src_interface, unsigned src_node, void *dst_interface, unsigned dst_node, starpu_cudaStream_t stream);

	/**
	   Define how to copy data from the \p src_interface interface on the
	   \p src_node CUDA node to the \p dst_interface interface on the \p
	   dst_node CPU node, using the given stream. Must return 0 if the
	   transfer was actually completed completely synchronously, or
	   <c>-EAGAIN</c> if at least some transfers are still ongoing and
	   should be awaited for by the core.
	*/
	int (*cuda_to_ram_async)(void *src_interface, unsigned src_node, void *dst_interface, unsigned dst_node, starpu_cudaStream_t stream);

	/**
	   Define how to copy data from the \p src_interface interface on the
	   \p src_node CUDA node to the \p dst_interface interface on the \p
	   dst_node CUDA node, using the given stream. Must return 0 if the
	   transfer was actually completed completely synchronously, or
	   <c>-EAGAIN</c> if at least some transfers are still ongoing and
	   should be awaited for by the core.
	*/
	int (*cuda_to_cuda_async)(void *src_interface, unsigned src_node, void *dst_interface, unsigned dst_node, starpu_cudaStream_t stream);
#else
	int (*ram_to_cuda_async)();
	int (*cuda_to_ram_async)();
	int (*cuda_to_cuda_async)();
#endif

#if defined(STARPU_USE_OPENCL) && !defined(__CUDACC__)
	/**
	   Define how to copy data from the \p src_interface interface on the
	   \p src_node CPU node to the \p dst_interface interface on the \p
	   dst_node OpenCL node, by recording in \p event, a pointer to a
	   <c>cl_event</c>, the event of the last submitted transfer. Must
	   return 0 if the transfer was actually completed completely
	   synchronously, or <c>-EAGAIN</c> if at least some transfers are
	   still ongoing and should be awaited for by the core.
	*/
	int (*ram_to_opencl_async)(void *src_interface, unsigned src_node, void *dst_interface, unsigned dst_node, cl_event *event);
	/**
	   Define how to copy data from the \p src_interface interface on the
	   \p src_node OpenCL node to the \p dst_interface interface on the
	   \p dst_node CPU node, by recording in \p event, a pointer to a
	   <c>cl_event</c>, the event of the last submitted transfer. Must
	   return 0 if the transfer was actually completed completely
	   synchronously, or <c>-EAGAIN</c> if at least some transfers are
	   still ongoing and should be awaited for by the core.
	*/
	int (*opencl_to_ram_async)(void *src_interface, unsigned src_node, void *dst_interface, unsigned dst_node, cl_event *event);
	/**
	   Define how to copy data from the \p src_interface interface on the
	   \p src_node OpenCL node to the \p dst_interface interface on the
	   \p dst_node OpenCL node, by recording in \p event, a pointer to a
	   <c>cl_event</c>, the event of the last submitted transfer. Must
	   return 0 if the transfer was actually completed completely
	   synchronously, or <c>-EAGAIN</c> if at least some transfers are
	   still ongoing and should be awaited for by the core.
	*/
	int (*opencl_to_opencl_async)(void *src_interface, unsigned src_node, void *dst_interface, unsigned dst_node, cl_event *event);
#else
	int (*ram_to_opencl_async)();
	int (*opencl_to_ram_async)();
	int (*opencl_to_opencl_async)();
#endif

	/**
	   Define how to copy data from the \p src_interface interface on the
	   \p src_node CPU node to the \p dst_interface interface on the \p
	   dst_node MPI Slave node, with the given even. Must return 0 if the
	   transfer was actually completed completely synchronously, or
	   <c>-EAGAIN</c> if at least some transfers are still ongoing and
	   should be awaited for by the core.
	*/
	int (*ram_to_mpi_ms_async)(void *src_interface, unsigned src_node, void *dst_interface, unsigned dst_node, void * event);

	/**
	   Define how to copy data from the \p src_interface interface on the
	   \p src_node MPI Slave node to the \p dst_interface interface on
	   the \p dst_node CPU node, with the given event. Must return 0 if
	   the transfer was actually completed completely synchronously, or
	   <c>-EAGAIN</c> if at least some transfers are still ongoing and
	   should be awaited for by the core.
	*/
	int (*mpi_ms_to_ram_async)(void *src_interface, unsigned src_node, void *dst_interface, unsigned dst_node, void * event);

	/**
	   Define how to copy data from the \p src_interface interface on the
	   \p src_node MPI Slave node to the \p dst_interface interface on
	   the \p dst_node MPI Slave node, using the given stream. Must
	   return 0 if the transfer was actually completed completely
	   synchronously, or <c>-EAGAIN</c> if at least some transfers are
	   still ongoing and should be awaited for by the core.
	*/
	int (*mpi_ms_to_mpi_ms_async)(void *src_interface, unsigned src_node, void *dst_interface, unsigned dst_node, void * event);

	/**
	   Define how to copy data from the \p src_interface interface on the
	   \p src_node CPU node to the \p dst_interface interface on the \p
	   dst_node MIC node. Must return 0 if the transfer was actually
	   completed completely synchronously, or <c>-EAGAIN</c> if at least
	   some transfers are still ongoing and should be awaited for by the
	   core.
	*/
	int (*ram_to_mic_async)(void *src_interface, unsigned src_node, void *dst_interface, unsigned dst_node);

	/**
	   Define how to copy data from the \p src_interface interface on the
	   \p src_node MIC node to the \p dst_interface interface on the \p
	   dst_node CPU node. Must return 0 if the transfer was actually
	   completed completely synchronously, or <c>-EAGAIN</c> if at least
	   some transfers are still ongoing and should be awaited for by the
	   core.
	*/
	int (*mic_to_ram_async)(void *src_interface, unsigned srd_node, void *dst_interface, unsigned dst_node);

	/**
	   Define how to copy data from the \p src_interface interface on the
	   \p src_node node to the \p dst_interface interface on the \p
	   dst_node node. This is meant to be implemented through the
	   starpu_interface_copy() helper, to which async_data should be
	   passed as such, and will be used to manage asynchronicity. This
	   must return <c>-EAGAIN</c> if any of the starpu_interface_copy()
	   calls has returned <c>-EAGAIN</c> (i.e. at least some transfer is
	   still ongoing), and return 0 otherwise.
	*/
	int (*any_to_any)(void *src_interface, unsigned src_node, void *dst_interface, unsigned dst_node, void *async_data);
};

<<<<<<< HEAD
int starpu_interface_copy(uintptr_t src, size_t src_offset, unsigned src_node, uintptr_t dst, size_t dst_offset, unsigned dst_node, size_t size, void *async_data);
uintptr_t starpu_interface_map(uintptr_t src, size_t src_offset, unsigned src_node, unsigned dst_node, size_t size, int *ret);
int starpu_interface_unmap(uintptr_t src, size_t src_offset, unsigned src_node, uintptr_t dst, unsigned dst_node, size_t size);
int starpu_interface_update_map(uintptr_t src, size_t src_offset, unsigned src_node, uintptr_t dst, size_t dst_offset, unsigned dst_node, size_t size);
void starpu_interface_start_driver_copy_async(unsigned src_node, unsigned dst_node, double *start);
void starpu_interface_end_driver_copy_async(unsigned src_node, unsigned dst_node, double start);
uintptr_t starpu_malloc_on_node_flags(unsigned dst_node, size_t size, int flags);
uintptr_t starpu_malloc_on_node(unsigned dst_node, size_t size);
void starpu_free_on_node_flags(unsigned dst_node, uintptr_t addr, size_t size, int flags);
void starpu_free_on_node(unsigned dst_node, uintptr_t addr, size_t size);
void starpu_malloc_on_node_set_default_flags(unsigned node, int flags);

=======
/**
   Identifier for all predefined StarPU data interfaces
*/
>>>>>>> 56552dd5
enum starpu_data_interface_id
{
	STARPU_UNKNOWN_INTERFACE_ID = -1, /**< Unknown interface */
	STARPU_MATRIX_INTERFACE_ID=0, /**< Identifier for the matrix data interface */
	STARPU_BLOCK_INTERFACE_ID=1, /**< Identifier for the block data interface*/
	STARPU_VECTOR_INTERFACE_ID=2, /**< Identifier for the vector data interface*/
	STARPU_CSR_INTERFACE_ID=3, /**< Identifier for the CSR data interface*/
	STARPU_BCSR_INTERFACE_ID=4, /**< Identifier for the BCSR data interface*/
	STARPU_VARIABLE_INTERFACE_ID=5, /**< Identifier for the variable data interface*/
	STARPU_VOID_INTERFACE_ID=6, /**< Identifier for the void data interface*/
	STARPU_MULTIFORMAT_INTERFACE_ID=7, /**< Identifier for the multiformat data interface*/
	STARPU_COO_INTERFACE_ID=8, /**< Identifier for the COO data interface*/
	STARPU_MAX_INTERFACE_ID=9 /**< Maximum number of data interfaces */
};

/**
   Per-interface data management methods.
*/
struct starpu_data_interface_ops
{
	/**
	   Register an existing interface into a data handle.

	   This iterates over all memory nodes to initialize all fields of the data
	   interface on each of them. Since data is not allocated yet except on the
	   home node, pointers should be left as NULL except on the \p home_node, for
	   which the pointers should be copied from the given \p data_interface, which
	   was filled with the application's pointers.
	*/
	void		 (*register_data_handle)	(starpu_data_handle_t handle, unsigned home_node, void *data_interface);

	/**
	   Allocate data for the interface on a given node. This should use
	   starpu_malloc_on_node to perform the allocation(s), and fill the pointers
	   in the data interface. It should return the size of the allocated memory, or
	   -ENOMEM if memory could not be allocated.
	*/
	starpu_ssize_t	 (*allocate_data_on_node)	(void *data_interface, unsigned node);

	/**
	   Free data of the interface on a given node.
	*/
	void 		 (*free_data_on_node)		(void *data_interface, unsigned node);
<<<<<<< HEAD
	int		 (*map_data)			(void *src_interface, unsigned src_node, void *dst_interface, unsigned dst_node);
	int		 (*unmap_data)			(void *src_interface, unsigned src_node, void *dst_interface, unsigned dst_node);
	int		 (*update_map)			(void *src_interface, unsigned src_node, void *dst_interface, unsigned dst_node);
=======

	/**
	   Struct with pointer to functions for performing ram/cuda/opencl synchronous and asynchronous transfers.
	*/
>>>>>>> 56552dd5
	const struct starpu_data_copy_methods *copy_methods;

	/**
	   @deprecated
	   Use starpu_data_interface_ops::to_pointer instead.
	   Return the current pointer (if any) for the handle on the given node.
	*/
	void * 		 (*handle_to_pointer)		(starpu_data_handle_t handle, unsigned node);

	/**
	   Return the current pointer (if any) for the given interface on the given node.
	*/
	void * 		 (*to_pointer)			(void *data_interface, unsigned node);

	/**
	   Return whether the given \p ptr is within the data for the given interface on the given node.
	   This method is optional, as it is only used for coherency checks.
	*/
	int 		 (*pointer_is_inside)		(void *data_interface, unsigned node, void *ptr);

	/**
	   Return an estimation of the size of data, for performance models.
	*/
	size_t 		 (*get_size)			(starpu_data_handle_t handle);

	/**
	   Return an estimation of the size of allocated data, for allocation
	   management.
	   If not specified, the starpu_data_interface_ops::get_size method is
	   used instead.
	*/
	size_t 		 (*get_alloc_size)		(starpu_data_handle_t handle);

	/**
	  Return a 32bit footprint which characterizes the data size and layout (nx, ny, ld, elemsize, etc.), to be used for indexing performance models.
	*/
	uint32_t 	 (*footprint)			(starpu_data_handle_t handle);

	/**
	   Return a 32bit footprint which characterizes the data allocation, to be used
	   for indexing allocation cache.
	   If not specified, the starpu_data_interface_ops::footprint method is
	   used instead.
	*/
	uint32_t 	 (*alloc_footprint)		(starpu_data_handle_t handle);

	/**
	   Compare the data size and layout of two interfaces (nx, ny, ld, elemsize,
	   etc.), to be used for indexing performance models.. It should return 1 if
	   the two interfaces size and layout match, and 0 otherwise.
	*/
	int 		 (*compare)			(void *data_interface_a, void *data_interface_b);

	/**
	   Compare the data allocation of two interfaces etc.), to be used for indexing
	   allocation cache. It should return
	   1 if the two interfaces are allocation-compatible, and 0 otherwise.
	   If not specified, the starpu_data_interface_ops::compare method is
	   used instead.
	*/
	int 		 (*alloc_compare)		(void *data_interface_a, void *data_interface_b);

	/**
	   Dump the sizes of a handle to a file.
	*/
	void 		 (*display)			(starpu_data_handle_t handle, FILE *f);

	/**
	   Describe the data into a string in a brief way, such as one
	   letter to describe the type of data, and the data
	   dimensions.
	*/
	starpu_ssize_t	 (*describe)			(void *data_interface, char *buf, size_t size);

	/**
	   An identifier that is unique to each interface.
	*/
	enum starpu_data_interface_id interfaceid;

	/**
	   Size of the interface data descriptor.
	*/
	size_t interface_size;

	/**
	*/
	char is_multiformat;

	/**
	   If set to non-zero, StarPU will never try to reuse an allocated
	   buffer for a  different handle. This can be notably useful for
	   application-defined interfaces which have a dynamic size, and for
	   which it thus does not make sense to reuse the buffer since will
	   probably not have the proper size.
	*/
	char dontcache;

	/**
	*/
	struct starpu_multiformat_data_interface_ops* (*get_mf_ops)(void *data_interface);

	/**
	   Pack the data handle into a contiguous buffer at the address
	   allocated with <c>starpu_malloc_flags(ptr, size, 0)</c> (and thus
	   returned in \p ptr) and set the size of the newly created buffer
	   in \p count. If \p ptr is <c>NULL</c>, the function should not
	   copy the data in the buffer but just set count to the size of the
	   buffer which would have been allocated. The special value -1
	   indicates the size is yet unknown.
	*/
	int (*pack_data) (starpu_data_handle_t handle, unsigned node, void **ptr, starpu_ssize_t *count);

	/**
	   Unpack the data handle from the contiguous buffer at the address
	   \p ptr of size \p count
	*/
	int (*unpack_data) (starpu_data_handle_t handle, unsigned node, void *ptr, size_t count);

	/**
	   Name of the interface
	*/
	char *name;
};

/**
   @name Basic API
   @{
*/

/**
   Register a piece of data into the handle located at the
   \p handleptr address. The \p data_interface buffer contains the initial
   description of the data in the \p home_node. The \p ops argument is a
   pointer to a structure describing the different methods used to
   manipulate this type of interface. See starpu_data_interface_ops for
   more details on this structure.
   If \p home_node is -1, StarPU will automatically allocate the memory when
   it is used for the first time in write-only mode. Once such data
   handle has been automatically allocated, it is possible to access it
   using any access mode.
   Note that StarPU supplies a set of predefined types of interface (e.g.
   vector or matrix) which can be registered by the means of helper
   functions (e.g. starpu_vector_data_register() or
   starpu_matrix_data_register()).
*/
void starpu_data_register(starpu_data_handle_t *handleptr, int home_node, void *data_interface, struct starpu_data_interface_ops *ops);

/**
   Register that a buffer for \p handle on \p node will be set. This is typically
   used by starpu_*_ptr_register helpers before setting the interface pointers for
   this node, to tell the core that that is now allocated.
*/
void starpu_data_ptr_register(starpu_data_handle_t handle, unsigned node);

/**
   Register a new piece of data into the handle \p handledst with the
   same interface as the handle \p handlesrc.
*/
void starpu_data_register_same(starpu_data_handle_t *handledst, starpu_data_handle_t handlesrc);

/**
   Return the pointer associated with \p handle on node \p node or <c>NULL</c>
   if handle’s interface does not support this operation or data for this
   \p handle is not allocated on that \p node.
*/
void *starpu_data_handle_to_pointer(starpu_data_handle_t handle, unsigned node);

/**
   Return whether the given \p ptr is within the data for \p handle on node \p
   node (1) or not (0). If the handle interface does not support this operation,
   and thus the result is unknown, -1 is returned.
*/
int starpu_data_pointer_is_inside(starpu_data_handle_t handle, unsigned node, void *ptr);

/**
   Return the local pointer associated with \p handle or <c>NULL</c> if
   \p handle’s interface does not have any data allocated locally.
*/
void *starpu_data_get_local_ptr(starpu_data_handle_t handle);

/**
   Return the interface associated with \p handle on \p memory_node.
*/
void *starpu_data_get_interface_on_node(starpu_data_handle_t handle, unsigned memory_node);

/**
   Return the unique identifier of the interface associated with
   the given \p handle.
*/
enum starpu_data_interface_id starpu_data_get_interface_id(starpu_data_handle_t handle);

/**
   Execute the packing operation of the interface of the data
   registered at \p handle (see starpu_data_interface_ops). This
   packing operation must allocate a buffer large enough at \p ptr and copy
   into the newly allocated buffer the data associated to \p handle. \p count
   will be set to the size of the allocated buffer. If \p ptr is <c>NULL</c>, the
   function should not copy the data in the buffer but just set \p count to
   the size of the buffer which would have been allocated. The special
   value -1 indicates the size is yet unknown.
*/
int starpu_data_pack(starpu_data_handle_t handle, void **ptr, starpu_ssize_t *count);

/**
   Unpack in handle the data located at \p ptr of size \p count as
   described by the interface of the data. The interface registered at
   \p handle must define a unpacking operation (see
   starpu_data_interface_ops). The memory at the address \p ptr is freed
   after calling the data unpacking operation.
*/
int starpu_data_unpack(starpu_data_handle_t handle, void *ptr, size_t count);

/**
   Return the size of the data associated with \p handle.
*/
size_t starpu_data_get_size(starpu_data_handle_t handle);

/**
   Return the size of the allocated data associated with \p handle.
*/
size_t starpu_data_get_alloc_size(starpu_data_handle_t handle);

/**
   Return the handle corresponding to the data pointed to by the \p ptr host pointer.
*/
starpu_data_handle_t starpu_data_lookup(const void *ptr);

int starpu_data_get_home_node(starpu_data_handle_t handle);

/**
   Return the next available id for a newly created data interface
   (\ref DefiningANewDataInterface).
*/
int starpu_data_interface_get_next_id(void);

/**
   Copy \p size bytes from byte offset \p src_offset of \p src on \p src_node
   to byte offset \p dst_offset of \p dst on \p dst_node. This is to be used in
   the starpu_data_copy_methods::any_to_any copy method, which is provided with \p async_data to
   be passed to starpu_interface_copy(). this returns <c>-EAGAIN</c> if the
   transfer is still ongoing, or 0 if the transfer is already completed.
*/
int starpu_interface_copy(uintptr_t src, size_t src_offset, unsigned src_node, uintptr_t dst, size_t dst_offset, unsigned dst_node, size_t size, void *async_data);

/**
   When an asynchonous implementation of the data transfer is implemented, the call
   to the underlying CUDA, OpenCL, etc. call should be surrounded
   by calls to starpu_interface_start_driver_copy_async() and
   starpu_interface_end_driver_copy_async(), so that it is recorded in offline
   execution traces, and the timing of the submission is checked. \p start must
   point to a variable whose value will be passed unchanged to
   starpu_interface_end_driver_copy_async().
*/
void starpu_interface_start_driver_copy_async(unsigned src_node, unsigned dst_node, double *start);

/**
   See starpu_interface_start_driver_copy_async().
*/
void starpu_interface_end_driver_copy_async(unsigned src_node, unsigned dst_node, double start);

/**
   Allocate \p size bytes on node \p dst_node with the given allocation \p flags. This returns 0 if
   allocation failed, the allocation method should then return <c>-ENOMEM</c> as
   allocated size. Deallocation must be done with starpu_free_on_node_flags().
*/
uintptr_t starpu_malloc_on_node_flags(unsigned dst_node, size_t size, int flags);

/**
   Allocate \p size bytes on node \p dst_node with the default allocation flags. This returns 0 if
   allocation failed, the allocation method should then return <c>-ENOMEM</c> as
   allocated size. Deallocation must be done with starpu_free_on_node().
*/
uintptr_t starpu_malloc_on_node(unsigned dst_node, size_t size);

/**
   Free \p addr of \p size bytes on node \p dst_node which was previously allocated
   with starpu_malloc_on_node_flags() with the given allocation \p flags.
*/
void starpu_free_on_node_flags(unsigned dst_node, uintptr_t addr, size_t size, int flags);

/**
   Free \p addr of \p size bytes on node \p dst_node which was previously allocated
   with starpu_malloc_on_node().
*/
void starpu_free_on_node(unsigned dst_node, uintptr_t addr, size_t size);

/**
   Define the default flags for allocations performed by starpu_malloc_on_node() and
   starpu_free_on_node(). The default is \ref STARPU_MALLOC_PINNED | \ref STARPU_MALLOC_COUNT.
*/
void starpu_malloc_on_node_set_default_flags(unsigned node, int flags);

/** @} */

/**
   @name Accessing Matrix Data Interfaces
   @{
*/

extern struct starpu_data_interface_ops starpu_interface_matrix_ops;

/**
   Matrix interface for dense matrices
*/
struct starpu_matrix_interface
{
	enum starpu_data_interface_id id; /**< Identifier of the interface */
	uintptr_t ptr;                    /**< local pointer of the matrix */
	uintptr_t dev_handle;             /**< device handle of the matrix */
	size_t offset;                    /**< offset in the matrix */
	uint32_t nx;                      /**< number of elements on the x-axis of the matrix */
	uint32_t ny;                      /**< number of elements on the y-axis of the matrix */
	uint32_t ld;                      /**< number of elements between each row of the
					       matrix. Maybe be equal to starpu_matrix_interface::nx
					       when there is no padding.
					  */
	size_t elemsize;                  /**< size of the elements of the matrix */
	size_t allocsize;		  /**< size actually currently allocated */
};

/**
   Register the \p nx x \p  ny 2D matrix of \p elemsize-byte elements pointed
   by \p ptr and initialize \p handle to represent it. \p ld specifies the number
   of elements between rows. a value greater than \p nx adds padding, which
   can be useful for alignment purposes.

   Here an example of how to use the function.
   \code{.c}
   float *matrix;
   starpu_data_handle_t matrix_handle;
   matrix = (float*)malloc(width * height * sizeof(float));
   starpu_matrix_data_register(&matrix_handle, STARPU_MAIN_RAM, (uintptr_t)matrix, width, width, height, sizeof(float));
   \endcode
*/
void starpu_matrix_data_register(starpu_data_handle_t *handle, int home_node, uintptr_t ptr, uint32_t ld, uint32_t nx, uint32_t ny, size_t elemsize);

/**
   Similar to starpu_matrix_data_register, but additionally specifies which
   allocation size should be used instead of the initial nx*ny*elemsize.
*/
void starpu_matrix_data_register_allocsize(starpu_data_handle_t *handle, int home_node, uintptr_t ptr, uint32_t ld, uint32_t nx, uint32_t ny, size_t elemsize, size_t allocsize);

/**
   Register into the \p handle that to store data on node \p node it should use the
   buffer located at \p ptr, or device handle \p dev_handle and offset \p offset
   (for OpenCL, notably), with \p ld elements between rows.
*/
void starpu_matrix_ptr_register(starpu_data_handle_t handle, unsigned node, uintptr_t ptr, uintptr_t dev_handle, size_t offset, uint32_t ld);

/**
   Return the number of elements on the x-axis of the matrix
   designated by \p handle.
*/
uint32_t starpu_matrix_get_nx(starpu_data_handle_t handle);

/**
   Return the number of elements on the y-axis of the matrix
   designated by \p handle.
*/
uint32_t starpu_matrix_get_ny(starpu_data_handle_t handle);

/**
   Return the number of elements between each row of the matrix
   designated by \p handle. Maybe be equal to nx when there is no padding.
*/
uint32_t starpu_matrix_get_local_ld(starpu_data_handle_t handle);

/**
   Return the local pointer associated with \p handle.
*/
uintptr_t starpu_matrix_get_local_ptr(starpu_data_handle_t handle);

/**
   Return the size of the elements registered into the matrix
   designated by \p handle.
*/
size_t starpu_matrix_get_elemsize(starpu_data_handle_t handle);

/**
   Return the allocated size of the matrix designated by \p handle.
*/
size_t starpu_matrix_get_allocsize(starpu_data_handle_t handle);

#if defined(STARPU_HAVE_STATEMENT_EXPRESSIONS) && defined(STARPU_DEBUG)
#define STARPU_MATRIX_CHECK(interface)          STARPU_ASSERT_MSG((((struct starpu_matrix_interface *)(interface))->id) == STARPU_MATRIX_INTERFACE_ID, "Error. The given data is not a matrix.")
#define STARPU_MATRIX_GET_PTR(interface)	({ STARPU_MATRIX_CHECK(interface); (((struct starpu_matrix_interface *)(interface))->ptr) ; })
#define STARPU_MATRIX_GET_DEV_HANDLE(interface)	({ STARPU_MATRIX_CHECK(interface); (((struct starpu_matrix_interface *)(interface))->dev_handle) ; })
#define STARPU_MATRIX_GET_OFFSET(interface)	({ STARPU_MATRIX_CHECK(interface); (((struct starpu_matrix_interface *)(interface))->offset) ; })
#define STARPU_MATRIX_GET_NX(interface)	        ({ STARPU_MATRIX_CHECK(interface); (((struct starpu_matrix_interface *)(interface))->nx) ; })
#define STARPU_MATRIX_GET_NY(interface)	        ({ STARPU_MATRIX_CHECK(interface); (((struct starpu_matrix_interface *)(interface))->ny) ; })
#define STARPU_MATRIX_GET_LD(interface)	        ({ STARPU_MATRIX_CHECK(interface); (((struct starpu_matrix_interface *)(interface))->ld) ; })
#define STARPU_MATRIX_GET_ELEMSIZE(interface)	({ STARPU_MATRIX_CHECK(interface); (((struct starpu_matrix_interface *)(interface))->elemsize) ; })
#define STARPU_MATRIX_GET_ALLOCSIZE(interface)	({ STARPU_MATRIX_CHECK(interface); (((struct starpu_matrix_interface *)(interface))->allocsize) ; })
#else
/**
   Return a pointer to the matrix designated by \p interface, valid
   on CPUs and CUDA devices only. For OpenCL devices, the device handle
   and offset need to be used instead.
*/
#define STARPU_MATRIX_GET_PTR(interface)	(((struct starpu_matrix_interface *)(interface))->ptr)
/**
   Return a device handle for the matrix designated by \p interface,
   to be used with OpenCL. The offset returned by
   ::STARPU_MATRIX_GET_OFFSET has to be used in
   addition to this.
*/
#define STARPU_MATRIX_GET_DEV_HANDLE(interface)	(((struct starpu_matrix_interface *)(interface))->dev_handle)
/**
   Return the offset in the matrix designated by \p interface, to be
   used with the device handle.
*/
#define STARPU_MATRIX_GET_OFFSET(interface)	(((struct starpu_matrix_interface *)(interface))->offset)
/**
   Return the number of elements on the x-axis of the matrix
   designated by \p interface.
*/
#define STARPU_MATRIX_GET_NX(interface)	        (((struct starpu_matrix_interface *)(interface))->nx)
/**
   Return the number of elements on the y-axis of the matrix
   designated by \p interface.
*/
#define STARPU_MATRIX_GET_NY(interface)	        (((struct starpu_matrix_interface *)(interface))->ny)
/**
   Return the number of elements between each row of the matrix
   designated by \p interface. May be equal to nx when there is no padding.
*/
#define STARPU_MATRIX_GET_LD(interface)	        (((struct starpu_matrix_interface *)(interface))->ld)
/**
   Return the size of the elements registered into the matrix
   designated by \p interface.
*/
#define STARPU_MATRIX_GET_ELEMSIZE(interface)	(((struct starpu_matrix_interface *)(interface))->elemsize)
/**
   Return the allocated size of the matrix designated by \p interface.
*/
#define STARPU_MATRIX_GET_ALLOCSIZE(interface)	(((struct starpu_matrix_interface *)(interface))->allocsize)
#endif

/**
   Set the number of elements on the x-axis of the matrix
   designated by \p interface.
*/
#define STARPU_MATRIX_SET_NX(interface, newnx)	        do { \
	STARPU_MATRIX_CHECK(interface); \
	(((struct starpu_matrix_interface *)(interface))->nx) = (newnx); \
} while (0)
/**
   Set the number of elements on the y-axis of the matrix
   designated by \p interface.
*/
#define STARPU_MATRIX_SET_NY(interface, newny)	        do { \
	STARPU_MATRIX_CHECK(interface); \
	(((struct starpu_matrix_interface *)(interface))->ny) = (newny); \
} while(0)
/**
   Set the number of elements between each row of the matrix
   designated by \p interface. May be set to the same value as nx when there is
   no padding.
*/
#define STARPU_MATRIX_SET_LD(interface, newld)	        do { \
	STARPU_MATRIX_CHECK(interface); \
	(((struct starpu_matrix_interface *)(interface))->ld) = (newld); \
} while(0)

/** @} */

/**
   @name Accessing COO Data Interfaces
   @{
*/

extern struct starpu_data_interface_ops starpu_interface_coo_ops;

/**
   COO Matrices
*/
struct starpu_coo_interface
{
	enum starpu_data_interface_id id; /**< identifier of the interface */

	uint32_t  *columns;               /**< column array of the matrix */
	uint32_t  *rows;                  /**< row array of the matrix */
	uintptr_t values;                 /**< values of the matrix */
	uint32_t  nx;                     /**< number of elements on the x-axis of the matrix */
	uint32_t  ny;                     /**< number of elements on the y-axis of the matrix */
	uint32_t  n_values;               /**< number of values registered in the matrix */
	size_t    elemsize;               /**< size of the elements of the matrix */
};

/**
   Register the \p nx x \p ny 2D matrix given in the COO format, using the
   \p columns, \p rows, \p values arrays, which must have \p n_values elements of
   size \p elemsize. Initialize \p handleptr.
*/
void starpu_coo_data_register(starpu_data_handle_t *handleptr, int home_node, uint32_t nx, uint32_t ny, uint32_t n_values, uint32_t *columns, uint32_t *rows, uintptr_t values, size_t elemsize);

/**
   Return a pointer to the column array of the matrix designated
   by \p interface.
*/
#define STARPU_COO_GET_COLUMNS(interface)	     (((struct starpu_coo_interface *)(interface))->columns)
/**
   Return a device handle for the column array of the matrix
   designated by \p interface, to be used with OpenCL. The offset
   returned by ::STARPU_COO_GET_OFFSET has to be used in addition to
   this.
*/
#define STARPU_COO_GET_COLUMNS_DEV_HANDLE(interface) (((struct starpu_coo_interface *)(interface))->columns)
/**
   Return a pointer to the rows array of the matrix designated by
   \p interface.
*/
#define STARPU_COO_GET_ROWS(interface)               (((struct starpu_coo_interface *)(interface))->rows)
/**
   Return a device handle for the row array of the matrix
   designated by \p interface, to be used on OpenCL. The offset returned
   by ::STARPU_COO_GET_OFFSET has to be used in addition to this.
*/
#define STARPU_COO_GET_ROWS_DEV_HANDLE(interface)    (((struct starpu_coo_interface *)(interface))->rows)
/**
   Return a pointer to the values array of the matrix designated
   by \p interface.
*/
#define STARPU_COO_GET_VALUES(interface)             (((struct starpu_coo_interface *)(interface))->values)
/**
   Return a device handle for the value array of the matrix
   designated by \p interface, to be used on OpenCL. The offset returned
   by ::STARPU_COO_GET_OFFSET has to be used in addition to this.
*/
#define STARPU_COO_GET_VALUES_DEV_HANDLE(interface)  (((struct starpu_coo_interface *)(interface))->values)
/**
   Return the offset in the arrays of the COO matrix designated by
   \p interface.
*/
#define STARPU_COO_GET_OFFSET 0
/**
   Return the number of elements on the x-axis of the matrix
   designated by \p interface.
*/
#define STARPU_COO_GET_NX(interface)                 (((struct starpu_coo_interface *)(interface))->nx)
/**
   Return the number of elements on the y-axis of the matrix
   designated by \p interface.
*/
#define STARPU_COO_GET_NY(interface)                 (((struct starpu_coo_interface *)(interface))->ny)
/**
   Return the number of values registered in the matrix designated
   by \p interface.
*/
#define STARPU_COO_GET_NVALUES(interface)            (((struct starpu_coo_interface *)(interface))->n_values)
/**
   Return the size of the elements registered into the matrix
   designated by \p interface.
*/
#define STARPU_COO_GET_ELEMSIZE(interface)           (((struct starpu_coo_interface *)(interface))->elemsize)

/** @} */

/**
   @name Block Data Interface
   @{
*/

extern struct starpu_data_interface_ops starpu_interface_block_ops;

/* TODO: rename to 3dmatrix? */
/* TODO: add allocsize support */
/**
   Block interface for 3D dense blocks
*/
struct starpu_block_interface
{
	enum starpu_data_interface_id id; /**< identifier of the interface */

	uintptr_t ptr;                    /**< local pointer of the block */
	uintptr_t dev_handle;             /**< device handle of the block. */
	size_t offset;                    /**< offset in the block. */
	uint32_t nx;                      /**< number of elements on the x-axis of the block. */
	uint32_t ny;                      /**< number of elements on the y-axis of the block. */
	uint32_t nz;                      /**< number of elements on the z-axis of the block. */
	uint32_t ldy;                     /**< number of elements between two lines */
	uint32_t ldz;                     /**< number of elements between two planes */
	size_t elemsize;                  /**< size of the elements of the block. */
};

/**
   Register the \p nx x \p ny x \p nz 3D matrix of \p elemsize byte elements
   pointed by \p ptr and initialize \p handle to represent it. Again, \p ldy and
   \p ldz specify the number of elements between rows and between z planes.

   Here an example of how to use the function.
   \code{.c}
   float *block;
   starpu_data_handle_t block_handle;
   block = (float*)malloc(nx*ny*nz*sizeof(float));
   starpu_block_data_register(&block_handle, STARPU_MAIN_RAM, (uintptr_t)block, nx, nx*ny, nx, ny, nz, sizeof(float));
   \endcode
*/
void starpu_block_data_register(starpu_data_handle_t *handle, int home_node, uintptr_t ptr, uint32_t ldy, uint32_t ldz, uint32_t nx, uint32_t ny, uint32_t nz, size_t elemsize);

/**
   Register into the \p handle that to store data on node \p node it should use the
   buffer located at \p ptr, or device handle \p dev_handle and offset \p offset
   (for OpenCL, notably), with \p ldy elements between rows and \p ldz
   elements between z planes.
*/
void starpu_block_ptr_register(starpu_data_handle_t handle, unsigned node, uintptr_t ptr, uintptr_t dev_handle, size_t offset, uint32_t ldy, uint32_t ldz);

/**
   Return the number of elements on the x-axis of the block
   designated by \p handle.
 */
uint32_t starpu_block_get_nx(starpu_data_handle_t handle);

/**
   Return the number of elements on the y-axis of the block
   designated by \p handle.
 */
uint32_t starpu_block_get_ny(starpu_data_handle_t handle);

/**
   Return the number of elements on the z-axis of the block
   designated by \p handle.
 */
uint32_t starpu_block_get_nz(starpu_data_handle_t handle);

/**
   Return the number of elements between each row of the block
   designated by \p handle, in the format of the current memory node.
*/
uint32_t starpu_block_get_local_ldy(starpu_data_handle_t handle);

/**
   Return the number of elements between each z plane of the block
   designated by \p handle, in the format of the current memory node.
 */
uint32_t starpu_block_get_local_ldz(starpu_data_handle_t handle);

/**
   Return the local pointer associated with \p handle.
 */
uintptr_t starpu_block_get_local_ptr(starpu_data_handle_t handle);

/**
   Return the size of the elements of the block designated by
   \p handle.
 */
size_t starpu_block_get_elemsize(starpu_data_handle_t handle);

#if defined(STARPU_HAVE_STATEMENT_EXPRESSIONS) && defined(STARPU_DEBUG)
#define STARPU_BLOCK_CHECK(interface)           STARPU_ASSERT_MSG((((struct starpu_block_interface *)(interface))->id) == STARPU_BLOCK_INTERFACE_ID, "Error. The given data is not a block.")
#define STARPU_BLOCK_GET_PTR(interface)	        ({ STARPU_BLOCK_CHECK(interface); (((struct starpu_block_interface *)(interface))->ptr) ; })
#define STARPU_BLOCK_GET_DEV_HANDLE(interface)	({ STARPU_BLOCK_CHECK(interface); (((struct starpu_block_interface *)(interface))->dev_handle) ; })
#define STARPU_BLOCK_GET_OFFSET(interface)	({ STARPU_BLOCK_CHECK(interface); (((struct starpu_block_interface *)(interface))->offset) ; })
#define STARPU_BLOCK_GET_NX(interface)	        ({ STARPU_BLOCK_CHECK(interface); (((struct starpu_block_interface *)(interface))->nx) ; })
#define STARPU_BLOCK_GET_NY(interface)	        ({ STARPU_BLOCK_CHECK(interface); (((struct starpu_block_interface *)(interface))->ny) ; })
#define STARPU_BLOCK_GET_NZ(interface)	        ({ STARPU_BLOCK_CHECK(interface); (((struct starpu_block_interface *)(interface))->nz) ; })
#define STARPU_BLOCK_GET_LDY(interface)	        ({ STARPU_BLOCK_CHECK(interface); (((struct starpu_block_interface *)(interface))->ldy) ; })
#define STARPU_BLOCK_GET_LDZ(interface)	        ({ STARPU_BLOCK_CHECK(interface); (((struct starpu_block_interface *)(interface))->ldz) ; })
#define STARPU_BLOCK_GET_ELEMSIZE(interface)	({ STARPU_BLOCK_CHECK(interface); (((struct starpu_block_interface *)(interface))->elemsize) ; })
#else
/**
   Return a pointer to the block designated by \p interface.
 */
#define STARPU_BLOCK_GET_PTR(interface)	        (((struct starpu_block_interface *)(interface))->ptr)
/**
   Return a device handle for the block designated by \p interface,
   to be used on OpenCL. The offset returned by
   ::STARPU_BLOCK_GET_OFFSET has to be used in
   addition to this.
 */
#define STARPU_BLOCK_GET_DEV_HANDLE(interface)	(((struct starpu_block_interface *)(interface))->dev_handle)
/**
   Return the offset in the block designated by \p interface, to be
   used with the device handle.
 */
#define STARPU_BLOCK_GET_OFFSET(interface)	(((struct starpu_block_interface *)(interface))->offset)
/**
   Return the number of elements on the x-axis of the block
   designated by \p interface.
 */
#define STARPU_BLOCK_GET_NX(interface)	        (((struct starpu_block_interface *)(interface))->nx)
/**
   Return the number of elements on the y-axis of the block
   designated by \p interface.
 */
#define STARPU_BLOCK_GET_NY(interface)	        (((struct starpu_block_interface *)(interface))->ny)
/**
Return the number of elements on the z-axis of the block
designated by \p interface.
 */
#define STARPU_BLOCK_GET_NZ(interface)	        (((struct starpu_block_interface *)(interface))->nz)
/**
   Return the number of elements between each row of the block
   designated by \p interface. May be equal to nx when there is no padding.
 */
#define STARPU_BLOCK_GET_LDY(interface)	        (((struct starpu_block_interface *)(interface))->ldy)
/**
   Return the number of elements between each z plane of the block
   designated by \p interface. May be equal to nx*ny when there is no
   padding.
 */
#define STARPU_BLOCK_GET_LDZ(interface)	        (((struct starpu_block_interface *)(interface))->ldz)
/**
   Return the size of the elements of the block designated by
   \p interface.
 */
#define STARPU_BLOCK_GET_ELEMSIZE(interface)	(((struct starpu_block_interface *)(interface))->elemsize)
#endif

/** @} */

/**
   @name Vector Data Interface
   @{
*/

extern struct starpu_data_interface_ops starpu_interface_vector_ops;

/**
 */
struct starpu_vector_interface
{
	enum starpu_data_interface_id id; /**< Identifier of the interface */

	uintptr_t ptr;                    /**< local pointer of the vector */
	uintptr_t dev_handle;             /**< device handle of the vector. */
	size_t offset;                    /**< offset in the vector */
	uint32_t nx;                      /**< number of elements on the x-axis of the vector */
	size_t elemsize;                  /**< size of the elements of the vector */
	uint32_t slice_base;              /**< vector slice base, used by the StarPU OpenMP runtime support */
	size_t allocsize;                 /**< size actually currently allocated */
};

/**
   Register the \p nx \p elemsize-byte elements pointed to by \p ptr and initialize \p handle to represent it.

   Here an example of how to use the function.
   \code{.c}
   float vector[NX];
   starpu_data_handle_t vector_handle;
   starpu_vector_data_register(&vector_handle, STARPU_MAIN_RAM, (uintptr_t)vector, NX, sizeof(vector[0]));
   \endcode
 */
void starpu_vector_data_register(starpu_data_handle_t *handle, int home_node, uintptr_t ptr, uint32_t nx, size_t elemsize);

/**
   Similar to starpu_matrix_data_register, but additionally specifies which
   allocation size should be used instead of the initial nx*elemsize.
*/
void starpu_vector_data_register_allocsize(starpu_data_handle_t *handle, int home_node, uintptr_t ptr, uint32_t nx, size_t elemsize, size_t allocsize);

/**
   Register into the \p handle that to store data on node \p node it should use the
   buffer located at \p ptr, or device handle \p dev_handle and offset \p offset
   (for OpenCL, notably)
*/
void starpu_vector_ptr_register(starpu_data_handle_t handle, unsigned node, uintptr_t ptr, uintptr_t dev_handle, size_t offset);

/**
   Return the number of elements registered into the array designated by \p handle.
 */
uint32_t starpu_vector_get_nx(starpu_data_handle_t handle);

/**
   Return the size of each element of the array designated by \p handle.
 */
size_t starpu_vector_get_elemsize(starpu_data_handle_t handle);

/**
  Return the allocated size of the array designated by \p handle.
 */
size_t starpu_vector_get_allocsize(starpu_data_handle_t handle);

/**
   Return the local pointer associated with \p handle.
 */
uintptr_t starpu_vector_get_local_ptr(starpu_data_handle_t handle);

#if defined(STARPU_HAVE_STATEMENT_EXPRESSIONS) && defined(STARPU_DEBUG)
#define STARPU_VECTOR_CHECK(interface)          STARPU_ASSERT_MSG((((struct starpu_vector_interface *)(interface))->id) == STARPU_VECTOR_INTERFACE_ID, "Error. The given data is not a vector.")
#define STARPU_VECTOR_GET_PTR(interface)	({ STARPU_VECTOR_CHECK(interface); (((struct starpu_vector_interface *)(interface))->ptr); })
#define STARPU_VECTOR_GET_DEV_HANDLE(interface)	({ STARPU_VECTOR_CHECK(interface); (((struct starpu_vector_interface *)(interface))->dev_handle); })
#define STARPU_VECTOR_GET_OFFSET(interface)	({ STARPU_VECTOR_CHECK(interface); (((struct starpu_vector_interface *)(interface))->offset); })
#define STARPU_VECTOR_GET_NX(interface)	        ({ STARPU_VECTOR_CHECK(interface); (((struct starpu_vector_interface *)(interface))->nx); })
#define STARPU_VECTOR_GET_ELEMSIZE(interface)	({ STARPU_VECTOR_CHECK(interface); (((struct starpu_vector_interface *)(interface))->elemsize); })
#define STARPU_VECTOR_GET_ALLOCSIZE(interface)	({ STARPU_VECTOR_CHECK(interface); (((struct starpu_vector_interface *)(interface))->allocsize); })
#define STARPU_VECTOR_GET_SLICE_BASE(interface)	({ STARPU_VECTOR_CHECK(interface); (((struct starpu_vector_interface *)(interface))->slice_base); })
#else
/**
   Return a pointer to the array designated by \p interface, valid on
   CPUs and CUDA only. For OpenCL, the device handle and offset need to
   be used instead.
 */
#define STARPU_VECTOR_GET_PTR(interface)	(((struct starpu_vector_interface *)(interface))->ptr)
/**
   Return a device handle for the array designated by \p interface,
   to be used with OpenCL. the offset returned by ::STARPU_VECTOR_GET_OFFSET has to be used in
   addition to this.
 */
#define STARPU_VECTOR_GET_DEV_HANDLE(interface)	(((struct starpu_vector_interface *)(interface))->dev_handle)
/**
   Return the offset in the array designated by \p interface, to be
   used with the device handle.
*/
#define STARPU_VECTOR_GET_OFFSET(interface)	(((struct starpu_vector_interface *)(interface))->offset)
/**
   Return the number of elements registered into the array
   designated by \p interface.
 */
#define STARPU_VECTOR_GET_NX(interface)	        (((struct starpu_vector_interface *)(interface))->nx)
/**
   Return the size of each element of the array designated by
   \p interface.
 */
#define STARPU_VECTOR_GET_ELEMSIZE(interface)	(((struct starpu_vector_interface *)(interface))->elemsize)
/**
   Return the size of each element of the array designated by
   \p interface.
 */
#define STARPU_VECTOR_GET_ALLOCSIZE(interface)	(((struct starpu_vector_interface *)(interface))->allocsize)
/**
   Return the OpenMP slice base annotation of each element of the array designated by
   \p interface.
 */
#define STARPU_VECTOR_GET_SLICE_BASE(interface)	(((struct starpu_vector_interface *)(interface))->slice_base)
#endif

/**
   Set the number of elements registered into the array designated by \p
   interface.
 */
#define STARPU_VECTOR_SET_NX(interface, newnx)	do { \
	STARPU_VECTOR_CHECK(interface); \
	(((struct starpu_vector_interface *)(interface))->nx) = (newnx); \
} while(0)

/** @} */

/**
   @name Variable Data Interface
   @{
*/

extern struct starpu_data_interface_ops starpu_interface_variable_ops;

/**
   Variable interface for a single data (not a vector, a matrix, a list,
   ...)
 */
struct starpu_variable_interface
{
	enum starpu_data_interface_id id; /**< Identifier of the interface */

	uintptr_t ptr;                    /**< local pointer of the variable */
	uintptr_t dev_handle;             /**< device handle of the variable. */
	size_t offset;                    /**< offset in the variable */
	size_t elemsize;                  /**< size of the variable */
};

/**
   Register the \p size byte element pointed to by \p ptr, which is
   typically a scalar, and initialize \p handle to represent this data item.

   Here an example of how to use the function.
   \code{.c}
   float var = 42.0;
   starpu_data_handle_t var_handle;
   starpu_variable_data_register(&var_handle, STARPU_MAIN_RAM, (uintptr_t)&var, sizeof(var));
   \endcode
*/
void starpu_variable_data_register(starpu_data_handle_t *handle, int home_node, uintptr_t ptr, size_t size);

/**
   Register into the \p handle that to store data on node \p node it should use the
   buffer located at \p ptr, or device handle \p dev_handle and offset \p offset
   (for OpenCL, notably)
 */
void starpu_variable_ptr_register(starpu_data_handle_t handle, unsigned node, uintptr_t ptr, uintptr_t dev_handle, size_t offset);

/**
   Return the size of the variable designated by \p handle.
 */
size_t starpu_variable_get_elemsize(starpu_data_handle_t handle);

/**
   Return a pointer to the variable designated by \p handle.
 */
uintptr_t starpu_variable_get_local_ptr(starpu_data_handle_t handle);

#if defined(STARPU_HAVE_STATEMENT_EXPRESSIONS) && defined(STARPU_DEBUG)
#define STARPU_VARIABLE_CHECK(interface)          STARPU_ASSERT_MSG((((struct starpu_variable_interface *)(interface))->id) == STARPU_VARIABLE_INTERFACE_ID, "Error. The given data is not a variable.")
#define STARPU_VARIABLE_GET_PTR(interface)	  ({ STARPU_VARIABLE_CHECK(interface); (((struct starpu_variable_interface *)(interface))->ptr) ; })
#define STARPU_VARIABLE_GET_OFFSET(interface)	  ({ STARPU_VARIABLE_CHECK(interface); (((struct starpu_variable_interface *)(interface))->offset) ; })
#define STARPU_VARIABLE_GET_ELEMSIZE(interface)	  ({ STARPU_VARIABLE_CHECK(interface); (((struct starpu_variable_interface *)(interface))->elemsize) ; })
#define STARPU_VARIABLE_GET_DEV_HANDLE(interface) ({ STARPU_VARIABLE_CHECK(interface); (((struct starpu_variable_interface *)(interface))->ptr) ; })
#else
/**
   Return a pointer to the variable designated by \p interface.
 */
#define STARPU_VARIABLE_GET_PTR(interface)	  (((struct starpu_variable_interface *)(interface))->ptr)
/**
   Return the offset in the variable designated by \p interface, to
   be used with the device handle.
 */
#define STARPU_VARIABLE_GET_OFFSET(interface)	  (((struct starpu_variable_interface *)(interface))->offset)
/**
   Return the size of the variable designated by \p interface.
 */
#define STARPU_VARIABLE_GET_ELEMSIZE(interface)	  (((struct starpu_variable_interface *)(interface))->elemsize)
/**
   Return a device handle for the variable designated by
   \p interface, to be used with OpenCL. The offset returned by
   ::STARPU_VARIABLE_GET_OFFSET has to be
   used in addition to this.
 */
#define STARPU_VARIABLE_GET_DEV_HANDLE(interface) (((struct starpu_variable_interface *)(interface))->ptr)
#endif

/** @} */

/**
   @name Void Data Interface
   @{
*/

extern struct starpu_data_interface_ops starpu_interface_void_ops;

/**
   Register a void interface. There is no data really associated
   to that interface, but it may be used as a synchronization mechanism.
   It also permits to express an abstract piece of data that is managed
   by the application internally: this makes it possible to forbid the
   concurrent execution of different tasks accessing the same <c>void</c>
   data in read-write concurrently.
 */
void starpu_void_data_register(starpu_data_handle_t *handle);

/** @} */

/**
   @name CSR Data Interface
   @{
 */

extern struct starpu_data_interface_ops starpu_interface_csr_ops;

/**
   CSR interface for sparse matrices (compressed sparse row
   representation)
 */
struct starpu_csr_interface
{
	enum starpu_data_interface_id id; /**< Identifier of the interface */

	uint32_t nnz;                     /**< number of non-zero entries */
	uint32_t nrow;                    /**< number of rows */
	uintptr_t nzval;                  /**< non-zero values */
	uint32_t *colind;                 /**< position of non-zero entries on the row */
	uint32_t *rowptr;                 /**< index (in nzval) of the first entry of the row */

	uint32_t firstentry;              /**< k for k-based indexing (0 or 1 usually). also useful when partitionning the matrix. */

	size_t elemsize;                  /**< size of the elements of the matrix */
};

/**
   Register a CSR (Compressed Sparse Row Representation) sparse matrix.
 */
void starpu_csr_data_register(starpu_data_handle_t *handle, int home_node, uint32_t nnz, uint32_t nrow, uintptr_t nzval, uint32_t *colind, uint32_t *rowptr, uint32_t firstentry, size_t elemsize);

/**
   Return the number of non-zero values in the matrix designated
   by \p handle.
 */
uint32_t starpu_csr_get_nnz(starpu_data_handle_t handle);

/**
   Return the size of the row pointer array of the matrix
   designated by \p handle.
 */
uint32_t starpu_csr_get_nrow(starpu_data_handle_t handle);

/**
   Return the index at which all arrays (the column indexes, the
   row pointers...) of the matrix designated by \p handle.
 */
uint32_t starpu_csr_get_firstentry(starpu_data_handle_t handle);

/**
   Return a local pointer to the non-zero values of the matrix
   designated by \p handle.
 */
uintptr_t starpu_csr_get_local_nzval(starpu_data_handle_t handle);

/**
   Return a local pointer to the column index of the matrix
   designated by \p handle.
 */
uint32_t *starpu_csr_get_local_colind(starpu_data_handle_t handle);

/**
   Return a local pointer to the row pointer array of the matrix
   designated by \p handle.
 */
uint32_t *starpu_csr_get_local_rowptr(starpu_data_handle_t handle);

/**
   Return the size of the elements registered into the matrix
   designated by \p handle.
 */
size_t starpu_csr_get_elemsize(starpu_data_handle_t handle);

/**
   Return the number of non-zero values in the matrix designated
   by \p interface.
 */
#define STARPU_CSR_GET_NNZ(interface)	(((struct starpu_csr_interface *)(interface))->nnz)
/**
   Return the size of the row pointer array of the matrix
   designated by \p interface.
 */
#define STARPU_CSR_GET_NROW(interface)	(((struct starpu_csr_interface *)(interface))->nrow)
/**
   Return a pointer to the non-zero values of the matrix
   designated by \p interface.
 */
#define STARPU_CSR_GET_NZVAL(interface)	(((struct starpu_csr_interface *)(interface))->nzval)
/**
   Return a device handle for the array of non-zero values in the
   matrix designated by \p interface. The offset returned by ::STARPU_CSR_GET_OFFSET
   has to used in addition to this.
 */
#define STARPU_CSR_GET_NZVAL_DEV_HANDLE(interface)  (((struct starpu_csr_interface *)(interface))->nnz)
/**
   Return a pointer to the column index of the matrix designated
   by \p interface.
 */
#define STARPU_CSR_GET_COLIND(interface)	    (((struct starpu_csr_interface *)(interface))->colind)
/**
   Return a device handle for the column index of the matrix
   designated by \p interface. The offset returned by ::STARPU_CSR_GET_OFFSET has to be used in
   addition to this.
 */
#define STARPU_CSR_GET_COLIND_DEV_HANDLE(interface) (((struct starpu_csr_interface *)(interface))->colind)
/**
   Return a pointer to the row pointer array of the matrix
   designated by \p interface.
 */
#define STARPU_CSR_GET_ROWPTR(interface)	    (((struct starpu_csr_interface *)(interface))->rowptr)
/**
   Return a device handle for the row pointer array of the matrix
   designated by \p interface. The offset returned by ::STARPU_CSR_GET_OFFSET has to be used in
   addition to this.
 */
#define STARPU_CSR_GET_ROWPTR_DEV_HANDLE(interface) (((struct starpu_csr_interface *)(interface))->rowptr)
/**
   Return the offset in the arrays (colind, rowptr, nzval) of the
   matrix designated by \p interface, to be used with the device handles.
 */
#define STARPU_CSR_GET_OFFSET 0
/**
   Return the index at which all arrays (the column indexes, the
   row pointers...) of the \p interface start.
 */
#define STARPU_CSR_GET_FIRSTENTRY(interface)	    (((struct starpu_csr_interface *)(interface))->firstentry)
/**
   Return the size of the elements registered into the matrix
   designated by \p interface.
 */
#define STARPU_CSR_GET_ELEMSIZE(interface)	    (((struct starpu_csr_interface *)(interface))->elemsize)

/** @} */

/**
   @name BCSR Data Interface
   @{
*/

extern struct starpu_data_interface_ops starpu_interface_bcsr_ops;

/**
   BCSR interface for sparse matrices (blocked compressed sparse
   row representation)
*/
struct starpu_bcsr_interface
{
	enum starpu_data_interface_id id; /**< Identifier of the interface */

	uint32_t nnz;                     /**< number of non-zero BLOCKS */
	uint32_t nrow;                    /**< number of rows (in terms of BLOCKS) */

	uintptr_t nzval;                  /**< non-zero values */
	uint32_t *colind;                 /**< array of nnz elements, colind[i] is the block-column index for block i in nzval */
	uint32_t *rowptr;                 /**< array of nrow+1
					   * elements, rowptr[i] is
					   * the block-index (in
					   * nzval) of the first block
					   * of row i. By convention,
					   * rowptr[nrow] is the
					   * number of blocks, this
					   * allows an easier access
					   * of the matrix's elements
					   * for the kernels. */

	uint32_t firstentry;              /**< k for k-based indexing (0 or 1 usually). Also useful when partitionning the matrix. */

	uint32_t r;                       /**< height of the blocks */
	uint32_t c;                       /**< width of the blocks */

	size_t elemsize;                  /**< size of the elements of the matrix */
};

/**
   This variant of starpu_data_register() uses the BCSR (Blocked
   Compressed Sparse Row Representation) sparse matrix interface.
   Register the sparse matrix made of \p nnz non-zero blocks of elements of
   size \p elemsize stored in \p nzval and initializes \p handle to represent it.
   Blocks have size \p r * \p c. \p nrow is the number of rows (in terms of
   blocks), \p colind is an array of nnz elements, colind[i] is the block-column index for block i in \p nzval,
   \p rowptr is an array of nrow+1 elements, rowptr[i] is the block-index (in \p nzval) of the first block of row i. By convention, rowptr[nrow] is the number of blocks, this allows an easier access of the matrix's elements for the kernels.
   \p firstentry is the index of the first entry of the given arrays
   (usually 0 or 1).

   Here an example with the following matrix:

   \code  |  0   1   0   0 | \endcode
   \code  |  2   3   0   0 | \endcode
   \code  |  4   5   8   9 | \endcode
   \code  |  6   7  10  11 | \endcode

   \code nzval  = [0, 1, 2, 3] ++ [4, 5, 6, 7] ++ [8, 9, 10, 11] \endcode
   \code colind = [0, 0, 1] \endcode
   \code rowptr = [0, 1, 3] \endcode
   \code r = c = 2 \endcode

   which translates into the following code

   \code{.c}
   int R = 2; // Size of the blocks
   int C = 2;

   int NROWS = 2;
   int NNZ_BLOCKS = 3;    // out of 4
   int NZVAL_SIZE = (R*C*NNZ_BLOCKS);

   int nzval[NZVAL_SIZE]  =
   {
     0, 1, 2, 3,    // First block
     4, 5, 6, 7,    // Second block
     8, 9, 10, 11   // Third block
   };
   uint32_t colind[NNZ_BLOCKS] =
   {
     0, // block-column index for first block in nzval
     0, // block-column index for second block in nzval
     1  // block-column index for third block in nzval
   };
   uint32_t rowptr[NROWS+1] =
   {
     0, // block-index in nzval of the first block of the first row.
     1, // block-index in nzval of the first block of the second row.
     NNZ_BLOCKS // number of blocks, to allow an easier element's access for the kernels
   };

   starpu_data_handle_t bcsr_handle;
   starpu_bcsr_data_register(&bcsr_handle,
			  STARPU_MAIN_RAM,
			  NNZ_BLOCKS,
			  NROWS,
			  (uintptr_t) nzval,
			  colind,
			  rowptr,
			  0, // firstentry
			  R,
			  C,
			  sizeof(nzval[0]));
   \endcode
*/
void starpu_bcsr_data_register(starpu_data_handle_t *handle, int home_node, uint32_t nnz, uint32_t nrow, uintptr_t nzval, uint32_t *colind, uint32_t *rowptr, uint32_t firstentry, uint32_t r, uint32_t c, size_t elemsize);

/**
   Return the number of non-zero elements in the matrix designated
   by \p handle.
 */
uint32_t starpu_bcsr_get_nnz(starpu_data_handle_t handle);

/**
   Return the number of rows (in terms of blocks of size r*c) in
   the matrix designated by \p handle.
 */
uint32_t starpu_bcsr_get_nrow(starpu_data_handle_t handle);

/**
   Return the index at which all arrays (the column indexes, the
   row pointers...) of the matrix desginated by \p handle.
 */
uint32_t starpu_bcsr_get_firstentry(starpu_data_handle_t handle);

/**
   Return a pointer to the non-zero values of the matrix
   designated by \p handle.
 */
uintptr_t starpu_bcsr_get_local_nzval(starpu_data_handle_t handle);

/**
   Return a pointer to the column index, which holds the positions
   of the non-zero entries in the matrix designated by \p handle.
 */
uint32_t *starpu_bcsr_get_local_colind(starpu_data_handle_t handle);

/**
   Return the row pointer array of the matrix designated by
   \p handle.
 */
uint32_t *starpu_bcsr_get_local_rowptr(starpu_data_handle_t handle);

/**
   Return the number of rows in a block.
 */
uint32_t starpu_bcsr_get_r(starpu_data_handle_t handle);

/**
   Return the number of columns in a block.
 */
uint32_t starpu_bcsr_get_c(starpu_data_handle_t handle);

/**
   Return the size of the elements in the matrix designated by
   \p handle.
 */
size_t starpu_bcsr_get_elemsize(starpu_data_handle_t handle);

/**
   Return the number of non-zero values in the matrix designated
   by \p interface.
 */
#define STARPU_BCSR_GET_NNZ(interface)        (((struct starpu_bcsr_interface *)(interface))->nnz)
/**
   Return a pointer to the non-zero values of the matrix
   designated by \p interface.
 */
#define STARPU_BCSR_GET_NZVAL(interface)      (((struct starpu_bcsr_interface *)(interface))->nzval)
/**
   Return a device handle for the array of non-zero values in the
   matrix designated by \p interface. The offset returned by ::STARPU_BCSR_GET_OFFSET has to be
   used in addition to this.
 */
#define STARPU_BCSR_GET_NZVAL_DEV_HANDLE(interface) (((struct starpu_bcsr_interface *)(interface))->nnz)
/**
   Return a pointer to the column index of the matrix designated
   by \p interface.
 */
#define STARPU_BCSR_GET_COLIND(interface)     (((struct starpu_bcsr_interface *)(interface))->colind)
/**
   Return a device handle for the column index of the matrix
   designated by \p interface. The offset returned by ::STARPU_BCSR_GET_OFFSET has to be used in
   addition to this.
 */
#define STARPU_BCSR_GET_COLIND_DEV_HANDLE(interface) (((struct starpu_bcsr_interface *)(interface))->colind)
/**
   Return a pointer to the row pointer array of the matrix
   designated by \p interface.
 */
#define STARPU_BCSR_GET_ROWPTR(interface)     (((struct starpu_bcsr_interface *)(interface))->rowptr)
/**
   Return a device handle for the row pointer array of the matrix
   designated by \p interface. The offset returned by ::STARPU_BCSR_GET_OFFSET has to be used in
   addition to this.
 */
#define STARPU_BCSR_GET_ROWPTR_DEV_HANDLE(interface) (((struct starpu_bcsr_interface *)(interface))->rowptr)
/**
   Return the offset in the arrays (coling, rowptr, nzval) of the
   matrix designated by \p interface, to be used with the device handles.
 */
#define STARPU_BCSR_GET_OFFSET 0

/** @} */

/**
   @name Multiformat Data Interface
   @{
*/

/**
   Multiformat operations
 */
struct starpu_multiformat_data_interface_ops
{
	size_t cpu_elemsize;                      /**< size of each element on CPUs */
	size_t opencl_elemsize;                   /**< size of each element on OpenCL devices */
	struct starpu_codelet *cpu_to_opencl_cl;  /**< pointer to a codelet which converts from CPU to OpenCL */
	struct starpu_codelet *opencl_to_cpu_cl;  /**< pointer to a codelet which converts from OpenCL to CPU */
	size_t cuda_elemsize;                     /**< size of each element on CUDA devices */
	struct starpu_codelet *cpu_to_cuda_cl;    /**< pointer to a codelet which converts from CPU to CUDA */
	struct starpu_codelet *cuda_to_cpu_cl;    /**< pointer to a codelet which converts from CUDA to CPU */
	size_t mic_elemsize;                      /**< size of each element on MIC devices */
	struct starpu_codelet *cpu_to_mic_cl;     /**< pointer to a codelet which converts from CPU to MIC */
	struct starpu_codelet *mic_to_cpu_cl;     /**< pointer to a codelet which converts from MIC to CPU */
};

struct starpu_multiformat_interface
{
	enum starpu_data_interface_id id;

	void *cpu_ptr;
	void *cuda_ptr;
	void *opencl_ptr;
	void *mic_ptr;
	uint32_t nx;
	struct starpu_multiformat_data_interface_ops *ops;
};

/**
   Register a piece of data that can be represented in different
   ways, depending upon the processing unit that manipulates it. It
   allows the programmer, for instance, to use an array of structures
   when working on a CPU, and a structure of arrays when working on a
   GPU. \p nobjects is the number of elements in the data. \p format_ops
   describes the format.
*/
void starpu_multiformat_data_register(starpu_data_handle_t *handle, int home_node, void *ptr, uint32_t nobjects, struct starpu_multiformat_data_interface_ops *format_ops);

/**
   Return the local pointer to the data with CPU format.
 */
#define STARPU_MULTIFORMAT_GET_CPU_PTR(interface)  (((struct starpu_multiformat_interface *)(interface))->cpu_ptr)
/**
   Return the local pointer to the data with CUDA format.
 */
#define STARPU_MULTIFORMAT_GET_CUDA_PTR(interface) (((struct starpu_multiformat_interface *)(interface))->cuda_ptr)
/**
   Return the local pointer to the data with OpenCL format.
*/
#define STARPU_MULTIFORMAT_GET_OPENCL_PTR(interface) (((struct starpu_multiformat_interface *)(interface))->opencl_ptr)
/**
   Return the local pointer to the data with MIC format.
 */
#define STARPU_MULTIFORMAT_GET_MIC_PTR(interface) (((struct starpu_multiformat_interface *)(interface))->mic_ptr)
/**
   Return the number of elements in the data.
 */
#define STARPU_MULTIFORMAT_GET_NX(interface)  (((struct starpu_multiformat_interface *)(interface))->nx)

/** @} */

/** @} */

#ifdef __cplusplus
}
#endif

#endif /* __STARPU_DATA_INTERFACES_H__ */<|MERGE_RESOLUTION|>--- conflicted
+++ resolved
@@ -365,24 +365,14 @@
 	int (*any_to_any)(void *src_interface, unsigned src_node, void *dst_interface, unsigned dst_node, void *async_data);
 };
 
-<<<<<<< HEAD
 int starpu_interface_copy(uintptr_t src, size_t src_offset, unsigned src_node, uintptr_t dst, size_t dst_offset, unsigned dst_node, size_t size, void *async_data);
 uintptr_t starpu_interface_map(uintptr_t src, size_t src_offset, unsigned src_node, unsigned dst_node, size_t size, int *ret);
 int starpu_interface_unmap(uintptr_t src, size_t src_offset, unsigned src_node, uintptr_t dst, unsigned dst_node, size_t size);
 int starpu_interface_update_map(uintptr_t src, size_t src_offset, unsigned src_node, uintptr_t dst, size_t dst_offset, unsigned dst_node, size_t size);
-void starpu_interface_start_driver_copy_async(unsigned src_node, unsigned dst_node, double *start);
-void starpu_interface_end_driver_copy_async(unsigned src_node, unsigned dst_node, double start);
-uintptr_t starpu_malloc_on_node_flags(unsigned dst_node, size_t size, int flags);
-uintptr_t starpu_malloc_on_node(unsigned dst_node, size_t size);
-void starpu_free_on_node_flags(unsigned dst_node, uintptr_t addr, size_t size, int flags);
-void starpu_free_on_node(unsigned dst_node, uintptr_t addr, size_t size);
-void starpu_malloc_on_node_set_default_flags(unsigned node, int flags);
-
-=======
+
 /**
    Identifier for all predefined StarPU data interfaces
 */
->>>>>>> 56552dd5
 enum starpu_data_interface_id
 {
 	STARPU_UNKNOWN_INTERFACE_ID = -1, /**< Unknown interface */
@@ -426,16 +416,25 @@
 	   Free data of the interface on a given node.
 	*/
 	void 		 (*free_data_on_node)		(void *data_interface, unsigned node);
-<<<<<<< HEAD
+
+	/**
+	   Map data from a source to a destination.
+	*/
 	int		 (*map_data)			(void *src_interface, unsigned src_node, void *dst_interface, unsigned dst_node);
+
+	/**
+	   Unmap data from a source to a destination.
+	*/
 	int		 (*unmap_data)			(void *src_interface, unsigned src_node, void *dst_interface, unsigned dst_node);
+
+	/**
+	   Update map data from a source to a destination.
+	*/
 	int		 (*update_map)			(void *src_interface, unsigned src_node, void *dst_interface, unsigned dst_node);
-=======
 
 	/**
 	   Struct with pointer to functions for performing ram/cuda/opencl synchronous and asynchronous transfers.
 	*/
->>>>>>> 56552dd5
 	const struct starpu_data_copy_methods *copy_methods;
 
 	/**
