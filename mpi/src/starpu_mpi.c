--- conflicted
+++ resolved
@@ -309,12 +309,9 @@
 
 	newer_requests = 1;
 	STARPU_PTHREAD_COND_BROADCAST(&progress_cond);
-<<<<<<< HEAD
 #ifdef STARPU_SIMGRID
 	starpu_pthread_queue_signal(&dontsleep);
 #endif
-=======
->>>>>>> 4fb00891
 	STARPU_PTHREAD_MUTEX_UNLOCK(&progress_mutex);
 	_STARPU_MPI_LOG_OUT();
 }
@@ -1171,16 +1168,12 @@
 		STARPU_PTHREAD_MUTEX_UNLOCK(&detached_requests_mutex);
 
 		//_STARPU_MPI_DEBUG(3, "Test detached request %p - mpitag %d - TYPE %s %d\n", &req->data_request, req->node_tag.data_tag, _starpu_mpi_request_type(req->request_type), req->node_tag.rank);
-<<<<<<< HEAD
 #ifdef STARPU_SIMGRID
 		req->ret = _starpu_mpi_simgrid_mpi_test(&req->done, &flag);
 #else
 		req->ret = MPI_Test(&req->data_request, &flag, MPI_STATUS_IGNORE);
 #endif
 
-=======
-		req->ret = MPI_Test(&req->data_request, &flag, &status);
->>>>>>> 4fb00891
 		STARPU_MPI_ASSERT_MSG(req->ret == MPI_SUCCESS, "MPI_Test returning %s", _starpu_mpi_get_mpi_error_code(req->ret));
 
 		if (!flag)
@@ -1223,7 +1216,7 @@
 		/* put the submitted request into the list of pending requests
 		 * so that it can be handled by the progression mechanisms */
 		STARPU_PTHREAD_MUTEX_LOCK(&detached_requests_mutex);
-		_starpu_mpi_req_list_push_back(detached_requests, req);
+		_starpu_mpi_req_list_push_front(detached_requests, req);
 		STARPU_PTHREAD_MUTEX_UNLOCK(&detached_requests_mutex);
 
 		starpu_wake_all_blocked_workers();
@@ -1258,11 +1251,7 @@
 
 	starpu_data_handle_t data_handle = NULL;
 	STARPU_PTHREAD_MUTEX_UNLOCK(&progress_mutex);
-<<<<<<< HEAD
-	data_handle = _starpu_mpi_data_get_data_handle_from_tag(envelope->data_tag);
-=======
 	data_handle = _starpu_mpi_tag_get_data_handle_from_tag(envelope->data_tag);
->>>>>>> 4fb00891
 	STARPU_PTHREAD_MUTEX_LOCK(&progress_mutex);
 
 	if (data_handle && starpu_data_get_interface_id(data_handle) < STARPU_MAX_INTERFACE_ID)
@@ -1284,12 +1273,8 @@
 		//_starpu_mpi_early_data_add(early_data_handle);
 	}
 
-<<<<<<< HEAD
 	_STARPU_MPI_DEBUG(20, "Posting internal detached irecv on early_data_handle with tag %d from comm %ld src %d ..\n",
 			  early_data_handle->node_tag.data_tag, (long int)comm, status.MPI_SOURCE);
-=======
-	_STARPU_MPI_DEBUG(20, "Posting internal detached irecv on early_data_handle with tag %d from comm %ld src %d ..\n", early_data_handle->node_tag.data_tag, (long int)comm, status.MPI_SOURCE);
->>>>>>> 4fb00891
 	STARPU_PTHREAD_MUTEX_UNLOCK(&progress_mutex);
 	early_data_handle->req = _starpu_mpi_irecv_common(early_data_handle->handle, status.MPI_SOURCE,
 							  early_data_handle->node_tag.data_tag, comm, 1, 0,
@@ -1312,43 +1297,6 @@
 	STARPU_PTHREAD_COND_BROADCAST(&early_data_handle->req_cond);
 	STARPU_PTHREAD_MUTEX_UNLOCK(&early_data_handle->req_mutex);
 	STARPU_PTHREAD_MUTEX_LOCK(&progress_mutex);
-<<<<<<< HEAD
-=======
-}
-
-static void _starpu_mpi_add_sync_point_in_fxt(void)
-{
-#ifdef STARPU_USE_FXT
-	int rank;
-	int worldsize;
-	int ret;
-
-	starpu_mpi_comm_rank(MPI_COMM_WORLD, &rank);
-	starpu_mpi_comm_size(MPI_COMM_WORLD, &worldsize);
-
-	ret = MPI_Barrier(MPI_COMM_WORLD);
-	STARPU_MPI_ASSERT_MSG(ret == MPI_SUCCESS, "MPI_Barrier returning %s", _starpu_mpi_get_mpi_error_code(ret));
-
-	/* We generate a "unique" key so that we can make sure that different
-	 * FxT traces come from the same MPI run. */
-	int random_number;
-
-	/* XXX perhaps we don't want to generate a new seed if the application
-	 * specified some reproductible behaviour ? */
-	if (rank == 0)
-	{
-		srand(time(NULL));
-		random_number = rand();
-	}
-
-	ret = MPI_Bcast(&random_number, 1, MPI_INT, 0, MPI_COMM_WORLD);
-	STARPU_MPI_ASSERT_MSG(ret == MPI_SUCCESS, "MPI_Bcast returning %s", _starpu_mpi_get_mpi_error_code(ret));
-
-	_STARPU_MPI_TRACE_BARRIER(rank, worldsize, random_number);
-
-	_STARPU_MPI_DEBUG(3, "unique key %x\n", random_number);
-#endif
->>>>>>> 4fb00891
 }
 
 static void *_starpu_mpi_progress_thread_func(void *arg)
@@ -1418,15 +1366,12 @@
 	STARPU_PTHREAD_COND_SIGNAL(&progress_cond);
 	STARPU_PTHREAD_MUTEX_UNLOCK(&progress_mutex);
 
-<<<<<<< HEAD
 #ifdef STARPU_SIMGRID
 	starpu_pthread_wait_init(&wait);
 	starpu_pthread_queue_init(&dontsleep);
 	starpu_pthread_queue_register(&wait, &dontsleep);
 #endif
 
-=======
->>>>>>> 4fb00891
 	STARPU_PTHREAD_MUTEX_LOCK(&progress_mutex);
 
  	int envelope_request_submitted = 0;
@@ -1437,9 +1382,13 @@
 		starpu_pthread_wait_reset(&wait);
 #endif
 		/* shall we block ? */
+		unsigned block = _starpu_mpi_req_list_empty(ready_requests) && _starpu_mpi_early_request_count() == 0 && _starpu_mpi_sync_data_count() == 0;
+
+#ifndef STARPU_MPI_ACTIVITY
 		STARPU_PTHREAD_MUTEX_LOCK(&detached_requests_mutex);
-		unsigned block = _starpu_mpi_req_list_empty(ready_requests) && _starpu_mpi_early_request_count() == 0 && _starpu_mpi_sync_data_count() == 0  && _starpu_mpi_req_list_empty(detached_requests);
+		block = block && _starpu_mpi_req_list_empty(detached_requests);
 		STARPU_PTHREAD_MUTEX_UNLOCK(&detached_requests_mutex);
+#endif /* STARPU_MPI_ACTIVITY */
 
 		if (block)
 		{
@@ -1643,7 +1592,6 @@
 	return NULL;
 }
 
-<<<<<<< HEAD
 static void _starpu_mpi_add_sync_point_in_fxt(void)
 {
 #ifdef STARPU_USE_FXT
@@ -1687,27 +1635,14 @@
 
         STARPU_PTHREAD_MUTEX_INIT(&detached_requests_mutex, NULL);
         detached_requests = _starpu_mpi_req_list_new();
-=======
-int _starpu_mpi_progress_init(struct _starpu_mpi_argc_argv *argc_argv)
-{
-	STARPU_PTHREAD_MUTEX_INIT(&progress_mutex, NULL);
-	STARPU_PTHREAD_COND_INIT(&progress_cond, NULL);
-	STARPU_PTHREAD_COND_INIT(&barrier_cond, NULL);
-	ready_requests = _starpu_mpi_req_list_new();
->>>>>>> 4fb00891
 
         STARPU_PTHREAD_MUTEX_INIT(&mutex_posted_requests, NULL);
         _starpu_mpi_comm = starpu_getenv("STARPU_MPI_COMM") != NULL;
 
-<<<<<<< HEAD
 #ifdef STARPU_SIMGRID
 	STARPU_PTHREAD_MUTEX_INIT(&wait_counter_mutex, NULL);
 	STARPU_PTHREAD_COND_INIT(&wait_counter_cond, NULL);
 #endif
-=======
-	STARPU_PTHREAD_MUTEX_INIT(&mutex_posted_requests, NULL);
-	_starpu_mpi_comm = starpu_getenv("STARPU_MPI_COMM") != NULL;
->>>>>>> 4fb00891
 
 #ifdef STARPU_SIMGRID
         _starpu_mpi_progress_thread_func(argc_argv);
@@ -1715,7 +1650,6 @@
 #else
         STARPU_PTHREAD_CREATE(&progress_thread, NULL, _starpu_mpi_progress_thread_func, argc_argv);
 
-<<<<<<< HEAD
         STARPU_PTHREAD_MUTEX_LOCK(&progress_mutex);
         while (!running)
                 STARPU_PTHREAD_COND_WAIT(&progress_cond, &progress_mutex);
@@ -1729,13 +1663,10 @@
 void _starpu_mpi_wait_for_initialization()
 {
 	/* Wait for MPI initialization to finish */
-=======
->>>>>>> 4fb00891
 	STARPU_PTHREAD_MUTEX_LOCK(&progress_mutex);
 	while (!running)
 		STARPU_PTHREAD_COND_WAIT(&progress_cond, &progress_mutex);
 	STARPU_PTHREAD_MUTEX_UNLOCK(&progress_mutex);
-<<<<<<< HEAD
 }
 #endif
 
@@ -1751,26 +1682,11 @@
 
 #ifdef STARPU_SIMGRID
 	(void) value;
-=======
-
-	return 0;
-#endif
-}
-
-void _starpu_mpi_progress_shutdown(int *value)
-{
-	STARPU_PTHREAD_MUTEX_LOCK(&progress_mutex);
-	running = 0;
-	STARPU_PTHREAD_COND_BROADCAST(&progress_cond);
-	STARPU_PTHREAD_MUTEX_UNLOCK(&progress_mutex);
-#ifdef STARPU_SIMGRID
->>>>>>> 4fb00891
 	/* FIXME: should rather properly wait for _starpu_mpi_progress_thread_func to finish */
 	MSG_process_sleep(1);
 #else
 	starpu_pthread_join(progress_thread, (void *)value);
 #endif
-<<<<<<< HEAD
 
         /* free the request queues */
         _starpu_mpi_req_list_delete(detached_requests);
@@ -1779,15 +1695,6 @@
         STARPU_PTHREAD_MUTEX_DESTROY(&mutex_posted_requests);
         STARPU_PTHREAD_MUTEX_DESTROY(&progress_mutex);
         STARPU_PTHREAD_COND_DESTROY(&barrier_cond);
-=======
-	/* free the request queues */
-	_starpu_mpi_req_list_delete(detached_requests);
-	_starpu_mpi_req_list_delete(ready_requests);
-
-	STARPU_PTHREAD_MUTEX_DESTROY(&mutex_posted_requests);
-	STARPU_PTHREAD_MUTEX_DESTROY(&progress_mutex);
-	STARPU_PTHREAD_COND_DESTROY(&barrier_cond);
->>>>>>> 4fb00891
 }
 
 void _starpu_mpi_clear_cache(starpu_data_handle_t data_handle)
