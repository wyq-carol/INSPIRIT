# StarPU --- Runtime system for heterogeneous multicore architectures.
#
<<<<<<< HEAD
# Copyright (C) 2017                                     Inria
# Copyright (C) 2010-2019                                CNRS
# Copyright (C) 2009-2017,2019-2020                      Université de Bordeaux
=======
# Copyright (C) 2009-2020  Université de Bordeaux, CNRS (LaBRI UMR 5800), Inria
>>>>>>> d2373a16
#
# StarPU is free software; you can redistribute it and/or modify
# it under the terms of the GNU Lesser General Public License as published by
# the Free Software Foundation; either version 2.1 of the License, or (at
# your option) any later version.
#
# StarPU is distributed in the hope that it will be useful, but
# WITHOUT ANY WARRANTY; without even the implied warranty of
# MERCHANTABILITY or FITNESS FOR A PARTICULAR PURPOSE.
#
# See the GNU Lesser General Public License in COPYING.LGPL for more details.
#

include $(top_srcdir)/starpu-notests.mk

AM_CFLAGS = $(GLOBAL_AM_CFLAGS) $(HWLOC_CFLAGS)
AM_CPPFLAGS = -I$(top_srcdir)/include/ -I$(top_srcdir)/starpufft/include/ -I$(top_builddir)/include -I$(top_builddir)/src -I$(top_srcdir)/src/ $(STARPU_CUDA_CPPFLAGS) $(STARPU_OPENCL_CPPFLAGS) $(HWLOC_CFLAGS)

lib_LTLIBRARIES = libstarpufft-@STARPU_EFFECTIVE_VERSION@.la

EXTRA_DIST =			\
	starpufft-float.h	\
	starpufft-double.h	\
	cudax_kernels.h		\
	starpufftx.c		\
	starpufftx1d.c		\
	starpufftx2d.c		\
	starpufftx3d.c		\
	cuda_kernels.cu		\
	cudaf_kernels.cu	\
	cudax_kernels.cu

libstarpufft_@STARPU_EFFECTIVE_VERSION@_la_SOURCES = starpufft.c starpufftf.c starpufft_common.c
libstarpufft_@STARPU_EFFECTIVE_VERSION@_la_LIBADD = $(top_builddir)/src/libstarpu-@STARPU_EFFECTIVE_VERSION@.la $(FFTW_LIBS) $(FFTWF_LIBS) $(STARPU_OPENCL_LDFLAGS) $(STARPU_CUDA_LDFLAGS) $(STARPU_CUFFT_LDFLAGS) $(STARPU_COI_LDFLAGS) $(STARPU_SCIF_LDFLAGS)
libstarpufft_@STARPU_EFFECTIVE_VERSION@_la_CFLAGS = $(FFTWF_CFLAGS)
libstarpufft_@STARPU_EFFECTIVE_VERSION@_la_LDFLAGS = $(ldflags) -no-undefined					\
  -version-info $(LIBSTARPUFFT_INTERFACE_CURRENT):$(LIBSTARPUFFT_INTERFACE_REVISION):$(LIBSTARPUFFT_INTERFACE_AGE)

if STARPU_USE_CUDA
if STARPU_COVERITY
include $(top_srcdir)/starpu-mynvcc.mk
else
NVCCFLAGS += -Xcompiler -fPIC -Xlinker -fPIC

cudaf_kernels.o: cudaf_kernels.cu
	$(V_nvcc) $(NVCC) $(AM_CPPFLAGS) $< -c -o $@ --compiler-options -fno-strict-aliasing  $(NVCCFLAGS)

libstarpufft_@STARPU_EFFECTIVE_VERSION@_la_LIBADD += cudaf_kernels.o

if STARPU_HAVE_CUFFTDOUBLECOMPLEX
cuda_kernels.o: cuda_kernels.cu
	$(V_nvcc) $(NVCC) $(AM_CPPFLAGS) $< -c -o $@ --compiler-options -fno-strict-aliasing  $(NVCCFLAGS)

libstarpufft_@STARPU_EFFECTIVE_VERSION@_la_LIBADD += cuda_kernels.o
endif

libstarpufft_@STARPU_EFFECTIVE_VERSION@_la_LIBADD +=  $(STARPU_CUDA_LDFLAGS)
endif
<<<<<<< HEAD
endif

recheck:
	-cat /dev/null
showfailed:
	@-cat /dev/null
showcheck:
	-cat /dev/null
showsuite:
	-cat /dev/null
=======
endif
>>>>>>> d2373a16
<|MERGE_RESOLUTION|>--- conflicted
+++ resolved
@@ -1,12 +1,6 @@
 # StarPU --- Runtime system for heterogeneous multicore architectures.
 #
-<<<<<<< HEAD
-# Copyright (C) 2017                                     Inria
-# Copyright (C) 2010-2019                                CNRS
-# Copyright (C) 2009-2017,2019-2020                      Université de Bordeaux
-=======
 # Copyright (C) 2009-2020  Université de Bordeaux, CNRS (LaBRI UMR 5800), Inria
->>>>>>> d2373a16
 #
 # StarPU is free software; you can redistribute it and/or modify
 # it under the terms of the GNU Lesser General Public License as published by
@@ -65,17 +59,4 @@
 
 libstarpufft_@STARPU_EFFECTIVE_VERSION@_la_LIBADD +=  $(STARPU_CUDA_LDFLAGS)
 endif
-<<<<<<< HEAD
-endif
-
-recheck:
-	-cat /dev/null
-showfailed:
-	@-cat /dev/null
-showcheck:
-	-cat /dev/null
-showsuite:
-	-cat /dev/null
-=======
-endif
->>>>>>> d2373a16
+endif